--- conflicted
+++ resolved
@@ -224,14 +224,7 @@
 			sensor[i]->Update();
 		}
 #ifdef _USE_OSI
-<<<<<<< HEAD
 		if (scenarioEngine->getSimulationTime() == scenarioEngine->GetTrueTime())
-=======
-		osiReporter->ReportSensors(sensor);
-
-		// Update OSI info
-		if (osiReporter->IsFileOpen() || osiReporter->GetSocket())
->>>>>>> 6d6f1904
 		{
 			osiReporter->ReportSensors(sensor);
 
