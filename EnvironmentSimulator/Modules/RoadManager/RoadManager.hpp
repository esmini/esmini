﻿/*
 * esmini - Environment Simulator Minimalistic
 * https://github.com/esmini/esmini
 *
 * This Source Code Form is subject to the terms of the Mozilla Public
 * License, v. 2.0. If a copy of the MPL was not distributed with this
 * file, You can obtain one at https://mozilla.org/MPL/2.0/.
 *
 * Copyright (c) partners of Simulation Scenarios
 * https://sites.google.com/view/simulationscenarios
 */

#ifndef OPENDRIVE_HH_
#define OPENDRIVE_HH_

#include <cmath>
#include <string>
#include <map>
#include <vector>
#include <list>
#include <experimental/optional>
#include "pugixml.hpp"
#include "CommonMini.hpp"

#define PARAMPOLY3_STEPS 100

namespace roadmanager
{
	int GetNewGlobalLaneId();
	int GetNewGlobalLaneBoundaryId();


	class Polynomial
	{
	public:
		Polynomial() : a_(0), b_(0), c_(0), d_(0), p_scale_(1.0) {}
		Polynomial(double a, double b, double c, double d, double p_scale = 1) : a_(a), b_(b), c_(c), d_(d), p_scale_(p_scale) {}
		void Set(double a, double b, double c, double d, double p_scale = 1);
		void SetA(double a) { a_ = a; }
		void SetB(double b) { b_ = b; }
		void SetC(double c) { c_ = c; }
		void SetD(double d) { d_ = d; }
		double GetA() { return a_; }
		double GetB() { return b_; }
		double GetC() { return c_; }
		double GetD() { return d_; }
		double GetPscale() { return p_scale_; }
		double Evaluate(double s);
		double EvaluatePrim(double s);
		double EvaluatePrimPrim(double s);

	private:
		double a_;
		double b_;
		double c_;
		double d_;
		double p_scale_;
	};

	typedef struct
	{
		double s;
		double x;
		double y;
		double z;
		double h;
	} PointStruct;

	class OSIPoints
	{
		public:
			OSIPoints() {}
			OSIPoints(std::vector<PointStruct> points) : point_(points) {}
			void Set(std::vector<PointStruct> points) { point_ = points; }
			std::vector<PointStruct>& GetPoints() {return point_;}
			PointStruct& GetPoint(int i);
			double GetXfromIdx(int i);
			double GetYfromIdx(int i);
			double GetZfromIdx(int i);
			int GetNumOfOSIPoints();
			double GetLength();

		private:
			std::vector<PointStruct> point_;
	};
	/**
		function that checks if two sets of osi points has the same start/end
		@return the number of points that are within tolerance (0,1 or 2)
	*/
	int CheckOverlapingOSIPoints(OSIPoints* first_set, OSIPoints* second_set, double tolerance);

	class Geometry
	{
	public:
		typedef enum
		{
			GEOMETRY_TYPE_UNKNOWN,
			GEOMETRY_TYPE_LINE,
			GEOMETRY_TYPE_ARC,
			GEOMETRY_TYPE_SPIRAL,
			GEOMETRY_TYPE_POLY3,
			GEOMETRY_TYPE_PARAM_POLY3,
		} GeometryType;

		Geometry() : s_(0.0), x_(0.0), y_(0), hdg_(0), length_(0), type_(GeometryType::GEOMETRY_TYPE_UNKNOWN) {}
		Geometry(double s, double x, double y, double hdg, double length, GeometryType type) :
			s_(s), x_(x), y_(y), hdg_(hdg), length_(length), type_(type) {}
		virtual ~Geometry() {}

		GeometryType GetType() { return type_; }
		double GetLength() { return length_; }
		virtual double GetX() { return x_; }
		void SetX(double x) { x_ = x; }
		virtual double GetY() { return y_; }
		void SetY(double y) { y_ = y; }
		virtual double GetHdg() { return GetAngleInInterval2PI(hdg_); }
		void SetHdg(double hdg) { hdg_ = hdg; }
		double GetS() { return s_; }
		virtual double EvaluateCurvatureDS(double ds) = 0;
		virtual void Print();
		virtual void EvaluateDS(double ds, double *x, double *y, double *h);
		virtual void Save(pugi::xml_node& geometry);

	protected:
		double s_;
		double x_;
		double y_;
		double hdg_;
		double length_;
		GeometryType type_;
	};


	class Line : public Geometry
	{
	public:
		Line() {}
		Line(double s, double x, double y, double hdg, double length) : Geometry(s, x, y, hdg, length, GEOMETRY_TYPE_LINE) {}
		~Line() {};

		void Print();
		void EvaluateDS(double ds, double *x, double *y, double *h);
		double EvaluateCurvatureDS(double ds) { (void)ds; return 0; }
		void Save(pugi::xml_node&) override;


	};


	class Arc : public Geometry
	{
	public:
		Arc(): curvature_(0.0) {}
		Arc(double s, double x, double y, double hdg, double length, double curvature) :
			Geometry(s, x, y, hdg, length, GEOMETRY_TYPE_ARC), curvature_(curvature) {}
		~Arc() {}

		double EvaluateCurvatureDS(double ds) { (void)ds; return curvature_; }
		double GetRadius() { return std::fabs(1.0 / curvature_); }
		double GetCurvature() { return curvature_; }
		void Print();
		void EvaluateDS(double ds, double *x, double *y, double *h);
		void Save(pugi::xml_node&) override;


	private:
		double curvature_;
	};


	class Spiral : public Geometry
	{
	public:
		Spiral(): curv_start_(0.0), curv_end_(0.0), c_dot_(0.0), x0_(0.0), y0_(0.0), h0_(0.0), s0_(0.0), arc_(0), line_(0) {}
		Spiral(double s, double x, double y, double hdg, double length, double curv_start, double curv_end);

		~Spiral() {};

		double GetCurvStart() { return curv_start_; }
		double GetCurvEnd() { return curv_end_; }
		double GetX0() { return x0_; }
		double GetY0() { return y0_; }
		double GetH0() { return h0_; }
		double GetS0() { return s0_; }
		double GetCDot() { return c_dot_; }
		void SetX0(double x0) { x0_ = x0; }
		void SetY0(double y0) { y0_ = y0; }
		void SetH0(double h0) { h0_ = h0; }
		void SetS0(double s0) { s0_ = s0; }
		void SetCDot(double c_dot) { c_dot_ = c_dot; }
		void Print();
		void EvaluateDS(double ds, double *x, double *y, double *h);
		double EvaluateCurvatureDS(double ds);
		void SetX(double x);
		void SetY(double y);
		void SetHdg(double h);
		void Save(pugi::xml_node&) override;

		Arc* arc_;
		Line* line_;

	private:
		double curv_start_;
		double curv_end_;
		double c_dot_;
		double x0_; // 0 if spiral starts with curvature = 0
		double y0_; // 0 if spiral starts with curvature = 0
		double h0_; // 0 if spiral starts with curvature = 0
		double s0_; // 0 if spiral starts with curvature = 0
	};


	class Poly3 : public Geometry
	{
	public:
		Poly3(): umax_(0.0) {}
		Poly3(double s, double x, double y, double hdg, double length, double a, double b, double c, double d);
		~Poly3() {};

		void SetUMax(double umax) { umax_ = umax; }
		double GetUMax() { return umax_; }
		void Print();
		Polynomial GetPoly3() {return poly3_;}
		void EvaluateDS(double ds, double *x, double *y, double *h);
		double EvaluateCurvatureDS(double ds);
		void Save(pugi::xml_node&) override;

		Polynomial poly3_;

	private:
		double umax_;
		void EvaluateDSLocal(double ds, double& u, double& v);
	};


	class ParamPoly3 : public Geometry
	{
	public:
		enum PRangeType
		{
			P_RANGE_UNKNOWN,
			P_RANGE_NORMALIZED,
			P_RANGE_ARC_LENGTH
		};

		ParamPoly3() {}
		ParamPoly3(
			double s, double x, double y, double hdg, double length,
			double aU, double bU, double cU, double dU, double aV, double bV, double cV, double dV, PRangeType p_range) :
			Geometry(s, x, y, hdg, length, GeometryType::GEOMETRY_TYPE_PARAM_POLY3), p_range_(p_range)
		{
			poly3U_.Set(aU, bU, cU, dU, p_range == PRangeType::P_RANGE_NORMALIZED ? 1.0/length : 1.0);
			poly3V_.Set(aV, bV, cV, dV, p_range == PRangeType::P_RANGE_NORMALIZED ? 1.0/length : 1.0);
			calcS2PMap(p_range);
		}
		~ParamPoly3() {};

		void Print();
		Polynomial GetPoly3U() {return poly3U_;}
		Polynomial GetPoly3V() {return poly3V_;}
		void EvaluateDS(double ds, double *x, double *y, double *h);
		double EvaluateCurvatureDS(double ds);
		void calcS2PMap(PRangeType p_range);
		double s2p_map_[PARAMPOLY3_STEPS+1][2];
		double S2P(double s);
		void Save(pugi::xml_node&) override;

		PRangeType p_range_;
		Polynomial poly3U_;
		Polynomial poly3V_;
	};


	class Elevation
	{
	public:
		Elevation(): s_(0.0), length_(0.0) {}
		Elevation(double s, double a, double b, double c, double d) : s_(s), length_(0)
		{
			poly3_.Set(a, b, c, d);
		}
		~Elevation() {};

		double GetS() { return s_; }
		void SetLength(double length) { length_ = length; }
		double GetLength() { return length_; }
		void Print();
		void Save(pugi::xml_node&, const std::string);

		Polynomial poly3_;

	private:
		double s_;
		double length_;
	};

	typedef enum
	{
		NONE = 0,
		SUCCESSOR = 1,
		PREDECESSOR = -1
	} LinkType;


	class LaneLink
	{
	public:
		LaneLink(LinkType type, int id) : type_(type), id_(id) {}

		LinkType GetType() { return type_; }
		int GetId() { return id_; }
		void Print();
		void Save(pugi::xml_node&);

	private:
		LinkType type_;
		int id_;
	};

	class LaneWidth
	{
	public:
		LaneWidth(double s_offset, double a, double b, double c, double d) : s_offset_(s_offset)
		{
			poly3_.Set(a, b, c, d);
		}

		double GetSOffset() { return s_offset_; }
		void Print();
		void Save(pugi::xml_node&);

		Polynomial poly3_;

	private:
		double s_offset_;
	};

	class LaneBoundaryOSI
	{
	public:
		LaneBoundaryOSI(int gbid): global_id_(gbid) {}
		~LaneBoundaryOSI() {};
		void SetGlobalId();
		int GetGlobalId() { return global_id_; }
		OSIPoints* GetOSIPoints() {return &osi_points_;}
		OSIPoints osi_points_;
	private:
		int global_id_;  // Unique ID for OSI
	};

	struct RoadMarkInfo
	{
		int roadmark_idx_;
		int roadmarkline_idx_;
	};


	enum class RoadMarkColor
	{
		UNDEFINED,
		STANDARD_COLOR, // equivalent to white
		BLUE,
		GREEN,
		RED,
		WHITE,
		YELLOW
	};

	class LaneRoadMarkTypeLine
	{
	public:
		enum RoadMarkTypeLineRule
		{
			NO_PASSING,
			CAUTION,
			NONE
		};

		LaneRoadMarkTypeLine(double length, double space, double t_offset, double s_offset, RoadMarkTypeLineRule rule, double width,
			RoadMarkColor color = RoadMarkColor::UNDEFINED) : length_(length), space_(space),
			t_offset_(t_offset), s_offset_(s_offset), rule_(rule), width_(width), color_(color) {}
		~LaneRoadMarkTypeLine() {};
		double GetSOffset() { return s_offset_; }
		double GetTOffset() { return t_offset_; }
		double GetLength() {return length_;}
		double GetSpace() {return space_;}
		double GetWidth() {return width_;}
		OSIPoints* GetOSIPoints() {return &osi_points_;}
		OSIPoints osi_points_;
		void SetGlobalId();
		int GetGlobalId() { return global_id_; }
		RoadMarkColor GetColor() { return color_; }
		void Save(pugi::xml_node&);

	private:
		double length_;
		double space_;
		double t_offset_;
		double s_offset_;
		RoadMarkTypeLineRule rule_;
		double width_;
		int global_id_;  // Unique ID for OSI
		RoadMarkColor color_;  // if set, supersedes setting in <RoadMark>
	};

	class LaneRoadMarkType
	{
	public:
		LaneRoadMarkType(std::string name, double width) : name_(name), width_(width) {}

		void AddLine(LaneRoadMarkTypeLine *lane_roadMarkTypeLine);
		std::string GetName() { return name_; }
		double GetWidth() { return width_; }
		LaneRoadMarkTypeLine* GetLaneRoadMarkTypeLineByIdx(int idx);
		int GetNumberOfRoadMarkTypeLines() { return (int)lane_roadMarkTypeLine_.size(); }
		void Save(pugi::xml_node&);

	private:
		std::string name_;
		double width_;
		std::vector<LaneRoadMarkTypeLine*> lane_roadMarkTypeLine_;
	};

	class LaneRoadMark
	{
	public:
		enum RoadMarkType
		{
			NONE_TYPE = 1,
			SOLID = 2,
			BROKEN = 3,
			SOLID_SOLID = 4,
			SOLID_BROKEN = 5,
			BROKEN_SOLID = 6,
			BROKEN_BROKEN = 7,
			BOTTS_DOTS = 8,
			GRASS = 9,
			CURB = 10
		};

		enum RoadMarkWeight
		{
			STANDARD,
			BOLD
		};

		enum RoadMarkMaterial
		{
			STANDARD_MATERIAL // only "standard" is available for now
		};

		enum RoadMarkLaneChange
		{
			INCREASE,
			DECREASE,
			BOTH,
			NONE_LANECHANGE
		};

		LaneRoadMark(double s_offset, RoadMarkType type, RoadMarkWeight weight, RoadMarkColor color,
		RoadMarkMaterial material, RoadMarkLaneChange lane_change, double width, double height):
		s_offset_(s_offset), type_(type), weight_(weight), color_(color), material_(material), lane_change_(lane_change),
		width_(width), height_(height) {}

		void AddType(LaneRoadMarkType *lane_roadMarkType) { lane_roadMarkType_.push_back(lane_roadMarkType); }

		double GetSOffset() { return s_offset_; }
		double GetWidth() { return width_; }
		double GetHeight() { return height_; }
		RoadMarkType GetType() { return type_; }
		RoadMarkWeight GetWeight() { return weight_; }
		RoadMarkColor GetColor() { return color_; }
		RoadMarkMaterial GetMaterial() { return material_; }
		RoadMarkLaneChange GetLaneChange() { return lane_change_; }

		int GetNumberOfRoadMarkTypes() { return (int)lane_roadMarkType_.size(); }
		LaneRoadMarkType* GetLaneRoadMarkTypeByIdx(int idx);

		static RoadMarkColor ParseColor(pugi::xml_node node);

		void Save(pugi::xml_node&);

	private:
		double s_offset_;
		RoadMarkType type_;
		RoadMarkWeight weight_;
		RoadMarkColor color_;
		RoadMarkMaterial material_;
		RoadMarkLaneChange lane_change_;
		double width_;
		double height_;
		std::vector<LaneRoadMarkType*> lane_roadMarkType_;
	};

	class LaneOffset
	{
	public:
		LaneOffset(): s_(0.0), length_(0.0) {}
		LaneOffset(double s, double a, double b, double c, double d) : s_(s), length_(0.0)
		{
			polynomial_.Set(a, b, c, d);
		}
		~LaneOffset() {}

		void Set(double s, double a, double b, double c, double d)
		{
			s_ = s;
			polynomial_.Set(a, b, c, d);
		}
		void SetLength(double length) { length_ = length; }
		double GetS() { return s_; }
		Polynomial GetPolynomial() { return polynomial_; }
		double GetLength() { return length_; }
		double GetLaneOffset(double s);
		double GetLaneOffsetPrim(double s);
		void Print();
		void Save(pugi::xml_node&);

	private:
		Polynomial polynomial_;
		double s_;
		double length_;
	};

	class Lane
	{
	public:
		enum LanePosition
		{
			LANE_POS_CENTER,
			LANE_POS_LEFT,
			LANE_POS_RIGHT
		};

		typedef enum
		{
			LANE_TYPE_NONE =          (1 << 0),
			LANE_TYPE_DRIVING =       (1 << 1),
			LANE_TYPE_STOP =          (1 << 2),
			LANE_TYPE_SHOULDER =      (1 << 3),
			LANE_TYPE_BIKING =        (1 << 4),
			LANE_TYPE_SIDEWALK =      (1 << 5),
			LANE_TYPE_BORDER =        (1 << 6),
			LANE_TYPE_RESTRICTED =    (1 << 7),
			LANE_TYPE_PARKING =       (1 << 8),
			LANE_TYPE_BIDIRECTIONAL = (1 << 9),
			LANE_TYPE_MEDIAN =        (1 << 10),
			LANE_TYPE_SPECIAL1 =      (1 << 11),
			LANE_TYPE_SPECIAL2 =      (1 << 12),
			LANE_TYPE_SPECIAL3 =      (1 << 13),
			LANE_TYPE_ROADWORKS =     (1 << 14),
			LANE_TYPE_TRAM =          (1 << 15),
			LANE_TYPE_RAIL =          (1 << 16),
			LANE_TYPE_ENTRY =         (1 << 17),
			LANE_TYPE_EXIT =          (1 << 18),
			LANE_TYPE_OFF_RAMP =      (1 << 19),
			LANE_TYPE_ON_RAMP =       (1 << 20),
			LANE_TYPE_ANY_DRIVING =   LANE_TYPE_DRIVING |
			                          LANE_TYPE_ENTRY |
			                          LANE_TYPE_EXIT |
			                          LANE_TYPE_OFF_RAMP |
			                          LANE_TYPE_ON_RAMP |
			                          LANE_TYPE_PARKING,
			LANE_TYPE_ANY_ROAD =      LANE_TYPE_ANY_DRIVING |
			                          LANE_TYPE_RESTRICTED |
			                          LANE_TYPE_STOP,
			LANE_TYPE_ANY =           (0xFFFFFFFF)
		} LaneType;

		// Construct & Destruct
		Lane() : id_(0), type_(LaneType::LANE_TYPE_NONE), level_(-1), offset_from_ref_(0.0), global_id_(0), lane_boundary_(0) {}
		Lane(int id, Lane::LaneType type) : id_(id), type_(type), level_(-1), offset_from_ref_(0), global_id_(0), lane_boundary_(0) {}
		~Lane() {}

		// Base Get Functions
		int GetId() { return id_; }
		double GetOffsetFromRef() { return offset_from_ref_; }
		LaneType GetLaneType() { return type_; }
		int GetGlobalId() { return global_id_; }

		// Add Functions
		void AddLink(LaneLink *lane_link) { link_.push_back(lane_link); }
		void AddLaneWidth(LaneWidth *lane_width) { lane_width_.push_back(lane_width); }
		void AddLaneRoadMark(LaneRoadMark *lane_roadMark) { lane_roadMark_.push_back(lane_roadMark); }

		// Get Functions
		int GetNumberOfRoadMarks() { return (int)lane_roadMark_.size(); }
		int GetNumberOfLinks() { return (int)link_.size(); }
		int GetNumberOfLaneWidths() { return (int)lane_width_.size(); }

		LaneLink *GetLink(LinkType type);
		LaneWidth *GetWidthByIndex(int index);
		LaneWidth *GetWidthByS(double s);
		LaneRoadMark* GetLaneRoadMarkByIdx(int idx);

		RoadMarkInfo GetRoadMarkInfoByS(int track_id, int lane_id, double s);
		OSIPoints* GetOSIPoints() { return &osi_points_;}
		std::vector<int> GetLineGlobalIds();
		LaneBoundaryOSI* GetLaneBoundary() {return lane_boundary_; }
		int GetLaneBoundaryGlobalId();

		// Set Functions
		void SetGlobalId();
		void SetLaneBoundary(LaneBoundaryOSI *lane_boundary);
		void SetOffsetFromRef(double offset) { offset_from_ref_ = offset; }
		void SetLevel(int level) { level_ = level; }

		// Others
		bool IsType(Lane::LaneType type);
		bool IsCenter();
		bool IsDriving();
		bool IsOSIIntersection() {return osiintersection_>0;}
		void SetOSIIntersection(int is_osi_intersection) { osiintersection_ = is_osi_intersection;}
		int GetOSIIntersectionId() {return osiintersection_;}
		void Print();
		void Save(pugi::xml_node&);
		OSIPoints osi_points_;

	private:
		int id_;		// center = 0, left > 0, right < 0
		int global_id_;  // Unique ID for OSI
		int osiintersection_; // flag to see if the lane is part of an osi-lane section or not
		LaneType type_;
		int level_;	// boolean, true = keep lane on level
		double offset_from_ref_;
		std::vector<LaneLink*> link_;
		std::vector<LaneWidth*> lane_width_;
		std::vector<LaneRoadMark*> lane_roadMark_;
		LaneBoundaryOSI* lane_boundary_;
	};

	class LaneSection
	{
	public:
		LaneSection(double s) : s_(s), length_(0) {}
		void AddLane(Lane *lane);
		double GetS() { return s_; }
		Lane* GetLaneByIdx(int idx);
		Lane* GetLaneById(int id);
		int GetLaneIdByIdx(int idx);
		int GetLaneIdxById(int id);
		bool IsOSILaneById(int id);
		int GetLaneGlobalIdByIdx(int idx);
		int GetLaneGlobalIdById(int id);
		double GetOuterOffset(double s, int lane_id);
		double GetWidth(double s, int lane_id);
		int GetClosestLaneIdx(double s, double t, double &offset, bool noZeroWidth, int laneTypeMask = Lane::LaneType::LANE_TYPE_ANY_DRIVING);

		/**
		Get lateral position of lane center, from road reference lane (lane id=0)
		Example: If lane id 1 is 5 m wide and lane id 2 is 4 m wide, then
				lane 1 center offset is 5/2 = 2.5 and lane 2 center offset is 5 + 4/2 = 7
		@param s distance along the road segment
		@param lane_id lane specifier, starting from center -1, -2, ... is on the right side, 1, 2... on the left
		*/
		double GetCenterOffset(double s, int lane_id);
		double GetOuterOffsetHeading(double s, int lane_id);
		double GetCenterOffsetHeading(double s, int lane_id);
		double GetLength() { return length_; }
		int GetNumberOfLanes() { return (int)lane_.size(); }
		int GetNumberOfDrivingLanes();
		int GetNumberOfDrivingLanesSide(int side);
		int GetNUmberOfLanesRight();
		int GetNUmberOfLanesLeft();
		void SetLength(double length) { length_ = length; }
		void SetSingleSide(bool single) { singleSide_ = single; }
		int GetConnectingLaneId(int incoming_lane_id, LinkType link_type);
		double GetWidthBetweenLanes(int lane_id1, int lane_id2, double s);
		double GetOffsetBetweenLanes(int lane_id1, int lane_id2, double s);
		void Print();
		void Save(pugi::xml_node&);

	private:
		double s_;
		std::experimental::optional<bool> singleSide_;	
		double length_;
		std::vector<Lane*> lane_;
	};

	enum ContactPointType
	{
		CONTACT_POINT_UNDEFINED,
		CONTACT_POINT_START,
		CONTACT_POINT_END,
		CONTACT_POINT_JUNCTION,  // No contact point for element type junction
	};

	class RoadLink
	{
	public:
		typedef enum
		{
			ELEMENT_TYPE_UNKNOWN,
			ELEMENT_TYPE_ROAD,
			ELEMENT_TYPE_JUNCTION,
		} ElementType;

		RoadLink() : type_(NONE), element_id_(-1), element_type_(ELEMENT_TYPE_UNKNOWN), contact_point_type_(CONTACT_POINT_UNDEFINED) {}
		RoadLink(LinkType type, ElementType element_type, int element_id, ContactPointType contact_point_type) :
			type_(type), element_id_(element_id), element_type_(element_type),  contact_point_type_(contact_point_type) {}
		RoadLink(LinkType type, pugi::xml_node node);
		bool operator== (RoadLink& rhs);

		int GetElementId() { return element_id_; }
		LinkType GetType() { return type_; }
		RoadLink::ElementType GetElementType() { return element_type_; }
		ContactPointType GetContactPointType() { return contact_point_type_; }

		void Print();
		void Save(pugi::xml_node&);

	private:
		LinkType type_;
		int element_id_;
		ElementType element_type_;
		ContactPointType contact_point_type_;
	};

	struct LaneInfo
	{
		int lane_section_idx_;
		int lane_id_;
	};

	typedef struct
	{
		int fromLane_;
		int toLane_;
		void Save(pugi::xml_node& object);
	} ValidityRecord;

	class RoadObject
	{
	public:
		enum Orientation
		{
			POSITIVE,
			NEGATIVE,
			NONE,
		};

		std::vector<ValidityRecord> validity_;
	};

	class ObjectReference : public RoadObject
	{
	public:
		ObjectReference(double s, double t, int id, double zOffset, double validLength, Orientation orientation) :
			s_(s), t_(t), id_(id), z_offset_(zOffset), valid_length_(validLength), orientation_(orientation) {}

		virtual ~ObjectReference() = default;
		
		double GetS() const { return s_; }
		double GetT() const { return t_; }
		int GetId() const { return id_; }
		double GetZOffset() const { return z_offset_; }
		double GetValidLength() const { return valid_length_; }
		Orientation GetOrientation() const { return orientation_; }

		void Save(pugi::xml_node& objects);

	private:
		double s_;
		double t_;
		int id_;
		double z_offset_;
		double valid_length_;
		Orientation orientation_;
	};

	class Bridge : public RoadObject
	{
	public:
		enum Type {
			CONCRETE,
			STEEL,
			BRICK,
			WOOD,
			UNKNOWN
		} ;

		Bridge(double s, double length, std::string name, int id, Type type) : 
			s_(s), length_(length), name_(name), id_(id), type_(type) {}
		
		virtual ~Bridge() = default;

		double GetS() const { return s_; }
		double GetLength() const { return length_; }
		int GetId() const { return id_; }
		std::string GetName() const { return name_; }
		Type GetType() const { return type_; }

		void Save(pugi::xml_node& objects);

	private:
		double s_;
		double length_;
		std::string name_;
		Type type_;
		int id_;
	};

	class Signal : public RoadObject
	{
	public:

		enum Type : int {
			TYPE_UNKNOWN = 0,
			TYPE_OTHER = 1,
			TYPE_DANGER_SPOT = 2,
			TYPE_ZEBRA_CROSSING = 87,
			TYPE_FLIGHT = 110,
			TYPE_CATTLE = 200,
			TYPE_HORSE_RIDERS = 197,
			TYPE_AMPHIBIANS = 188,
			TYPE_FALLING_ROCKS = 96,
			TYPE_SNOW_OR_ICE = 94,
			TYPE_LOOSE_GRAVEL = 97,
			TYPE_WATERSIDE = 102,
			TYPE_CLEARANCE = 210,
			TYPE_MOVABLE_BRIDGE = 101,
			TYPE_RIGHT_BEFORE_LEFT_NEXT_INTERSECTION = 3,
			TYPE_TURN_LEFT = 4,
			TYPE_TURN_RIGHT = 5,
			TYPE_DOUBLE_TURN_LEFT = 6,
			TYPE_DOUBLE_TURN_RIGHT = 7,
			TYPE_HILL_DOWNWARDS = 8,
			TYPE_HILL_UPWARDS = 9,
			TYPE_UNEVEN_ROAD = 93,
			TYPE_ROAD_SLIPPERY_WET_OR_DIRTY = 95,
			TYPE_SIDE_WINDS = 98,
			TYPE_ROAD_NARROWING = 10,
			TYPE_ROAD_NARROWING_RIGHT = 12,
			TYPE_ROAD_NARROWING_LEFT = 11,
			TYPE_ROAD_WORKS = 13,
			TYPE_TRAFFIC_QUEUES = 100,
			TYPE_TWO_WAY_TRAFFIC = 14,
			TYPE_ATTENTION_TRAFFIC_LIGHT = 15,
			TYPE_PEDESTRIANS = 103,
			TYPE_CHILDREN_CROSSING = 106,
			TYPE_CYCLE_ROUTE = 107,
			TYPE_DEER_CROSSING = 109,
			TYPE_UNGATED_LEVEL_CROSSING = 144,
			TYPE_LEVEL_CROSSING_MARKER = 112,
			TYPE_RAILWAY_TRAFFIC_PRIORITY = 135,
			TYPE_GIVE_WAY = 16,
			TYPE_STOP = 17,
			TYPE_PRIORITY_TO_OPPOSITE_DIRECTION = 18,
			TYPE_PRIORITY_TO_OPPOSITE_DIRECTION_UPSIDE_DOWN = 19,
			TYPE_PRESCRIBED_LEFT_TURN = 20,
			TYPE_PRESCRIBED_RIGHT_TURN = 21,
			TYPE_PRESCRIBED_STRAIGHT = 22,
			TYPE_PRESCRIBED_RIGHT_WAY = 24,
			TYPE_PRESCRIBED_LEFT_WAY = 23,
			TYPE_PRESCRIBED_RIGHT_TURN_AND_STRAIGHT = 26,
			TYPE_PRESCRIBED_LEFT_TURN_AND_STRAIGHT = 25,
			TYPE_PRESCRIBED_LEFT_TURN_AND_RIGHT_TURN = 27,
			TYPE_PRESCRIBED_LEFT_TURN_RIGHT_TURN_AND_STRAIGHT = 28,
			TYPE_ROUNDABOUT = 29,
			TYPE_ONEWAY_LEFT = 30,
			TYPE_ONEWAY_RIGHT = 31,
			TYPE_PASS_LEFT = 32,
			TYPE_PASS_RIGHT = 33,
			TYPE_SIDE_LANE_OPEN_FOR_TRAFFIC = 128,
			TYPE_SIDE_LANE_CLOSED_FOR_TRAFFIC = 129,
			TYPE_SIDE_LANE_CLOSING_FOR_TRAFFIC = 130,
			TYPE_BUS_STOP = 137,
			TYPE_TAXI_STAND = 138,
			TYPE_BICYCLES_ONLY = 145,
			TYPE_HORSE_RIDERS_ONLY = 146,
			TYPE_PEDESTRIANS_ONLY = 147,
			TYPE_BICYCLES_PEDESTRIANS_SHARED_ONLY = 148,
			TYPE_BICYCLES_PEDESTRIANS_SEPARATED_LEFT_ONLY = 149,
			TYPE_BICYCLES_PEDESTRIANS_SEPARATED_RIGHT_ONLY = 150,
			TYPE_PEDESTRIAN_ZONE_BEGIN = 151,
			TYPE_PEDESTRIAN_ZONE_END = 152,
			TYPE_BICYCLE_ROAD_BEGIN = 153,
			TYPE_BICYCLE_ROAD_END = 154,
			TYPE_BUS_LANE = 34,
			TYPE_BUS_LANE_BEGIN = 35,
			TYPE_BUS_LANE_END = 36,
			TYPE_ALL_PROHIBITED = 37,
			TYPE_MOTORIZED_MULTITRACK_PROHIBITED = 38,
			TYPE_TRUCKS_PROHIBITED = 39,
			TYPE_BICYCLES_PROHIBITED = 40,
			TYPE_MOTORCYCLES_PROHIBITED = 41,
			TYPE_MOPEDS_PROHIBITED = 155,
			TYPE_HORSE_RIDERS_PROHIBITED = 156,
			TYPE_HORSE_CARRIAGES_PROHIBITED = 157,
			TYPE_CATTLE_PROHIBITED = 158,
			TYPE_BUSES_PROHIBITED = 159,
			TYPE_CARS_PROHIBITED = 160,
			TYPE_CARS_TRAILERS_PROHIBITED = 161,
			TYPE_TRUCKS_TRAILERS_PROHIBITED = 162,
			TYPE_TRACTORS_PROHIBITED = 163,
			TYPE_PEDESTRIANS_PROHIBITED = 42,
			TYPE_MOTOR_VEHICLES_PROHIBITED = 43,
			TYPE_HAZARDOUS_GOODS_VEHICLES_PROHIBITED = 164,
			TYPE_OVER_WEIGHT_VEHICLES_PROHIBITED = 165,
			TYPE_VEHICLES_AXLE_OVER_WEIGHT_PROHIBITED = 166,
			TYPE_VEHICLES_EXCESS_WIDTH_PROHIBITED = 167,
			TYPE_VEHICLES_EXCESS_HEIGHT_PROHIBITED = 168,
			TYPE_VEHICLES_EXCESS_LENGTH_PROHIBITED = 169,
			TYPE_DO_NOT_ENTER = 44,
			TYPE_SNOW_CHAINS_REQUIRED = 170,
			TYPE_WATER_POLLUTANT_VEHICLES_PROHIBITED = 171,
			TYPE_ENVIRONMENTAL_ZONE_BEGIN = 45,
			TYPE_ENVIRONMENTAL_ZONE_END = 46,
			TYPE_NO_U_TURN_LEFT = 47,
			TYPE_NO_U_TURN_RIGHT = 48,
			TYPE_PRESCRIBED_U_TURN_LEFT = 49,
			TYPE_PRESCRIBED_U_TURN_RIGHT = 50,
			TYPE_MINIMUM_DISTANCE_FOR_TRUCKS = 51,
			TYPE_SPEED_LIMIT_BEGIN = 52,
			TYPE_SPEED_LIMIT_ZONE_BEGIN = 53,
			TYPE_SPEED_LIMIT_ZONE_END = 54,
			TYPE_MINIMUM_SPEED_BEGIN = 55,
			TYPE_OVERTAKING_BAN_BEGIN = 56,
			TYPE_OVERTAKING_BAN_FOR_TRUCKS_BEGIN = 57,
			TYPE_SPEED_LIMIT_END = 58,
			TYPE_MINIMUM_SPEED_END = 59,
			TYPE_OVERTAKING_BAN_END = 60,
			TYPE_OVERTAKING_BAN_FOR_TRUCKS_END = 61,
			TYPE_ALL_RESTRICTIONS_END = 62,
			TYPE_NO_STOPPING = 63,
			TYPE_NO_PARKING = 64,
			TYPE_NO_PARKING_ZONE_BEGIN = 65,
			TYPE_NO_PARKING_ZONE_END = 66,
			TYPE_RIGHT_OF_WAY_NEXT_INTERSECTION = 67,
			TYPE_RIGHT_OF_WAY_BEGIN = 68,
			TYPE_RIGHT_OF_WAY_END = 69,
			TYPE_PRIORITY_OVER_OPPOSITE_DIRECTION = 70,
			TYPE_PRIORITY_OVER_OPPOSITE_DIRECTION_UPSIDE_DOWN = 71,
			TYPE_TOWN_BEGIN = 72,
			TYPE_TOWN_END = 73,
			TYPE_CAR_PARKING = 74,
			TYPE_CAR_PARKING_ZONE_BEGIN = 75,
			TYPE_CAR_PARKING_ZONE_END = 76,
			TYPE_SIDEWALK_HALF_PARKING_LEFT = 172,
			TYPE_SIDEWALK_HALF_PARKING_RIGHT = 173,
			TYPE_SIDEWALK_PARKING_LEFT = 174,
			TYPE_SIDEWALK_PARKING_RIGHT = 175,
			TYPE_SIDEWALK_PERPENDICULAR_HALF_PARKING_LEFT = 176,
			TYPE_SIDEWALK_PERPENDICULAR_HALF_PARKING_RIGHT = 177,
			TYPE_SIDEWALK_PERPENDICULAR_PARKING_LEFT = 178,
			TYPE_SIDEWALK_PERPENDICULAR_PARKING_RIGHT = 179,
			TYPE_LIVING_STREET_BEGIN = 77,
			TYPE_LIVING_STREET_END = 78,
			TYPE_TUNNEL = 79,
			TYPE_EMERGENCY_STOPPING_LEFT = 80,
			TYPE_EMERGENCY_STOPPING_RIGHT = 81,
			TYPE_HIGHWAY_BEGIN = 82,
			TYPE_HIGHWAY_END = 83,
			TYPE_EXPRESSWAY_BEGIN = 84,
			TYPE_EXPRESSWAY_END = 85,
			TYPE_NAMED_HIGHWAY_EXIT = 183,
			TYPE_NAMED_EXPRESSWAY_EXIT = 184,
			TYPE_NAMED_ROAD_EXIT = 185,
			TYPE_HIGHWAY_EXIT = 86,
			TYPE_EXPRESSWAY_EXIT = 186,
			TYPE_ONEWAY_STREET = 187,
			TYPE_CROSSING_GUARDS = 189,
			TYPE_DEADEND = 190,
			TYPE_DEADEND_EXCLUDING_DESIGNATED_ACTORS = 191,
			TYPE_FIRST_AID_STATION = 194,
			TYPE_POLICE_STATION = 195,
			TYPE_TELEPHONE = 196,
			TYPE_FILLING_STATION = 198,
			TYPE_HOTEL = 201,
			TYPE_INN = 202,
			TYPE_KIOSK = 203,
			TYPE_TOILET = 204,
			TYPE_CHAPEL = 205,
			TYPE_TOURIST_INFO = 206,
			TYPE_REPAIR_SERVICE = 207,
			TYPE_PEDESTRIAN_UNDERPASS = 208,
			TYPE_PEDESTRIAN_BRIDGE = 209,
			TYPE_CAMPER_PLACE = 213,
			TYPE_ADVISORY_SPEED_LIMIT_BEGIN = 214,
			TYPE_ADVISORY_SPEED_LIMIT_END = 215,
			TYPE_PLACE_NAME = 216,
			TYPE_TOURIST_ATTRACTION = 217,
			TYPE_TOURIST_ROUTE = 218,
			TYPE_TOURIST_AREA = 219,
			TYPE_SHOULDER_NOT_PASSABLE_MOTOR_VEHICLES = 220,
			TYPE_SHOULDER_UNSAFE_TRUCKS_TRACTORS = 221,
			TYPE_TOLL_BEGIN = 222,
			TYPE_TOLL_END = 223,
			TYPE_TOLL_ROAD = 224,
			TYPE_CUSTOMS = 225,
			TYPE_INTERNATIONAL_BORDER_INFO = 226,
			TYPE_STREETLIGHT_RED_BAND = 227,
			TYPE_FEDERAL_HIGHWAY_ROUTE_NUMBER = 228,
			TYPE_HIGHWAY_ROUTE_NUMBER = 229,
			TYPE_HIGHWAY_INTERCHANGE_NUMBER = 230,
			TYPE_EUROPEAN_ROUTE_NUMBER = 231,
			TYPE_FEDERAL_HIGHWAY_DIRECTION_LEFT = 232,
			TYPE_FEDERAL_HIGHWAY_DIRECTION_RIGHT = 233,
			TYPE_PRIMARY_ROAD_DIRECTION_LEFT = 234,
			TYPE_PRIMARY_ROAD_DIRECTION_RIGHT = 235,
			TYPE_SECONDARY_ROAD_DIRECTION_LEFT = 236,
			TYPE_SECONDARY_ROAD_DIRECTION_RIGHT = 237,
			TYPE_DIRECTION_DESIGNATED_ACTORS_LEFT = 238,
			TYPE_DIRECTION_DESIGNATED_ACTORS_RIGHT = 239,
			TYPE_ROUTING_DESIGNATED_ACTORS = 240,
			TYPE_DIRECTION_TO_HIGHWAY_LEFT = 143,
			TYPE_DIRECTION_TO_HIGHWAY_RIGHT = 108,
			TYPE_DIRECTION_TO_LOCAL_DESTINATION_LEFT = 127,
			TYPE_DIRECTION_TO_LOCAL_DESTINATION_RIGHT = 136,
			TYPE_CONSOLIDATED_DIRECTIONS = 118,
			TYPE_STREET_NAME = 119,
			TYPE_DIRECTION_PREANNOUNCEMENT = 120,
			TYPE_DIRECTION_PREANNOUNCEMENT_LANE_CONFIG = 121,
			TYPE_DIRECTION_PREANNOUNCEMENT_HIGHWAY_ENTRIES = 122,
			TYPE_HIGHWAY_ANNOUNCEMENT = 123,
			TYPE_OTHER_ROAD_ANNOUNCEMENT = 124,
			TYPE_HIGHWAY_ANNOUNCEMENT_TRUCK_STOP = 125,
			TYPE_HIGHWAY_PREANNOUNCEMENT_DIRECTIONS = 126,
			TYPE_POLE_EXIT = 88,
			TYPE_HIGHWAY_DISTANCE_BOARD = 180,
			TYPE_DETOUR_LEFT = 181,
			TYPE_DETOUR_RIGHT = 182,
			TYPE_NUMBERED_DETOUR = 131,
			TYPE_DETOUR_BEGIN = 132,
			TYPE_DETOUR_END = 133,
			TYPE_DETOUR_ROUTING_BOARD = 134,
			TYPE_OPTIONAL_DETOUR = 111,
			TYPE_OPTIONAL_DETOUR_ROUTING = 199,
			TYPE_ROUTE_RECOMMENDATION = 211,
			TYPE_ROUTE_RECOMMENDATION_END = 212,
			TYPE_ANNOUNCE_LANE_TRANSITION_LEFT = 192,
			TYPE_ANNOUNCE_LANE_TRANSITION_RIGHT = 193,
			TYPE_ANNOUNCE_RIGHT_LANE_END = 90,
			TYPE_ANNOUNCE_LEFT_LANE_END = 89,
			TYPE_ANNOUNCE_RIGHT_LANE_BEGIN = 115,
			TYPE_ANNOUNCE_LEFT_LANE_BEGIN = 116,
			TYPE_ANNOUNCE_LANE_CONSOLIDATION = 117,
			TYPE_DETOUR_CITY_BLOCK = 142,
			TYPE_GATE = 141,
			TYPE_POLE_WARNING = 91,
			TYPE_TRAFFIC_CONE = 140,
			TYPE_MOBILE_LANE_CLOSURE = 139,
			TYPE_REFLECTOR_POST = 114,
			TYPE_DIRECTIONAL_BOARD_WARNING = 113,
			TYPE_GUIDING_PLATE = 104,
			TYPE_GUIDING_PLATE_WEDGES = 105,
			TYPE_PARKING_HAZARD = 99,
			TYPE_TRAFFIC_LIGHT_GREEN_ARROW = 92,
			TrafficSign_MainSign_Classification_Type_INT_MIN_SENTINEL_DO_NOT_USE_ = std::numeric_limits<int32_t>::min(),
			TrafficSign_MainSign_Classification_Type_INT_MAX_SENTINEL_DO_NOT_USE_ = std::numeric_limits<int32_t>::max()
		};

		Signal(double s, double t, int id, std::string name, bool dynamic, Orientation orientation, double z_offset, std::string country,
		int type, double value, std::string unit, double height, double width, std::string text, double h_offset,
		double pitch, double roll) : s_(s), t_(t), id_(id), name_(name), dynamic_(dynamic), orientation_(orientation), z_offset_(z_offset),
		country_(country), type_(type), value_(value), unit_(unit), height_(height), width_(width), text_(text),
		h_offset_(h_offset), pitch_(pitch), roll_(roll), length_(0) {}

		std::string GetName() { return name_; }
		int GetId() { return id_; }
		double GetS() { return s_; }
		double GetT() { return t_; }
		void SetLength(double length) { length_ = length; }
		double GetLength() { return length_; }
		double GetHOffset() { return h_offset_; }
		double GetZOffset() { return z_offset_; }
		Orientation GetOrientation() { return orientation_; }
		int GetType() { return type_; }
		double GetHeight() { return height_; }
		double GetWidth() { return width_; }
		bool IsDynamic() { return dynamic_; }
		double GetPitch() { return pitch_; }
		double GetRoll() { return roll_; }
		double GetValue() { return value_; }
		std::string GetUnit() { return unit_; }
		std::string GetText() { return text_; }
		static Type GetTypeFromString(const std::string& type);
		void Save(pugi::xml_node& signals);

	private:
		double s_;
		double t_;
		int id_;
		std::string name_;
		bool dynamic_;
		Orientation orientation_;
		double z_offset_;
		std::string country_;
		int type_;
		double value_;
		std::string unit_;
		double height_;
		double width_;
		std::string text_;
		double h_offset_;
		double pitch_;
		double roll_;
		double length_;
		static const std::map<std::string, Type> types_mapping_;
	};

	class OutlineCorner
	{
	public:
		virtual void GetPos(double& x, double& y, double& z) = 0;
		virtual double GetHeight() = 0;
		virtual ~OutlineCorner() {}
		virtual void Save(pugi::xml_node&) {};
	};

	class OutlineCornerRoad : public OutlineCorner
	{
	public:
		OutlineCornerRoad(int roadId, double s, double t, double dz, double height);
		OutlineCornerRoad(int id, int roadId, double s, double t, double dz, double height);
		void GetPos(double& x, double& y, double& z);
		double GetHeight() { return height_; }
		void Save(pugi::xml_node&) override;

	private:
		int id_, roadId_;
		double s_, t_, dz_, height_;
	};

	class OutlineCornerLocal : public OutlineCorner
	{
	public:
		OutlineCornerLocal(int roadId, double s, double t, double u, double v, double zLocal, double height, double heading);
		OutlineCornerLocal(int id, int roadId, double s, double t, double u, double v, double zLocal, double height, double heading);
		void GetPos(double& x, double& y, double& z);
		double GetHeight() { return height_; }
		void Save(pugi::xml_node&) override;

	private:
		int id_, roadId_;
		double s_, t_, u_, v_, zLocal_, height_, heading_;
	};

	class Outline
	{
	public:
		typedef enum
		{
			FILL_TYPE_GRASS,
			FILL_TYPE_CONCRETE,
			FILL_TYPE_COBBLE,
			FILL_TYPE_ASPHALT,
			FILL_TYPE_PAVEMENT,
			FILL_TYPE_GRAVEL,
			FILL_TYPE_SOIL,
			FILL_TYPE_UNDEFINED
		} FillType;

		int id_;
		FillType fillType_;
		bool closed_;
		std::vector<OutlineCorner*> corner_;

		Outline(int id, FillType fillType, bool closed) :
			id_(id), fillType_(fillType), closed_(closed) {}

		~Outline()
		{
			for (size_t i = 0; i < corner_.size(); i++) delete(corner_[i]);
			corner_.clear();
		}

		void AddCorner(OutlineCorner* outlineCorner) { corner_.push_back(outlineCorner); }

		void Save(pugi::xml_node&);
	};

	class Repeat
	{
	public:
		double s_;
		double length_;
		double distance_;
		double tStart_;
		double tEnd_;
		double heightStart_;
		double heightEnd_;
		double zOffsetStart_;
		double zOffsetEnd_;
		double widthStart_;
		double widthEnd_;
		double lengthStart_;
		double lengthEnd_;
		double radiusStart_;
		double radiusEnd_;

		Repeat(
			double s,
			double length,
			double distance,
			double tStart,
			double tEnd,
			double heightStart,
			double heightEnd,
			double zOffsetStart,
			double zOffsetEnd
		) : s_(s), length_(length), distance_(distance),
			tStart_(tStart), tEnd_(tEnd), heightStart_(heightStart),
			heightEnd_(heightEnd), zOffsetStart_(zOffsetStart), zOffsetEnd_(zOffsetEnd),
			widthStart_(0.0), widthEnd_(0.0), lengthStart_(0.0), lengthEnd_(0.0), radiusStart_(0.0), radiusEnd_(0.0) {}

		void SetWidthStart(double widthStart) { widthStart_ = widthStart; }
		void SetWidthEnd(double widthEnd) { widthEnd_ = widthEnd; }
		void SetLengthStart(double lengthStart) { lengthStart_ = lengthStart; }
		void SetLengthEnd(double lengthEnd) { lengthStart_ = lengthEnd; }
		void SetHeightStart(double heightStart) { heightStart_ = heightStart; }
		void SeHeightEnd(double heightStart) { heightStart_ = heightStart; }
		double GetS() { return s_; }
		double GetLength() { return length_; }
		double GetDistance() { return distance_; }
		double GetTStart() { return tStart_; }
		double GetTEnd() { return tEnd_; }
		double GetHeightStart() { return heightStart_; }
		double GetHeightEnd() { return heightEnd_; }
		double GetZOffsetStart() { return zOffsetStart_; }
		double GetZOffsetEnd() { return zOffsetEnd_; }
		double GetWidthStart() { return widthStart_; }
		double GetWidthEnd() { return widthEnd_; }
		double GetLengthStart() { return lengthStart_; }
		double GetLengthEnd() { return lengthEnd_; }
		double GetRadiusStart() { return radiusStart_; }
		double GetRadiusEnd() { return radiusEnd_; }

		void Save(pugi::xml_node&);

	};

	class RMObject : public RoadObject
	{
	public:

		RMObject(double s, double t, int id, std::string name, Orientation orientation, double z_offset, std::string type,
			double length, double height, double width, double heading, double pitch, double roll) :
			s_(s), t_(t), id_(id), name_(name), orientation_(orientation), z_offset_(z_offset), type_(type),
			length_(length), height_(height), width_(width), heading_(heading), pitch_(pitch), roll_(roll), repeat_(0) {}

		~RMObject()
		{
			for (size_t i = 0; i < outlines_.size(); i++) delete(outlines_[i]);
			outlines_.clear();
		}

		std::string GetName() { return name_; }
		std::string GetType() { return type_; }
		int GetId() { return id_; }
		double GetS() { return s_; }
		double GetT() { return t_; }
		double GetHOffset() { return heading_; }
		double GetPitch() { return pitch_; }
		double GetRoll() { return roll_; }
		double GetZOffset() { return z_offset_; }
		double GetHeight() { return height_; }
		double GetLength() { return length_; }
		double GetWidth() { return width_; }
		Orientation GetOrientation() { return orientation_; }
		void AddOutline(Outline* outline) { outlines_.push_back(outline); }
		void SetRepeat(Repeat* repeat);
		Repeat* GetRepeat() { return repeat_; }
		int GetNumberOfOutlines() { return (int)outlines_.size(); }
		Outline* GetOutline(int i) { return (0 <= i && i < outlines_.size()) ? outlines_[i] : 0; }
		void Save(pugi::xml_node&);
	private:
		std::string type_;
		std::string name_;
		int id_;
		double s_;
		double t_;
		double z_offset_;
		Orientation orientation_;
		double length_;
		double height_;
		double width_;
		double heading_;
		double pitch_;
		double roll_;
		std::vector<Outline*> outlines_;
		Repeat* repeat_;
	};

	class Road
	{
	public:

		enum class RoadType
		{
			ROADTYPE_UNKNOWN,
			ROADTYPE_RURAL,
			ROADTYPE_MOTORWAY,
			ROADTYPE_TOWN,
			ROADTYPE_LOWSPEED,
			ROADTYPE_PEDESTRIAN,
			ROADTYPE_BICYCLE
		};

		typedef struct
		{
			double s_;
			RoadType road_type_;
			double speed_ = 0.0;  // m/s
		} RoadTypeEntry;

		enum class RoadRule
		{
			RIGHT_HAND_TRAFFIC,
			LEFT_HAND_TRAFFIC,
			ROAD_RULE_UNDEFINED
		};

		Road(int id, std::string name, RoadRule rule = RoadRule::RIGHT_HAND_TRAFFIC) : id_(id), name_(name), length_(0), junction_(-1), rule_(rule) {}
		~Road();

		void Print();
		void SetId(int id) { id_ = id; }
		int GetId() { return id_; }
		RoadRule GetRule() { return rule_; }
		void SetName(std::string name) { name_ = name; }
		Geometry *GetGeometry(int idx);
		int GetNumberOfGeometries() { return (int)geometry_.size(); }

		/**
		Retrieve the lanesection specified by vector element index (idx)
		useful for iterating over all available lane sections, e.g:
		for (int i = 0; i < road->GetNumberOfLaneSections(); i++)
		{
			int n_lanes = road->GetLaneSectionByIdx(i)->GetNumberOfLanes();
		...
		@param idx index into the vector of lane sections
		*/
		LaneSection *GetLaneSectionByIdx(int idx);

		/**
		Retrieve the lanesection index at specified s-value
		@param s distance along the road segment
		*/
		int GetLaneSectionIdxByS(double s, int start_at = 0);

		/**
		Retrieve the lanesection at specified s-value
		@param s distance along the road segment
		*/
		LaneSection* GetLaneSectionByS(double s, int start_at = 0) { return GetLaneSectionByIdx(GetLaneSectionIdxByS(s, start_at)); }

		/**
		Get lateral position of lane center, from road reference lane (lane id=0)
		Example: If lane id 1 is 5 m wide and lane id 2 is 4 m wide, then
		lane 1 center offset is 5/2 = 2.5 and lane 2 center offset is 5 + 4/2 = 7
		@param s distance along the road segment
		@param lane_id lane specifier, starting from center -1, -2, ... is on the right side, 1, 2... on the left
		*/
		double GetCenterOffset(double s, int lane_id);

		LaneInfo GetLaneInfoByS(double s, int start_lane_link_idx, int start_lane_id, int laneTypeMask = Lane::LaneType::LANE_TYPE_ANY_DRIVING);
		int GetConnectingLaneId(RoadLink* road_link, int fromLaneId, int connectingRoadId);
		double GetLaneWidthByS(double s, int lane_id);
		double GetSpeedByS(double s);
		bool GetZAndPitchByS(double s, double *z, double* z_prim, double *z_primPrim, double *pitch, int *index);
		bool UpdateZAndRollBySAndT(double s, double t, double *z, double* roadSuperElevationPrim, double *roll, int *index);
		int GetNumberOfLaneSections() { return (int)lane_section_.size(); }
		std::string GetName() { return name_; }
		void SetLength(double length) { length_ = length; }
		double GetLength() const { return length_; }
		void SetJunction(int junction) { junction_ = junction; }
		int GetJunction() const { return junction_; }
		void AddLink(RoadLink *link) { link_.push_back(link); }
		void AddRoadType(RoadTypeEntry *type) { type_.push_back(type); }
		int GetNumberOfRoadTypes() const {return (int)type_.size();}
		RoadTypeEntry *GetRoadType(int idx);
		RoadLink *GetLink(LinkType type);
		void AddLine(Line *line);
		void AddArc(Arc *arc);
		void AddSpiral(Spiral *spiral);
		void AddPoly3(Poly3 *poly3);
		void AddParamPoly3(ParamPoly3 *param_poly3);
		void AddElevation(Elevation *elevation);
		void AddSuperElevation(Elevation *super_elevation);
		void AddLaneSection(LaneSection *lane_section);
		void AddLaneOffset(LaneOffset *lane_offset);
		void AddSignal(Signal *signal);
<<<<<<< HEAD
		void AddObject(RMObject* object);
		void AddBridge(Bridge* bridge);
		void AddObjectReference(ObjectReference* object_reference);
=======
		void AddObject(RMObject* object){ object_.push_back(object); }
		void AddBridge(Bridge* bridge) { bridge_.push_back(bridge); }
>>>>>>> 36d6429f
		Elevation *GetElevation(int idx);
		Elevation *GetSuperElevation(int idx);
		int GetNumberOfSignals();
		Signal* GetSignal(int idx);
		int GetNumberOfObjects() { return (int)object_.size(); }
		RMObject* GetObject(int idx);
		int GetNumberOfBridges() { return (int)bridge_.size(); }
		Bridge* GetBridge(int idx);
		int GetNumberOfObjectReference() { return (int)object_reference_.size(); }
		ObjectReference* GetObjectReference(int idx);
		int GetNumberOfElevations() { return (int)elevation_profile_.size(); }
		int GetNumberOfSuperElevations() { return (int)super_elevation_profile_.size(); }
		double GetLaneOffset(double s);
		double GetLaneOffsetPrim(double s);
		int GetNumberOfLanes(double s);
		int GetNumberOfDrivingLanes(double s);
		Lane* GetDrivingLaneByIdx(double s, int idx);
		Lane* GetDrivingLaneSideByIdx(double s, int side, int idx);
		Lane* GetDrivingLaneById(double s, int idx);
		int GetNumberOfDrivingLanesSide(double s, int side);  // side = -1 right, 1 left

		/**
			Check if specified road is directly connected to at specified end of current one (this)
			@param road Road to check if connected with current one
			@param contact_point If not null it will contain the contact point of specified road
			@return true if connection exist, else false
		*/
		bool IsDirectlyConnected(Road* road, LinkType link_type, ContactPointType* contact_point = 0);

		/**
			Check if specified road is directly connected, at least in one end of current one (this)
			@param road Road to check if connected with current one
			@return true if connection exist, else false
		*/
		bool IsDirectlyConnected(Road* road);

		/**
			Check if specified road is directly connected as successor to current one (this)
			@param road Road to check if connected with current one
			@param contact_point If not null it will contain the contact point of the successor road
			@return true if connection exist, else false
		*/
		bool IsSuccessor(Road *road, ContactPointType* contact_point = 0);

		/**
			Check if specified road is directly connected as predecessor to current one (this)
			@param road Road to check if connected with current one
			@param contact_point If not null it will contain the contact point of the predecessor road
			@return true if connection exist, else false
		*/
		bool IsPredecessor(Road* road, ContactPointType* contact_point = 0);

		/**
			Get width of road
			@param s Longitudinal position/distance along the road
			@param side Side of the road: -1=right, 1=left, 0=both
			@param laneTypeMask Bitmask specifying what lane types to consider - see Lane::LaneType
			@return Width (m)
		*/
		double GetWidth(double s, int side, int laneTypeMask = Lane::LaneType::LANE_TYPE_ANY);   // side: -1=right, 1=left, 0=both

		void Save(pugi::xml_node&);

	protected:
		int id_;
		std::string name_;
		double length_;
		int junction_;
		RoadRule rule_;

		std::vector<RoadTypeEntry*> type_;
		std::vector<RoadLink*> link_;
		std::vector<Geometry*> geometry_;
		std::vector<Elevation*> elevation_profile_;
		std::vector<Elevation*> super_elevation_profile_;
		std::vector<LaneSection*> lane_section_;
		std::vector<LaneOffset*> lane_offset_;
		std::vector<Signal*> signal_;
		std::vector<RMObject*> object_;
		std::vector<Bridge*> bridge_;
		std::vector<ObjectReference*> object_reference_;
	};

	class LaneRoadLaneConnection
	{
	public:
		LaneRoadLaneConnection() :
			lane_id_(0), connecting_road_id_(-1), connecting_lane_id_(0), contact_point_(ContactPointType::CONTACT_POINT_UNDEFINED) {}
		LaneRoadLaneConnection(int lane_id, int connecting_road_id, int connecting_lane_id) :
			lane_id_(lane_id), connecting_road_id_(connecting_road_id), connecting_lane_id_(connecting_lane_id), contact_point_(ContactPointType::CONTACT_POINT_UNDEFINED) {}
		void SetLane(int id) { lane_id_ = id; }
		void SetConnectingRoad(int id) { connecting_road_id_ = id; }
		void SetConnectingLane(int id) { connecting_lane_id_ = id; }
		int GetLaneId() { return lane_id_; }
		int GetConnectingRoadId() { return connecting_road_id_; }
		int GetConnectinglaneId() { return connecting_lane_id_; }

		ContactPointType contact_point_;
	private:
		int lane_id_;
		int connecting_road_id_;
		int connecting_lane_id_;
	};

	class JunctionLaneLink
	{
	public:
		JunctionLaneLink(int from, int to) : from_(from), to_(to) {}
		int from_;
		int to_;
		void Print() { printf("JunctionLaneLink: from %d to %d\n", from_, to_); }
		void Save(pugi::xml_node& connection);
	};

	class Connection
	{
	public:
		Connection(Road *incoming_road, Road *connecting_road, ContactPointType contact_point);
		Connection(int id, Road *incoming_road, Road *connecting_road, ContactPointType contact_point);
		~Connection();
		int GetNumberOfLaneLinks() { return (int)lane_link_.size(); }
		JunctionLaneLink *GetLaneLink(int idx) { return lane_link_[idx]; }
		int GetConnectingLaneId(int incoming_lane_id);
		Road *GetIncomingRoad() { return incoming_road_; }
		Road *GetConnectingRoad() { return connecting_road_; }
		ContactPointType GetContactPoint() { return contact_point_; }
		void AddJunctionLaneLink(int from, int to);
		void Print();
		void Save(pugi::xml_node& junction);

	private:
		Road *incoming_road_;
		Road *connecting_road_;
		ContactPointType contact_point_;
		std::vector<JunctionLaneLink*> lane_link_;
		int id_;
	};

	typedef struct
	{
		int signalId_;
		std::string type_;
		void Save(pugi::xml_node&);
	} Control;

	class Controller
	{
	public:
		Controller() : id_(0), name_(""), sequence_(0) {}
		Controller(int id, std::string name, int sequence = 0) : id_(id), name_(name), sequence_(sequence) {}

		void AddControl(Control ctrl) { control_.push_back(ctrl); }
		int GetNumberOfControls() { return (int)control_.size(); }
		Control* GetControl(int index) { return ((index >= 0 && index < control_.size()) ? &control_[index] : nullptr); }

		int GetId() { return id_; }
		std::string GetName() { return name_; }
		int GetSequence() { return sequence_; }
		void Save(pugi::xml_node& root);

	private:
		int id_;
		std::string name_;
		int sequence_;
		std::vector<Control> control_;
	};

	typedef struct
	{
		int id_;
		std::string type_;
		int sequence_;
		void Save(pugi::xml_node& junction);
	} JunctionController;

	class Junction
	{
	public:
		typedef enum
		{
			DEFAULT,
			DIRECT,
			VIRTUAL  // not supported yet
		} JunctionType;

		typedef enum
		{
			RANDOM,
			SELECTOR_ANGLE,  // choose road which heading (relative incoming road) is closest to specified angle
		} JunctionStrategyType;

		Junction(int id, std::string name, JunctionType type) : id_(id), name_(name), type_(type) {SetGlobalId();}
		~Junction();
		int GetId() { return id_; }
		std::string GetName() { return name_; }
		int GetNumberOfConnections() { return (int)connection_.size(); }
		int GetNumberOfRoadConnections(int roadId, int laneId);
		LaneRoadLaneConnection GetRoadConnectionByIdx(int roadId, int laneId, int idx,
			int laneTypeMask = Lane::LaneType::LANE_TYPE_ANY_DRIVING);
		void AddConnection(Connection *connection) { connection_.push_back(connection); }
		int GetNoConnectionsFromRoadId(int incomingRoadId);
		Connection *GetConnectionByIdx(int idx) { return connection_[idx]; }
		int GetConnectingRoadIdFromIncomingRoadId(int incomingRoadId, int index);
		void Print();
		void Save(pugi::xml_node& root);
		bool IsOsiIntersection();
		int GetGlobalId() { return global_id_; }
		void SetGlobalId();
		int GetNumberOfControllers() { return (int)controller_.size(); }
		JunctionController *GetJunctionControllerByIdx(int index);
		void AddController(JunctionController controller) { controller_.push_back(controller); }
		Road* GetRoadAtOtherEndOfConnectingRoad(Road* connecting_road, Road* incoming_road);
		JunctionType GetType() { return type_; }

	private:

		std::vector<Connection*> connection_;
		std::vector<JunctionController> controller_;
		int id_;
		int global_id_;
		std::string name_;
		JunctionType type_;
	};

	struct GeoReference
	{
		double a_;
		double axis_;
		double b_;
		std::string ellps_;
		double k_;
		double k_0_;
		double lat_0_;
		double lon_0_;
		double lon_wrap_;
		double over_;
		std::string pm_;
		std::string proj_;
		std::string units_;
		std::string vunits_;
		double x_0_;
		double y_0_;
		std::string datum_;
		std::string geo_id_grids_;
		double zone_;
		int towgs84_;

		void Save(pugi::xml_node&) const;
	};

	struct OpenDriveOffset
	{
		OpenDriveOffset() : x_(0), y_(0), z_(0), hdg_(0) {};	
		double x_;
		double y_;
		double z_;
		double hdg_;

		void Save(pugi::xml_node&) const;
		bool isValid() const { return x_ || y_ || z_ || hdg_; };
	} ;

	struct OpenDriveHeader
	{
		uint revMajor_;
		uint revMinor_;
		std::string name_;
		float version_;
		std::string date_;
		double north_;
		double south_;
		double east_;
		double west_;
		std::string vendor_;
		OpenDriveOffset offset_;
		GeoReference georeference_;

		void Save(pugi::xml_node&) const;
	};

	class OpenDrive
	{
	public:
		OpenDrive() {};
		OpenDrive(const char *filename);
		~OpenDrive();

		/**
			Load a road network, specified in the OpenDRIVE file format
			@param filename OpenDRIVE file
			@param replace If true any old road data will be erased, else new will be added to the old
		*/
		bool LoadOpenDriveFile(const char *filename, bool replace = true);

		/**
			Initialize the global ids for lanes
		*/
		void InitGlobalLaneIds();

		/**
			Get the filename of currently loaded OpenDRIVE file
		*/
		std::string GetOpenDriveFilename() { return odr_filename_; }

		/**
			Setting information based on the OSI standards for OpenDrive elements
		*/
		bool SetRoadOSI();
		bool CheckLaneOSIRequirement(std::vector<double> x0, std::vector<double> y0, std::vector<double> x1, std::vector<double> y1);
		void SetLaneOSIPoints();
		void SetRoadMarkOSIPoints();

		/**
			Checks all lanes - if a lane has RoadMarks it does nothing. If a lane does not have roadmarks
			then it creates a LaneBoundary following the lane border (left border for left lanes, right border for right lanes)
		*/
		void SetLaneBoundaryPoints();

		/**
			Retrieve a road segment specified by road ID
			@param id road ID as specified in the OpenDRIVE file
		*/
		Road* GetRoadById(int id);

		/**
			Retrieve a road segment specified by road vector element index
			useful for iterating over all available road segments, e.g:
			for (int i = 0; i < GetNumOfRoads(); i++)
			{
				int n_lanes = GetRoadyIdx(i)->GetNumberOfLanes();
			...
			@param idx index into the vector of roads
		*/
		Road* GetRoadByIdx(int idx);
		Geometry* GetGeometryByIdx(int road_idx, int geom_idx);
		int GetTrackIdxById(int id);
		int GetTrackIdByIdx(int idx);
		int GetNumOfRoads() { return (int)road_.size(); }
		Junction* GetJunctionById(int id);
		Junction* GetJunctionByIdx(int idx);

		int GetNumOfJunctions() { return (int)junction_.size(); }

		bool IsIndirectlyConnected(int road1_id, int road2_id, int* &connecting_road_id, int* &connecting_lane_id, int lane1_id = 0, int lane2_id = 0);

		/**
			Add any missing connections so that road connectivity is two-ways
			Look at all road connections, and make sure they are defined both ways
			@param idx index into the vector of roads
			@return number of added connections
		*/
		int CheckConnections();
		int CheckLink(Road *road, RoadLink *link, ContactPointType expected_contact_point_type);
		int CheckConnectedRoad(Road *road, RoadLink *link, ContactPointType expected_contact_point_type, RoadLink *link2);
		int CheckJunctionConnection(Junction *junction, Connection *connection);
		static std::string ContactPointType2Str(ContactPointType type);
		static std::string ElementType2Str(RoadLink::ElementType type);

		int GetNumberOfControllers() { return (int)controller_.size(); }
		Controller* GetControllerByIdx(int index);
		Controller* GetControllerById(int id);
		void AddController(Controller controller) { controller_.push_back(controller); }

		GeoReference* GetGeoReference();
		std::string GetGeoReferenceAsString();
		void ParseGeoLocalization(const std::string& geoLocalization);

		bool LoadSignalsByCountry(const std::string& country);

		void Print();

		void Save(const std::string fileName) const;

		OpenDriveHeader GetHeader() const { return header_; };

	private:
		pugi::xml_node root_node_;
		std::vector<Road*> road_;
		std::vector<Junction*> junction_;
		std::vector<Controller> controller_;
		GeoReference geo_ref_; // TODO: Remove this and use the header container instead.
		std::string odr_filename_;
		std::map<std::string, std::string> signals_types_;
		OpenDriveHeader header_;
	};

	typedef struct
	{
		double pos[3];		// position, in global coordinate system
		double heading;		// road heading at steering target point
		double pitch;		// road pitch (inclination) at steering target point
		double roll;		// road roll (camber) at steering target point
		double width;		// lane width
		double curvature;	// road curvature at steering target point
		double speed_limit; // speed limit given by OpenDRIVE type entry
		int roadId;         // road ID
		int junctionId;     // junction ID (-1 if not in a junction)
		int laneId;         // lane ID
		double laneOffset;  // lane offset (lateral distance from lane center)
		double s;           // s (longitudinal distance along reference line)
		double t;           // t (lateral distance from reference line)
	} RoadLaneInfo;

	typedef struct
	{
		RoadLaneInfo road_lane_info;  // Road info at probe target position
		double relative_pos[3];       // probe target position relative vehicle (pivot position object) coordinate system
		double relative_h;			  // heading angle to probe target from and relatove to vehicle (pivot position)
	} RoadProbeInfo;

	typedef struct
	{
		double ds;				// delta s (longitudinal distance)
		double dt;				// delta t (lateral distance)
		int dLaneId;			// delta laneId (increasing left and decreasing to the right)
		double dx;              // delta x (world coordinate system)
		double dy;              // delta y (world coordinate system)
		double dxLocal;         // delta x (local coordinate system)
		double dyLocal;         // delta y (local coordinate system)
	} PositionDiff;

	enum class CoordinateSystem
	{
		CS_UNDEFINED,
		CS_ENTITY,
		CS_LANE,
		CS_ROAD,
		CS_TRAJECTORY
	};

	enum class RelativeDistanceType
	{
		REL_DIST_UNDEFINED,
		REL_DIST_LATERAL,
		REL_DIST_LONGITUDINAL,
		REL_DIST_CARTESIAN,
		REL_DIST_EUCLIDIAN
	};

	// Forward declarations
	class Route;
	class RMTrajectory;

	class Position
	{
	public:

		enum class PositionType
		{
			NORMAL,
			ROUTE,
			RELATIVE_OBJECT,
			RELATIVE_WORLD,
			RELATIVE_LANE,
			RELATIVE_ROAD
		};

		enum class OrientationType
		{
			ORIENTATION_RELATIVE,
			ORIENTATION_ABSOLUTE
		};

		enum class LookAheadMode
		{
			LOOKAHEADMODE_AT_LANE_CENTER,
			LOOKAHEADMODE_AT_ROAD_CENTER,
			LOOKAHEADMODE_AT_CURRENT_LATERAL_OFFSET,
		};

		enum class ErrorCode
		{
			ERROR_NO_ERROR = 0,
			ERROR_GENERIC = -1,
			ERROR_END_OF_ROAD = -2,
			ERROR_END_OF_ROUTE = -3,
			ERROR_OFF_ROAD = -4,
		};

		enum class UpdateTrackPosMode
		{
			UPDATE_NOT_XYZH,
			UPDATE_XYZ,
			UPDATE_XYZH
		};

		enum class PositionStatusMode
		{
			POS_STATUS_END_OF_ROAD = (1 << 0),
			POS_STATUS_END_OF_ROUTE = (1 << 1)
		};

		typedef enum
		{
			ALIGN_NONE = 0, // No alignment to road
			ALIGN_SOFT = 1, // Align to road but add relative orientation
			ALIGN_HARD = 2  // Completely align to road, disregard relative orientation
		} ALIGN_MODE;

		explicit Position();
		explicit Position(int track_id, double s, double t);
		explicit Position(int track_id, int lane_id, double s, double offset);
		explicit Position(double x, double y, double z, double h, double p, double r);
		explicit Position(double x, double y, double z, double h, double p, double r, bool calculateTrackPosition);
		~Position();

		void Init();
		static bool LoadOpenDrive(const char *filename);
		static OpenDrive* GetOpenDrive();
		int GotoClosestDrivingLaneAtCurrentPosition();

		/**
		Specify position by track coordinate (road_id, s, t)
		@param track_id Id of the road (track)
		@param s Distance to the position along and from the start of the road (track)
		@param updateXY update world coordinates x, y... as well - or not
		@return Non zero return value indicates error of some kind
		*/
		ErrorCode SetTrackPos(int track_id, double s, double t, bool UpdateXY = true);
		void ForceLaneId(int lane_id);
		ErrorCode SetLanePos(int track_id, int lane_id, double s, double offset, int lane_section_idx = -1);
		void SetLaneBoundaryPos(int track_id, int lane_id, double s, double offset, int lane_section_idx = -1);
		void SetRoadMarkPos(int track_id, int lane_id, int roadmark_idx, int roadmarktype_idx, int roadmarkline_idx, double s, double offset, int lane_section_idx = -1);

		/**
		Specify position by cartesian x, y, z and heading, pitch, roll
		@param x x
		@param y y
		@param z z
		@param h heading
		@param p pitch
		@param r roll
		@param updateTrackPos True: road position will be calculated False: don't update road position
		@return Non zero return value indicates error of some kind
		*/
		int SetInertiaPos(double x, double y, double z, double h, double p, double r, bool updateTrackPos = true);

		/**
		Specify position by cartesian x, y and heading. z, pitch and roll will be aligned to road.
		@param x x
		@param y y
		@param h heading
		@param updateTrackPos True: road position will be calculated False: don't update road position
		@return Non zero return value indicates error of some kind
		*/
		int SetInertiaPos(double x, double y, double h, bool updateTrackPos = true);
		void SetHeading(double heading);
		void SetHeadingRelative(double heading);
		void SetHeadingRelativeRoadDirection(double heading);
		void SetRoll(double roll);
		void SetRollRelative(double roll);
		void SetPitch(double roll);
		void SetPitchRelative(double pitch);
		void SetZ(double z);
		void SetZRelative(double z);

		/**

		*/
		void EvaluateOrientation();

		/**
		Specify position by cartesian coordinate (x, y, z, h)
		@param x X-coordinate
		@param y Y-coordinate
		@param z Z-coordinate
		@param h Heading
		@param conenctedOnly If true only roads that can be reached from current position will be considered, if false all roads will be considered
		@param roadId If != -1 only this road will be considered else all roads will be searched
		@return Non zero return value indicates error of some kind
		*/
		ErrorCode XYZH2TrackPos(double x, double y, double z, double h, bool connectedOnly = false, int roadId = -1);

		int TeleportTo(Position* pos);

		int MoveToConnectingRoad(RoadLink *road_link, ContactPointType &contact_point_type, double junctionSelectorAngle = -1.0);

		void SetRelativePosition(Position* rel_pos, PositionType type)
		{
			rel_pos_ = rel_pos;
			type_ = type;
		}

		Position* GetRelativePosition() { return rel_pos_; }

		void ReleaseRelation();

		int SetRoute(Route *route);
		int CalcRoutePosition();
		const roadmanager::Route* GetRoute() const { return route_; }
		Route* GetRoute() { return route_; }
		RMTrajectory* GetTrajectory() { return trajectory_; }

		void SetTrajectory(RMTrajectory* trajectory);

		/**
		Set the current position along the route.
		@param position A regular position created with road, lane or world coordinates
		@return Non zero return value indicates error of some kind
		*/
		int SetRoutePosition(Position* position);

		/**
		Retrieve the S-value of the current route position. Note: This is the S along the
		complete route, not the actual individual roads.
		*/
		double GetRouteS();
		/**
		Move current position forward, or backwards, ds meters along the route
		@param ds Distance to move, negative will move backwards
		@param actualDistance Distance considering lateral offset and curvature (true/default) or along centerline (false)
		@return Non zero return value indicates error of some kind, most likely End Of Route
		*/
		ErrorCode MoveRouteDS(double ds, bool actualDistance = true);

		/**
		Move current position to specified S-value along the route
		@param route_s Distance to move, negative will move backwards
		@return Non zero return value indicates error of some kind, most likely End Of Route
		*/
		ErrorCode SetRouteS(double route_s);

		/**
		Move current position along the route
		@param ds Distance to move, negative will move backwards
		@return Non zero return value indicates error of some kind
		*/
		int SetRouteLanePosition(Route* route, double path_s, int lane_id, double lane_offset);

		/**
		Move current position forward, or backwards, ds meters along the trajectory
		@param ds Distance to move, negative will move backwards
		@return Non zero return value indicates error of some kind
		*/
		int MoveTrajectoryDS(double ds);

		/**
		Move current position to specified S-value along the trajectory
		@param trajectory_s Distance from start of the trajectory
		@return Non zero return value indicates error of some kind
		*/
		int SetTrajectoryS(double trajectory_s);

		int SetTrajectoryPosByTime(double time);

		/**
		Retrieve the S-value of the current trajectory position
		*/
		double GetTrajectoryS() { return s_trajectory_; }

		/**
		Move current position to specified T-value along the trajectory
		@param trajectory_t Lateral distance from trajectory at current s-value
		@return Non zero return value indicates error of some kind
		*/
		void SetTrajectoryT(double trajectory_t) { t_trajectory_ = trajectory_t; }

		/**
		Retrieve the T-value of the current trajectory position
		*/
		double GetTrajectoryT() { return t_trajectory_; }

		/**
		Straight (not route) distance between the current position and the one specified in argument
		@param target_position The position to measure distance from current position.
		@param x (meter). X component of the relative distance.
		@param y (meter). Y component of the relative distance.
		@return distance (meter). Negative if the specified position is behind the current one.
		*/
		double getRelativeDistance(double targetX, double targetY, double &x, double &y) const;

		/**
		Find out the difference between two position objects, in effect subtracting the values
		It can be used to calculate the distance from current position to another one (pos_b)
		@param pos_b The position from which to subtract the current position (this position object)
		@param bothDirections Set to true in order to search also backwards from object
		@param maxDist Don't look further than this
		@return true if position found and parameter values are valid, else false
		*/
		bool Delta(Position* pos_b, PositionDiff& diff, bool bothDirections = true, double maxDist = LARGE_NUMBER) const;

		/**
		Find out the distance, on specified system and type, between two position objects
		@param pos_b The position from which to subtract the current position (this position object)
		@param dist Distance (output parameter)
		@return 0 if position found and parameter values are valid, else -1
		*/
		int Distance(Position* pos_b, CoordinateSystem cs, RelativeDistanceType relDistType, double& dist, double maxDist = LARGE_NUMBER);

		/**
		Find out the distance, on specified system and type, to a world x, y position
		@param x X coordinate of position from which to subtract the current position (this position object)
		@param y Y coordinate of position from which to subtract the current position (this position object)
		@param dist Distance (output parameter)
		@return 0 if position found and parameter values are valid, else -1
		*/
		int Distance(double x, double y, CoordinateSystem cs, RelativeDistanceType relDistType, double& dist, double maxDist = LARGE_NUMBER);

		/**
		Is the current position ahead of the one specified in argument
		This method is more efficient than getRelativeDistance
		@param target_position The position to compare the current to.
		@return true of false
		*/
		bool IsAheadOf(Position target_position);

		/**
		Get information suitable for driver modeling of a point at a specified distance from object along the road ahead
		@param lookahead_distance The distance, along the road, to the point
		@param data Struct to fill in calculated values, see typdef for details
		@param lookAheadMode Measurement strategy: Along reference lane, lane center or current lane offset. See roadmanager::Position::LookAheadMode enum
		@return 0 if successful, other codes see Position::ErrorCode
		*/
		ErrorCode GetProbeInfo(double lookahead_distance, RoadProbeInfo *data, LookAheadMode lookAheadMode);

		/**
		Get information suitable for driver modeling of a point at a specified distance from object along the road ahead
		@param target_pos The target position
		@param data Struct to fill in calculated values, see typdef for details
		@return 0 if successful, other codes see Position::ErrorCode
		*/
		ErrorCode GetProbeInfo(Position *target_pos, RoadProbeInfo *data);

		/**
		Get information of current lane at a specified distance from object along the road ahead
		@param lookahead_distance The distance, along the road, to the point
		@param data Struct to fill in calculated values, see typdef for details
		@param lookAheadMode Measurement strategy: Along reference lane, lane center or current lane offset. See roadmanager::Position::LookAheadMode enum
		@return 0 if successful, -1 if not
		*/
		int GetRoadLaneInfo(double lookahead_distance, RoadLaneInfo *data, LookAheadMode lookAheadMode);
		int GetRoadLaneInfo(RoadLaneInfo *data);

		/**
		Get information of current lane at a specified distance from object along the road ahead
		@param lookahead_distance The distance, along the road, to the point
		@param data Struct to fill in calculated values, see typdef for details
		@return 0 if successful, -1 if not
		*/
		int CalcProbeTarget(Position *target, RoadProbeInfo *data);

		double DistanceToDS(double ds);

		/**
		Move position along the road network, forward or backward, from the current position
		It will automatically follow connecting lanes between connected roads
		If reaching a junction, choose way according to specified junctionSelectorAngle
		@param ds distance to move from current position
		@param dLaneOffset delta lane offset (adding to current position lane offset)
		@param junctionSelectorAngle Desired direction [0:2pi] from incoming road direction (angle = 0), set -1 to randomize
		@param actualDistance Distance considering lateral offset and curvature (true/default) or along centerline (false)
		@return 0 if successful, other codes see Position::ErrorCode
		*/
		ErrorCode MoveAlongS(double ds, double dLaneOffset, double junctionSelectorAngle, bool actualDistance = true);

		/**
		Move position along the road network, forward or backward, from the current position
		It will automatically follow connecting lanes between connected roads
		If multiple options (only possible in junctions) it will choose randomly
		@param ds distance to move from current position
		@return 0 if successful, other codes see Position::ErrorCode
		*/
		ErrorCode MoveAlongS(double ds, bool actualDistance = true)
		{
			return MoveAlongS(ds, 0.0, -1.0, actualDistance);
		}

		/**
		Retrieve the track/road ID from the position object
		@return track/road ID
		*/
		int GetTrackId() const;

		/**
		Retrieve the junction ID from the position object
		@return junction ID, -1 if not in a junction
		*/
		int GetJunctionId() const;

		/**
		Retrieve the lane ID from the position object
		@return lane ID
		*/
		int GetLaneId() const;
		/**
		Retrieve the global lane ID from the position object
		@return lane ID
		*/
		int GetLaneGlobalId();

		/**
		Retrieve a road segment specified by road ID
		@param id road ID as specified in the OpenDRIVE file
		*/
		Road *GetRoadById(int id) const { return GetOpenDrive()->GetRoadById(id);	}

		/**
		Retrieve the s value (distance along the road segment)
		*/
		double GetS() const;

		/**
		Retrieve the t value (lateral distance from reference lanem (id=0))
		*/
		double GetT() const;

		/**
		Retrieve the offset from current lane
		*/
		double GetOffset();

		/**
		Retrieve the world coordinate X-value
		*/
		double GetX() const;

		/**
		Retrieve the world coordinate Y-value
		*/
		double GetY() const;

		/**
		Retrieve the world coordinate Z-value
		*/
		double GetZ() const;

		/**
		Retrieve the road Z-value
		*/
		double GetZRoad() const { return z_road_; }

		/**
		Retrieve the road slope (vertical inclination)
		*/
		double GetZRoadPrim() const { return z_roadPrim_; }

		/**
		Retrieve the road slope rate of change (vertical bend)
		*/
		double GetZRoadPrimPrim() const { return z_roadPrimPrim_; }

		/**
		Retrieve the road rate of change of the road lateral inclination
		*/
		double GetRoadSuperElevationPrim() const { return roadSuperElevationPrim_; }

		/**
		Retrieve the world coordinate heading angle (radians)
		*/
		double GetH() const;

		/**
		Retrieve the road heading angle (radians)
		*/
		double GetHRoad() const { return h_road_; }

		/**
		Retrieve the driving direction considering lane ID and rult (lef or right hand traffic)
		Will be either 1 (road direction) or -1 (opposite road direction)
		*/
		int GetDrivingDirectionRelativeRoad() const;

		/**
		Retrieve the road heading angle (radians) relative driving direction (lane sign considered)
		*/
		double GetHRoadInDrivingDirection() const;

		/**
		Retrieve the heading angle (radians) relative driving direction (lane sign considered)
		*/
		double GetHRelativeDrivingDirection() const;

		/**
		Retrieve the relative heading angle (radians)
		*/
		double GetHRelative() const;

		/**
		Retrieve the world coordinate pitch angle (radians)
		*/
		double GetP();

		/**
		Retrieve the road pitch value
		*/
		double GetPRoad() const { return p_road_; }

		/**
		Retrieve the relative pitch angle (radians)
		*/
		double GetPRelative();

		/**
		Retrieve the world coordinate roll angle (radians)
		*/
		double GetR();

		/**
		Retrieve the road roll value
		*/
		double GetRRoad() const { return r_road_; }

		/**
		Retrieve the relative roll angle (radians)
		*/
		double GetRRelative();

		/**
		Retrieve the road pitch value, driving direction considered
		*/
		double GetPRoadInDrivingDirection();


		/**
		Retrieve the road curvature at current position
		*/
		double GetCurvature();

		/**
		Retrieve the speed limit at current position
		*/
		double GetSpeedLimit();

		/**
		Retrieve the road heading/direction at current position, and in the direction given by current lane
		*/
		double GetDrivingDirection() const;

		PositionType GetType() { return type_; }

		void SetTrackId(int trackId) { track_id_ = trackId; }
		void SetLaneId(int laneId) { lane_id_ = laneId; }
		void SetS(double s) { s_ = s; }
		void SetOffset(double offset) { offset_ = offset; }
		void SetT(double t) { t_ = t; }
		void SetX(double x) { x_ = x; }
		void SetY(double y) { y_ = y; }
		void SetH(double h) { h_ = h; }
		void SetP(double p) { p_ = p; }
		void SetR(double r) { r_ = r; }
		void SetVel(double x_vel, double y_vel, double z_vel) { velX_ = x_vel, velY_ = y_vel, velZ_ = z_vel; }
		void SetAcc(double x_acc, double y_acc, double z_acc) { accX_ = x_acc, accY_ = y_acc, accZ_ = z_acc; }
		void SetAngularVel(double h_vel, double p_vel, double r_vel) { h_rate_ = h_vel, p_rate_ = p_vel, r_rate_ = r_vel; }
		void SetAngularAcc(double h_acc, double p_acc, double r_acc) { h_acc_ = h_acc, p_acc_ = p_acc, r_acc_ = r_acc; }
		double GetVelX() { return velX_; }
		double GetVelY() { return velY_; }
		double GetVelZ() { return velZ_; }

		/**
		Get lateral component of velocity in vehicle local coordinate system
		*/
		double GetVelLat();

		/**
		Get longitudinal component of velocity in vehicle local coordinate system
		*/
		double GetVelLong();

		/**
		Get lateral and longitudinal component of velocity in vehicle local coordinate system
		This is slightly more effecient than calling GetVelLat and GetVelLong separately
		@param vlat reference parameter returning lateral velocity
		@param vlong reference parameter returning longitudinal velocity
		@return -
		*/
		void GetVelLatLong(double& vlat, double& vlong);

		/**
		Get lateral component of acceleration in vehicle local coordinate system
		*/
		double GetAccLat();

		/**
		Get longitudinal component of acceleration in vehicle local coordinate system
		*/
		double GetAccLong();

		/**
		Get lateral and longitudinal component of acceleration in vehicle local coordinate system
		This is slightly more effecient than calling GetAccLat and GetAccLong separately
		@param alat reference parameter returning lateral acceleration
		@param along reference parameter returning longitudinal acceleration
		@return -
		*/
		void GetAccLatLong(double& alat, double& along);

		/**
		Get lateral component of velocity in road coordinate system
		*/
		double GetVelT();

		/**
		Get longitudinal component of velocity in road coordinate system
		*/
		double GetVelS();

		/**
		Get lateral and longitudinal component of velocity in road coordinate system
		This is slightly more effecient than calling GetVelT and GetVelS separately
		@param vt reference parameter returning lateral velocity
		@param vs reference parameter returning longitudinal velocity
		@return -
		*/
		void GetVelTS(double& vt, double& vs);

		/**
		Get lateral component of acceleration in road coordinate system
		*/
		double GetAccT();

		/**
		Get longitudinal component of acceleration in road coordinate system
		*/
		double GetAccS();

		/**
		Get lateral and longitudinal component of acceleration in road coordinate system
		This is slightly more effecient than calling GetAccT and GetAccS separately
		@param at reference parameter returning lateral acceleration
		@param as reference parameter returning longitudinal acceleration
		@return -
		*/
		void GetAccTS(double& at, double& as);

		double GetAccX() { return accX_; }
		double GetAccY() { return accY_; }
		double GetAccZ() { return accZ_; }
		double GetHRate() { return h_rate_; }
		double GetPRate() { return p_rate_; }
		double GetRRate() { return r_rate_; }
		double GetHAcc() { return h_acc_; }
		double GetPAcc() { return p_acc_; }
		double GetRAcc() { return r_acc_; }

		int GetStatusBitMask() { return status_; }

		void SetOrientationType(OrientationType type) { orientation_type_ = type; }
		OrientationType GetOrientationType() { return orientation_type_; }
		void SetAlignModeH(ALIGN_MODE mode) { align_h_ = mode; }
		void SetAlignModeP(ALIGN_MODE mode) { align_p_ = mode; }
		void SetAlignModeR(ALIGN_MODE mode) { align_r_ = mode; }
		void SetAlignModeZ(ALIGN_MODE mode) { align_z_ = mode; }
		void SetAlignMode(ALIGN_MODE mode) { align_h_ = align_p_ = align_r_ = align_z_ = mode; }

		/**
		Specify which lane types the position object snaps to (is aware of)
		@param laneTypes A combination (bitmask) of lane types
		@return -
		*/
		void SetSnapLaneTypes(int laneTypeMask) { snapToLaneTypes_ = laneTypeMask; }

		void CopyRMPos(Position* from);

		void PrintTrackPos();
		void PrintLanePos();
		void PrintInertialPos();

		void Print();
		void PrintXY();

		bool IsOffRoad();
		bool IsInJunction();

		void ReplaceObjectRefs(Position* pos1, Position* pos2)
		{
			if (rel_pos_ == pos1)
			{
				rel_pos_ = pos2;
			}
		}

		/**
			Controls whether to keep lane ID regardless of lateral position or snap to closest lane (default)
			@parameter mode True=keep lane False=Snap to closest (default)
		*/
		void SetLockOnLane(bool mode) { lockOnLane_ = mode; }

	protected:
		void Track2Lane();
		ErrorCode Track2XYZ();
		void Lane2Track();
		void RoadMark2Track();
		/**
		Set position to the border of lane (right border for right lanes, left border for left lanes)
		*/
		void LaneBoundary2Track();
		void XYZ2Track();
		ErrorCode SetLongitudinalTrackPos(int track_id, double s);
		bool EvaluateRoadZPitchRoll();

		// Control lane belonging
		bool lockOnLane_;  // if true then keep logical lane regardless of lateral position, default false

		// route reference
		Route  *route_;			// if pointer set, the position corresponds to a point along (s) the route

		// route reference
		RMTrajectory* trajectory_; // if pointer set, the position corresponds to a point along (s) the trajectory

		// track reference
		int     track_id_;
		double  s_;					// longitudinal point/distance along the track
		double  t_;					// lateral position relative reference line (geometry)
		int     lane_id_;			// lane reference
		double  offset_;			// lateral position relative lane given by lane_id
		double  h_road_;			// heading of the road
		double  h_offset_;			// local heading offset given by lane width and offset
		double  h_relative_;		// heading relative to the road (h_ = h_road_ + h_relative_)
		double  z_relative_;        // z relative to the road
		double  s_trajectory_;		// longitudinal point/distance along the trajectory
		double  t_trajectory_;		// longitudinal point/distance along the trajectory
		double  curvature_;
		double  p_relative_;		// pitch relative to the road (h_ = h_road_ + h_relative_)
		double  r_relative_;		// roll relative to the road (h_ = h_road_ + h_relative_)
		ALIGN_MODE align_h_;        // Align to road: None, Soft or Hard
		ALIGN_MODE align_p_;        // Align to road: None, Soft or Hard
		ALIGN_MODE align_r_;        // Align to road: None, Soft or Hard
		ALIGN_MODE align_z_;        // Align elevation (Z) to road: None, Soft or Hard

		Position* rel_pos_;
		PositionType type_;
		OrientationType orientation_type_;  // Applicable for relative positions
		int snapToLaneTypes_;  // Bitmask of lane types that the position will snap to
		int status_;           // Bitmask of various states, e.g. off_road, end_of_road

		// inertial reference
		double	x_;
		double	y_;
		double	z_;
		double	h_;
		double	p_;
		double	r_;
		double  h_rate_;
		double  p_rate_;
		double  r_rate_;
		double  h_acc_;
		double  p_acc_;
		double  r_acc_;
		double	velX_;
		double	velY_;
		double	velZ_;
		double	accX_;
		double	accY_;
		double	accZ_;
		double	z_road_;
		double	p_road_;
		double	r_road_;
		double  z_roadPrim_;  // the road vertical slope (dz/ds)
		double  z_roadPrimPrim_;  // rate of change of the road slope, like the vertical curvature
		double  roadSuperElevationPrim_;  // rate of change of the road superelevation/lateral inclination

		// keep track for fast incremental updates of the position
		int		track_idx_;				// road index
		int		lane_idx_;				// lane index
		int 	roadmark_idx_;  		// laneroadmark index
		int 	roadmarktype_idx_;  		// laneroadmark index
		int 	roadmarkline_idx_;  	// laneroadmarkline index
		int		lane_section_idx_;		// lane section
		int		geometry_idx_;			// index of the segment within the track given by track_idx
		int		elevation_idx_;			// index of the current elevation entry
		int		super_elevation_idx_;   // index of the current super elevation entry
		int     osi_point_idx_;			// index of the current closest OSI road point
	};


	// A route is a sequence of positions, at least one per road along the route
	class Route
	{
	public:
		Route() : invalid_route_(false), waypoint_idx_(-1), path_s_(0), length_(0) {}

		/**
		Adds a waypoint to the route. One waypoint per road. At most one junction between waypoints.
		@param position A regular position created with road, lane or world coordinates
		@return Non zero return value indicates error of some kind
		*/
		int AddWaypoint(Position* position);
		int GetWayPointDirection(int index);

		void setName(std::string name);
		std::string getName();
		double GetLength() { return length_; }
		void CheckValid();
		bool IsValid() { return !invalid_route_; }

		// Current route position data
		// Actual object position might differ, e.g. laneId or even trackId in junctions
		double GetTrackS() { return currentPos_.GetS(); }
		double GetPathS() { return path_s_; }
		int GetLaneId() { return currentPos_.GetLaneId(); }
		int GetTrackId() { return currentPos_.GetTrackId(); }
		Position* GetWaypoint(int index = -1);  // -1 means current
		Road* GetRoadAtOtherEndOfConnectingRoad(Road* incoming_road);
		int GetDirectionRelativeRoad();
		Position* GetCurrentPosition() { return &currentPos_; }

		/**
		Specify route position in terms of a track ID and track S value
		@return Non zero return value indicates error of some kind
		*/
		Position::ErrorCode SetTrackS(int trackId, double s);

		/**
		Move current position forward, or backwards, ds meters along the route
		@param ds Distance to move, negative will move backwards
		@param actualDistance Distance considering lateral offset and curvature (true/default) or along centerline (false)
		@return Non zero return value indicates error of some kind, most likely End Of Route
		*/
		Position::ErrorCode MovePathDS(double ds);

		/**
		Move current position to specified S-value along the route
		@param route_s Distance to move, negative will move backwards
		@return Non zero return value indicates error of some kind, most likely End Of Route
		*/
		Position::ErrorCode SetPathS(double s);

		Position::ErrorCode CopySFractionOfLength(Position* pos);

		std::vector<Position> minimal_waypoints_; // used only for the default controllers
		std::vector<Position> all_waypoints_; // used for user-defined controllers
		std::string name_;
		bool invalid_route_;
		double path_s_;
		Position currentPos_;
		double length_;
		int waypoint_idx_;
	};

	// A Road Path is a linked list of road links (road connections or junctions)
	// between a starting position and a target position
	// The path can be calculated automatically
	class RoadPath
	{
	public:

		typedef struct PathNode
		{
			RoadLink *link;
			double dist;
			Road* fromRoad;
			int fromLaneId;
			ContactPointType contactPoint;
			PathNode* previous;
		} PathNode;

		std::vector<PathNode*> visited_;
		std::vector<PathNode*> unvisited_;
		const Position *startPos_;
		const Position *targetPos_;
		int direction_;  // direction of path from starting pos. 0==not set, 1==forward, 2==backward

		RoadPath(const Position* startPos, const Position* targetPos) : startPos_(startPos), targetPos_(targetPos) {};
		~RoadPath();

		/**
		Calculate shortest path between starting position and target position,
		using Dijkstra's algorithm https://en.wikipedia.org/wiki/Dijkstra%27s_algorithm
		it also calculates the length of the path, or distance between the positions
		positive distance means that the shortest path was found in forward direction
		negative distance means that the shortest path goes in opposite direction from the heading of the starting position
		@param dist A reference parameter into which the calculated path distance is stored
		@param bothDirections Set to true in order to search also backwards from object
		@param maxDist If set the search along each path branch will terminate after reaching this distance
		@return 0 on success, -1 on failure e.g. path not found
		*/
		int Calculate(double &dist, bool bothDirections = true, double maxDist = LARGE_NUMBER);

	private:
		bool CheckRoad(Road* checkRoad, RoadPath::PathNode* srcNode, Road* fromRoad, int fromLaneId);
	};

	typedef struct
	{
		double s;
		double x;
		double y;
		double z;
		double h;
		double time;
		double speed;
		double p;
		bool   calcHeading;
	} TrajVertex;

	class PolyLineBase
	{
	public:

		PolyLineBase() : length_(0), vIndex_(0), currentPos_({0, 0, 0, 0, 0, 0, 0, 0, false }), interpolateHeading_(false) {}
		TrajVertex* AddVertex(TrajVertex p);
		TrajVertex* AddVertex(double x, double y, double z, double h);
		TrajVertex* AddVertex(double x, double y, double z);

		/**
		* Update vertex position and recalculate dependent values, e.g. length and heading
		* NOTE: Need to be called in order, starting from i=0
		* @param i Index of vertex to update
		* @param x X coordinate of new position
		* @param y Y coordinate of new position
		* @param z Z coordinate of new position
		* @param h Heading
		*/
		TrajVertex* UpdateVertex(int i, double x, double y, double z, double h);

		/**
		* Update vertex position and recalculate dependent values, e.g. length and heading
		* NOTE: Need to be called in order, starting from i=0
		* @param i Index of vertex to update
		* @param x X coordinate of new position
		* @param y Y coordinate of new position
		* @param z Z coordinate of new position
		*/
		TrajVertex* UpdateVertex(int i, double x, double y, double z);

		void reset() { length_ = 0.0; }
		int Evaluate(double s, TrajVertex& pos, double cornerRadius, int startAtIndex);
		int Evaluate(double s, TrajVertex& pos, double cornerRadius);
		int Evaluate(double s, TrajVertex& pos, int startAtIndex);
		int Evaluate(double s, TrajVertex& pos);
		int FindClosestPoint(double xin, double yin, TrajVertex& pos, int& index, int startAtIndex = 0);
		int FindPointAhead(double s_start, double distance, TrajVertex& pos, int& index, int startAtIndex = 0);
		int GetNumberOfVertices() { return (int)vertex_.size(); }
		TrajVertex* GetVertex(int index);
		void Reset();
		int Time2S(double time, double& s);

		std::vector<TrajVertex> vertex_;
		TrajVertex currentPos_;
		double length_;
		int vIndex_;
		bool interpolateHeading_;

	protected:
		int EvaluateSegmentByLocalS(int i, double local_s, double cornerRadius, TrajVertex& pos);
	};

	// Trajectory stuff
	class Shape
	{
	public:
		typedef enum
		{
			POLYLINE,
			CLOTHOID,
			NURBS,
			SHAPE_TYPE_UNDEFINED
		} ShapeType;

		typedef enum
		{
			TRAJ_PARAM_TYPE_S,
			TRAJ_PARAM_TYPE_TIME
		} TrajectoryParamType;


		Shape(ShapeType type) : type_(type) {}
		virtual int Evaluate(double p, TrajectoryParamType ptype, TrajVertex& pos) { return -1; };
		int FindClosestPoint(double xin, double yin, TrajVertex& pos, int& index, int startAtIndex = 0) { return -1; };
		virtual double GetLength() { return 0.0; }
		virtual double GetStartTime() { return 0.0; }
		virtual double GetDuration() { return 0.0; }
		ShapeType type_;

		PolyLineBase pline_;  // approximation of shape, used for calculations and visualization
	};

	class PolyLineShape : public Shape
	{
	public:

		class Vertex
		{
		public:
			Position pos_;
		};

		PolyLineShape() : Shape(ShapeType::POLYLINE) {}
		void AddVertex(Position pos, double time, bool calculateHeading);
		int Evaluate(double p, TrajectoryParamType ptype, TrajVertex& pos);
		double GetLength() { return pline_.length_; }
		double GetStartTime();
		double GetDuration();

		std::vector<Vertex*> vertex_;
	};

	class ClothoidShape : public Shape
	{
	public:

		ClothoidShape(roadmanager::Position pos, double curv, double curvDot, double len, double tStart, double tEnd);

		int Evaluate(double p, TrajectoryParamType ptype, TrajVertex& pos);
		int EvaluateInternal(double s, TrajVertex& pos);
		void CalculatePolyLine();
		double GetLength() { return spiral_->GetLength(); }
		double GetStartTime();
		double GetDuration();

		Position pos_;
		roadmanager::Spiral* spiral_;  // make use of the OpenDRIVE clothoid definition
		double t_start_;
		double t_end_;
	};

	/**
		This nurbs implementation is strongly inspired by the "Nurbs Curve Example" at:
		https://nccastaff.bournemouth.ac.uk/jmacey/OldWeb/RobTheBloke/www/opengl_programming.html
	*/
	class NurbsShape : public Shape
	{
		class ControlPoint
		{
		public:
			Position pos_;
			double time_;
			double weight_;
			double t_;
			bool calcHeading_;

			ControlPoint(Position pos, double time, double weight, bool calcHeading) :
				pos_(pos), time_(time), weight_(weight), calcHeading_(calcHeading) {}
		};

	public:
		NurbsShape(int order) : order_(order), Shape(ShapeType::NURBS), length_(0)
		{
			pline_.interpolateHeading_ = true;
		}

		void AddControlPoint(Position pos, double time, double weight, bool calcHeading);
		void AddKnots(std::vector<double> knots);
		int Evaluate(double p, TrajectoryParamType ptype, TrajVertex& pos);
		int EvaluateInternal(double s, TrajVertex& pos);

		int order_;
		std::vector<ControlPoint> ctrlPoint_;
		std::vector<double> knot_;
		std::vector<double> d_;  // used for temporary storage of CoxDeBoor weigthed control points
		std::vector<double> dPeakT_;  // used for storage of at what t value the corresponding ctrlPoint contribution peaks
		std::vector<double> dPeakValue_;  // used for storage of at what t value the corresponding ctrlPoint contribution peaks

		void CalculatePolyLine();
		double GetLength() { return length_; }
		double GetStartTime();
		double GetDuration();

	private:
		double CoxDeBoor(double x, int i, int p, const std::vector<double>& t);
		double length_;

	};

	class RMTrajectory
	{
	public:

		Shape* shape_;

		RMTrajectory(Shape* shape, std::string name, bool closed) : shape_(shape), name_(name), closed_(closed) {}
		RMTrajectory() : shape_(0), closed_(false) {}
		void Freeze();
		double GetLength() { return shape_ ? shape_->GetLength() : 0.0; }
		double GetTimeAtS(double s);
		double GetStartTime();
		double GetDuration();

		std::string name_;
		bool closed_;
	};


} // namespace

#endif // OPENDRIVE_HH_<|MERGE_RESOLUTION|>--- conflicted
+++ resolved
@@ -1,4 +1,4 @@
-﻿/*
+/*
  * esmini - Environment Simulator Minimalistic
  * https://github.com/esmini/esmini
  *
@@ -1381,14 +1381,9 @@
 		void AddLaneSection(LaneSection *lane_section);
 		void AddLaneOffset(LaneOffset *lane_offset);
 		void AddSignal(Signal *signal);
-<<<<<<< HEAD
-		void AddObject(RMObject* object);
-		void AddBridge(Bridge* bridge);
-		void AddObjectReference(ObjectReference* object_reference);
-=======
+		void AddObjectReference(ObjectReference* object_reference) {object_reference_.push_back(object_reference);}
 		void AddObject(RMObject* object){ object_.push_back(object); }
 		void AddBridge(Bridge* bridge) { bridge_.push_back(bridge); }
->>>>>>> 36d6429f
 		Elevation *GetElevation(int idx);
 		Elevation *GetSuperElevation(int idx);
 		int GetNumberOfSignals();
