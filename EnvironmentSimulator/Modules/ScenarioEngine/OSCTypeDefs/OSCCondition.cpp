/* 
 * esmini - Environment Simulator Minimalistic 
 * https://github.com/esmini/esmini
 *
 * This Source Code Form is subject to the terms of the Mozilla Public
 * License, v. 2.0. If a copy of the MPL was not distributed with this
 * file, You can obtain one at https://mozilla.org/MPL/2.0/.
 * 
 * Copyright (c) partners of Simulation Scenarios
 * https://sites.google.com/view/simulationscenarios
 */

#include "OSCCondition.hpp"
#include "Story.hpp"

using namespace scenarioengine;

std::string Rule2Str(Rule rule)
{
	if (rule == Rule::EQUAL_TO)
	{
		return "=";
	}
	else if (rule == Rule::GREATER_THAN)
	{
		return ">";
	}
	else if (rule == Rule::LESS_THAN)
	{
		return "<";
	}
	else
	{
		LOG("Undefined Rule: %d", rule);
	}
	return "unknown";
}

bool EvaluateRule(double a, double b, Rule rule)
{
	if (rule == Rule::EQUAL_TO)
	{
		return a == b;
	}
	else if (rule == Rule::GREATER_THAN)
	{
		return a > b;
	}
	else if (rule == Rule::LESS_THAN)
	{
		return a < b;
	}
	else
	{
		LOG("Undefined Rule: %d", rule);
	}
	return false;
}

bool EvaluateRule(int a, int b, Rule rule)
{
	if (rule == Rule::EQUAL_TO)
	{
		return a == b;
	}
	else if (rule == Rule::GREATER_THAN)
	{
		return a > b;
	}
	else if (rule == Rule::LESS_THAN)
	{
		return a < b;
	}
	else
	{
		LOG("Undefined Rule: %d", rule);
	}
	return false;
}

bool EvaluateRule(std::string a, std::string b, Rule rule)
{
	if (rule == Rule::EQUAL_TO)
	{
		return a == b;
	}
	else if (rule == Rule::GREATER_THAN)
	{
		return a > b;
	}
	else if (rule == Rule::LESS_THAN)
	{
		return a < b;
	}
	else
	{
		LOG("Undefined Rule: %d", rule);
	}
	return false;
}

void OSCCondition::Log()
{
	LOG("%s result: %d", name_.c_str(), last_result_);
}

bool OSCCondition::CheckEdge(bool new_value, bool old_value, OSCCondition::ConditionEdge edge)
{
	if (edge == OSCCondition::ConditionEdge::NONE)
	{
		return new_value;
	}
	else if (evaluated_ && edge == OSCCondition::ConditionEdge::RISING_OR_FALLING)
	{
		return new_value != old_value;
	}
	else if (evaluated_ && edge == OSCCondition::ConditionEdge::FALLING)
	{
		if (new_value == false && old_value == true)
		{
			return true;
		}
	}
	else if (evaluated_ && edge == OSCCondition::ConditionEdge::RISING)
	{
		if (new_value == true && old_value == false)
		{
			return true;
		}
	}
	else if(evaluated_)
	{
		LOG("Invalid edge: %d", edge);
	}

	return false;
}

std::string Edge2Str(OSCCondition::ConditionEdge edge)
{
	if (edge == OSCCondition::ConditionEdge::FALLING)
	{
		return "Falling";
	}
	else if (edge == OSCCondition::ConditionEdge::RISING)
	{
		return "Rising";
	}
	else if (edge == OSCCondition::ConditionEdge::RISING_OR_FALLING)
	{
		return "RisingOrFalling";
	}
	else if (edge == OSCCondition::ConditionEdge::NONE)
	{
		return "NONE";
	}

	return "Unknown edge";
}

bool EvalDone(bool result, TrigByEntity::TriggeringEntitiesRule rule)
{
	if (result == false && rule == TrigByEntity::TriggeringEntitiesRule::ALL)
	{
		return true;  // One false is enough
	}
	else if (result == true && rule == TrigByEntity::TriggeringEntitiesRule::ANY)
	{
		return true;  // One true is enough
	}

	return false;
}

bool OSCCondition::Evaluate(StoryBoard *storyBoard, double sim_time)
{
	(void)storyBoard;
	(void)sim_time;

	if (timer_.Started())
	{
		if (timer_.Expired(sim_time))
		{
			LOG("Timer expired at %.2f seconds", timer_.Elapsed(sim_time));
			timer_.Reset();
			return true;
		}
		return false;
	}

	bool result = CheckCondition(storyBoard, sim_time);
	bool trig = CheckEdge(result, last_result_, edge_);

	last_result_ = result;
	evaluated_ = true;

	if (trig && delay_ > 0)
	{
		timer_.Start(sim_time, delay_);
		LOG("Timer %.2fs started", delay_);
		return false;
	}

	return trig;
}

bool ConditionGroup::Evaluate(StoryBoard *storyBoard, double sim_time)
{
	if (condition_.size() == 0)
	{
		return false;
	}

	bool result = true;
	for (size_t i = 0; i < condition_.size(); i++)
	{
		// AND operator, all must be true
		result &= condition_[i]->Evaluate(storyBoard, sim_time);
	}

	return result;
}

bool Trigger::Evaluate(StoryBoard *storyBoard, double sim_time)
{
	bool result = false;

	for (size_t i = 0; i < conditionGroup_.size(); i++)
	{
		// OR operator, at least one must be true
		result |= conditionGroup_[i]->Evaluate(storyBoard, sim_time);
	}

	if (result)
	{
		// Log
		LOG("Trigger start --------------------------------");
		for (size_t i = 0; i < conditionGroup_.size(); i++)
		{
			for (size_t j = 0; j < conditionGroup_[i]->condition_.size(); j++)
			{
				conditionGroup_[i]->condition_[j]->Log();
				if (conditionGroup_[i]->condition_[j]->base_type_ == OSCCondition::ConditionType::BY_ENTITY)
				{
					TrigByEntity* trigger = (TrigByEntity*)conditionGroup_[i]->condition_[j];
					for (size_t k = 0; k < trigger->triggered_by_entities_.size(); k++)
					{
						LOG("Triggering entity %d: %s", k, trigger->triggered_by_entities_[k]->name_.c_str());
					}
				}
			}
		}
		LOG("Trigger end ----------------------------------");
	}

	return result;
}

bool TrigByState::CheckCondition(StoryBoard *storyBoard, double sim_time)
{
	(void)sim_time;
	bool result = false;
	StoryBoardElement *element = 0;


	if (element_type_ == StoryBoardElement::ElementType::STORY)
	{
		if (evaluated_ == false)
		{
			result = state_ == CondElementState::START_TRANSITION;
		}
		else
		{
			result = state_ == CondElementState::RUNNING;
		}
	}
	else
	{
		if (element_type_ == StoryBoardElement::ElementType::ACTION)
		{
			element = storyBoard->FindActionByName(element_name_);
		}
		else if (element_type_ == StoryBoardElement::ElementType::ACT)
		{
			element = storyBoard->FindActByName(element_name_);
		}
		else if (element_type_ == StoryBoardElement::ElementType::EVENT)
		{
			element = storyBoard->FindEventByName(element_name_);
		}
		else
		{
			LOG("Story element type %d not supported yet", element_type_);
			return false;
		}

		if (element == 0)
		{
			LOG("Story board element \"%s\" not found", element_name_.c_str());
			return false;
		}

		if (state_ == CondElementState::STANDBY)
		{
			result = element->state_ == StoryBoardElement::State::STANDBY;
		}
		else if (state_ == CondElementState::RUNNING)
		{
			result = element->state_ == StoryBoardElement::State::RUNNING;
		}
		else if (state_ == CondElementState::COMPLETE)
		{
			result = element->state_ == StoryBoardElement::State::COMPLETE;
		}
		else if (state_ == CondElementState::END_TRANSITION)
		{
			result = element->transition_ == StoryBoardElement::Transition::END_TRANSITION;
		}
		else if (state_ == CondElementState::SKIP_TRANSITION)
		{
			result = element->transition_ == StoryBoardElement::Transition::SKIP_TRANSITION;
		}
		else if (state_ == CondElementState::START_TRANSITION)
		{
			result = element->transition_ == StoryBoardElement::Transition::START_TRANSITION;
		}
		else if (state_ == CondElementState::STOP_TRANSITION)
		{
			result = element->transition_ == StoryBoardElement::Transition::STOP_TRANSITION;
		}
		else
		{
			LOG("Invalid state: %d", state_);
		}
	}

	return result;
}

void TrigByState::Log()
{
	LOG("%s == %s, element: %s state: %s, edge: %s", name_.c_str(), last_result_ ? "true" : "false",
		element_name_.c_str(), CondElementState2Str(state_).c_str(), Edge2Str(edge_).c_str());
}

std::string TrigByState::CondElementState2Str(CondElementState state)
{
	if (state == STANDBY)
	{
		return "STANDBY";
	}
	else if (state == RUNNING)
	{
		return "RUNNING";
	}
	else if (state == COMPLETE)
	{
		return "COMPLETE";
	}
	else if (state == UNDEFINED_ELEMENT_STATE)
	{
		return "UNDEFINED_ELEMENT_STATE";
	}
	else if (state == START_TRANSITION)
	{
		return "START_TRANSITION";
	}
	else if (state == END_TRANSITION)
	{
		return "END_TRANSITION";
	}
	else if (state == STOP_TRANSITION)
	{
		return "STOP_TRANSITION";
	}
	else if (state == SKIP_TRANSITION)
	{
		return "SKIP_TRANSITION";
	}
	else if (state == COMPLETE_TRANSITION)
	{
		return "COMPLETE_TRANSITION";
	}
	else if (state == UNDEFINED_ELEMENT_TRANSITION)
	{
		return "UNDEFINED_ELEMENT_TRANSITION";
	}
	else
	{
		LOG("Unknown state: %d", state);
	}
	
	return "Unknown state";
}

bool TrigBySimulationTime::CheckCondition(StoryBoard *storyBoard, double sim_time)
{
	(void)storyBoard;
	sim_time_ = sim_time;
	bool result = EvaluateRule(sim_time_, value_, rule_);

	return result;
}

void TrigBySimulationTime::Log()
{
	LOG("%s == %s, %.4f %s %.2f edge: %s", name_.c_str(), last_result_ ? "true" : "false",
		sim_time_, Rule2Str(rule_).c_str(), value_, Edge2Str(edge_).c_str());
}

bool TrigByParameter::CheckCondition(StoryBoard* storyBoard, double sim_time)
{
	(void)storyBoard;
	bool result = false;
	current_value_str_ = "";

	OSCParameterDeclarations::ParameterStruct* pe = parameters_->getParameterEntry(name_);
	if (pe == 0)
	{
		if (evaluated_ == false)  // print only once
		{
			LOG("Parameter %s not found", name_.c_str());
		}
		return result;
	}

	current_value_str_ = std::to_string(pe->value._int).c_str();
	if (pe->type == OSCParameterDeclarations::ParameterType::PARAM_TYPE_INTEGER)
	{
		result = EvaluateRule(pe->value._int, strtoi(value_), rule_);

	}
	else if (pe->type == OSCParameterDeclarations::ParameterType::PARAM_TYPE_DOUBLE)
	{
		result = EvaluateRule(pe->value._double, strtod(value_), rule_);
	}
	else if (pe->type == OSCParameterDeclarations::ParameterType::PARAM_TYPE_STRING)
	{
		result = EvaluateRule(pe->value._string, value_, rule_);
	}
	else
	{
		LOG("Unexpected parameter type: %d", pe->type);
	}

	return result;
}

void TrigByParameter::Log()
{
	LOG("parameter %s %s %s %s edge: %s", name_.c_str(), current_value_str_.c_str(),
			Rule2Str(rule_).c_str(), value_.c_str(), Edge2Str(edge_).c_str());
}

bool TrigByTimeHeadway::CheckCondition(StoryBoard *storyBoard, double sim_time)
{
	(void)storyBoard;
	(void)sim_time;

	bool result = false;
	double rel_dist;
	hwt_ = 0;

	triggered_by_entities_.clear();

	for (size_t i = 0; i < triggering_entities_.entity_.size(); i++)
	{
		if (along_route_ == true)
		{
			roadmanager::PositionDiff diff;
			triggering_entities_.entity_[i].object_->pos_.Delta(object_->pos_, diff);
			rel_dist = diff.ds;
		}
		else
		{
			double x, y;
			rel_dist = triggering_entities_.entity_[i].object_->pos_.getRelativeDistance(object_->pos_, x, y);
			// Only consider X-component of distance vector
			rel_dist = x;
		}

		// Headway time not defined for cases:
		//  - when target object is behind 
		//  - when object is still or going reverse 
		if (rel_dist < 0 || triggering_entities_.entity_[i].object_->speed_ < SMALL_NUMBER)
		{
			hwt_ = -1;
		}
		else
		{
			hwt_ = fabs(rel_dist / triggering_entities_.entity_[i].object_->speed_);

			result = EvaluateRule(hwt_, value_, rule_);

			if (result == true)
			{ 
				triggered_by_entities_.push_back(triggering_entities_.entity_[i].object_);
			}

			if (EvalDone(result, triggering_entity_rule_))  
			{
				break;
			}
		}
	}

	return result;
}

void TrigByTimeHeadway::Log()
{
	LOG("%s == %s, HWT: %.2f %s %.2f, edge %s", name_.c_str(), last_result_ ? "true" : "false",
		hwt_, Rule2Str(rule_).c_str(), value_, Edge2Str(edge_).c_str());
}

bool TrigByTimeToCollision::CheckCondition(StoryBoard* storyBoard, double sim_time)
{
	(void)storyBoard;
	(void)sim_time;

	triggered_by_entities_.clear();
	bool result = false;
<<<<<<< HEAD
	double rel_dist, ttc = 0, rel_speed;
	roadmanager::Position* pos = nullptr;
=======
	double rel_dist, rel_speed;
	roadmanager::Position* pos;
	ttc_ = 0;
>>>>>>> 6f32277e
	if (object_)
	{
		pos = &object_->pos_;
	}
	else if (position_)
	{
		pos = position_->GetRMPos();
	}

	for (size_t i = 0; i < triggering_entities_.entity_.size(); i++)
	{
		if (along_route_ == true)
		{
			roadmanager::PositionDiff diff;
			triggering_entities_.entity_[i].object_->pos_.Delta(*pos, diff);
			rel_dist = diff.ds;
		}
		else
		{
			double x, y;
			rel_dist = triggering_entities_.entity_[i].object_->pos_.getRelativeDistance(*pos, x, y);
			// Only consider X-component of distance vector
			rel_dist = x;
		}

		if (object_)
		{
			rel_speed = triggering_entities_.entity_[i].object_->speed_ - object_->speed_;
		}
		else
		{
			rel_speed = triggering_entities_.entity_[i].object_->speed_;
		}

		// TimeToCollision (TTC) not defined for cases:
		//  - when target object is behind 
		//  - when triggering entity speed is <=0 (still or going reverse)
		//  - when distance is constant or increasing
		if (rel_dist < 0 || triggering_entities_.entity_[i].object_->speed_ < SMALL_NUMBER || rel_speed <= SMALL_NUMBER)
		{
			ttc_ = -1;
		}
		else
		{
			ttc_ = fabs(rel_dist / rel_speed);

			result = EvaluateRule(ttc_, value_, rule_);

			if (result == true)
			{
				triggered_by_entities_.push_back(triggering_entities_.entity_[i].object_);
			}

			if (EvalDone(result, triggering_entity_rule_))
			{
				break;
			}
		}
	}

	return result;
}

void TrigByTimeToCollision::Log()
{
	LOG("%s == %s, TTC: %.2f %s %.2f, edge %s", name_.c_str(), last_result_ ? "true" : "false",
		ttc_, Rule2Str(rule_).c_str(), value_, Edge2Str(edge_).c_str());
}

bool TrigByReachPosition::CheckCondition(StoryBoard *storyBoard, double sim_time)
{
	(void)storyBoard;
	(void)sim_time;

	triggered_by_entities_.clear();
	bool result = false;
	double x, y;
	double dist_ = 0;

	for (size_t i = 0; i < triggering_entities_.entity_.size(); i++)
	{
		dist_ = fabs(triggering_entities_.entity_[i].object_->pos_.getRelativeDistance(*position_->GetRMPos(), x, y));
		if (dist_ < tolerance_)
		{
			result = true;
		}

		if (result == true)
		{
			triggered_by_entities_.push_back(triggering_entities_.entity_[i].object_);
		}

		if (EvalDone(result, triggering_entity_rule_))
		{
			break;
		}
	}

	return result;
}

void TrigByReachPosition::Log()
{
	LOG("%s == %s, distance %.2f < tolerance (%.2f), edge: %s", name_.c_str(), last_result_ ? "true" : "false",
		dist_, tolerance_, Edge2Str(edge_).c_str());
}

bool TrigByDistance::CheckCondition(StoryBoard *storyBoard, double sim_time)
{
	(void)storyBoard;
	(void)sim_time;

	triggered_by_entities_.clear();
	bool result = false;
	dist_ = 0;

	for (size_t i = 0; i < triggering_entities_.entity_.size(); i++)
	{
		if (along_route_ == true)
		{
			roadmanager::PositionDiff diff;
			triggering_entities_.entity_[i].object_->pos_.Delta(*position_->GetRMPos(), diff);
			dist_ = fabs(diff.ds);
		}
		else
		{
			double x, y;
			dist_ = fabs(triggering_entities_.entity_[i].object_->pos_.getRelativeDistance(*position_->GetRMPos(), x, y));
		}

		result = EvaluateRule(dist_, value_, rule_);

		if (result == true)
		{
			triggered_by_entities_.push_back(triggering_entities_.entity_[i].object_);
		}

		if (EvalDone(result, triggering_entity_rule_))
		{
			break;
		}
	}

	return result;
}

void TrigByDistance::Log()
{
	LOG("%s == %s, dist: %.2f %s %.2f, edge: %s", name_.c_str(), last_result_ ? "true" : "false",
		dist_, Rule2Str(rule_).c_str(), value_, Edge2Str(edge_).c_str());
}

bool TrigByRelativeDistance::CheckCondition(StoryBoard *storyBoard, double sim_time)
{
	(void)storyBoard;
	(void)sim_time;

	triggered_by_entities_.clear();
	bool result = false;
	double rel_intertial_dist, x, y;
	rel_dist_ = 0;

	for (size_t i = 0; i < triggering_entities_.entity_.size(); i++)
	{

		rel_intertial_dist = triggering_entities_.entity_[i].object_->pos_.getRelativeDistance(object_->pos_, x, y);

		if (type_ == RelativeDistanceType::LONGITUDINAL)
		{
			rel_dist_ = fabs(x);
		}
		else if (type_ == RelativeDistanceType::LATERAL)
		{
			rel_dist_ = fabs(y);
		}
		else if (type_ == RelativeDistanceType::INTERIAL)
		{
			rel_dist_ = fabs(rel_intertial_dist);
		}
		else
		{
			LOG("Unsupported RelativeDistance type: %d", type_);
		}

		result = EvaluateRule(rel_dist_, value_, rule_);

		if (result == true)
		{
			triggered_by_entities_.push_back(triggering_entities_.entity_[i].object_);
		}

		if (EvalDone(result, triggering_entity_rule_))
		{
			break;
		}
	}

	return result;
}

void TrigByRelativeDistance::Log()
{
	LOG("%s == %s, rel_dist: %.2f %s %.2f, edge: %s", name_.c_str(), last_result_ ? "true" : "false",
		rel_dist_, Rule2Str(rule_).c_str(), value_, Edge2Str(edge_).c_str());
}

bool TrigByCollision::CheckCondition(StoryBoard* storyBoard, double sim_time)
{
	(void)storyBoard;
	(void)sim_time;

	bool result = false;
	double x, y;
	dist_ = 0;

	triggered_by_entities_.clear();
	collision_pair_.clear();

	for (size_t i = 0; i < triggering_entities_.entity_.size(); i++)
	{
		if (object_)
		{
			dist_ = fabs(triggering_entities_.entity_[i].object_->pos_.getRelativeDistance(object_->pos_, x, y));
			if (dist_ < triggering_entities_.entity_[i].object_->boundingbox_.dimensions_.length_)
			{
				CollisionPair p = { triggering_entities_.entity_[i].object_, object_ };
				collision_pair_.push_back(p);
				result = true;
			}
		}
		if (type_ != Object::Type::TYPE_NONE)
		{
			// check all instances of specifed object type
			for (size_t j = 0; j < storyBoard->entities_->object_.size(); j++)
			{
				if (storyBoard->entities_->object_[j] != triggering_entities_.entity_[i].object_ &&
					storyBoard->entities_->object_[j]->type_ == type_)
				{
					dist_ = fabs(triggering_entities_.entity_[i].object_->pos_.getRelativeDistance(storyBoard->entities_->object_[j]->pos_, x, y));
					if (dist_ < triggering_entities_.entity_[i].object_->boundingbox_.dimensions_.length_)
					{
						CollisionPair p = { triggering_entities_.entity_[i].object_, storyBoard->entities_->object_[j] };
						collision_pair_.push_back(p);
						result = true;
					}
				}
			}
		}
		
		if (result == true)
		{ 
			triggered_by_entities_.push_back(triggering_entities_.entity_[i].object_);
		}

		if (EvalDone(result, triggering_entity_rule_))
		{
			break;
		}
	}

	return result;
}

void TrigByCollision::Log()
{
	for (size_t i = 0; i < collision_pair_.size(); i++)
	{
		LOG("collision %d between %s and %s", i, collision_pair_[i].object0->name_.c_str(), collision_pair_[i].object1->name_.c_str());
	}
	LOG("%s == %s edge: %s",
		name_.c_str(), last_result_ ? "true" : "false", Edge2Str(edge_).c_str());
}

bool TrigByTraveledDistance::CheckCondition(StoryBoard* storyBoard, double sim_time)
{
	(void)storyBoard;
	(void)sim_time;

	bool result = false;
	odom_ = 0;

	triggered_by_entities_.clear();

	for (size_t i = 0; i < triggering_entities_.entity_.size(); i++)
	{
		odom_ = triggering_entities_.entity_[i].object_->odometer_;
		result = odom_ >= value_;

		if (result == true)
		{
			triggered_by_entities_.push_back(triggering_entities_.entity_[i].object_);
		}

		if (EvalDone(result, triggering_entity_rule_))
		{
			break;
		}
	}

	return result;
}

void TrigByTraveledDistance::Log()
{
	LOG("%s == %s, traveled_dist: %.2f >= %.2f, edge: %s", name_.c_str(), last_result_ ? "true" : "false",
		odom_, value_, Edge2Str(edge_).c_str());
}

bool TrigByEndOfRoad::CheckCondition(StoryBoard* storyBoard, double sim_time)
{
	(void)storyBoard;
	(void)sim_time;

	triggered_by_entities_.clear();
	bool result = false;
	current_duration_ = 0;

	for (size_t i = 0; i < triggering_entities_.entity_.size(); i++)
	{
		if (triggering_entities_.entity_[i].object_->IsEndOfRoad())
		{
			current_duration_ = sim_time - triggering_entities_.entity_[i].object_->GetEndOfRoadTimestamp();
		}
		
		result = current_duration_ > duration_;

		if (result == true)
		{
			triggered_by_entities_.push_back(triggering_entities_.entity_[i].object_);
		}

		if (EvalDone(result, triggering_entity_rule_))
		{
			break;
		}
	}

	return result;
}

void TrigByEndOfRoad::Log()
{
	LOG("%s == %s, end_of_road duration: %.2f >= %.2f, edge: %s", name_.c_str(), last_result_ ? "true" : "false",
		current_duration_, duration_, Edge2Str(edge_).c_str());
}<|MERGE_RESOLUTION|>--- conflicted
+++ resolved
@@ -520,14 +520,9 @@
 
 	triggered_by_entities_.clear();
 	bool result = false;
-<<<<<<< HEAD
-	double rel_dist, ttc = 0, rel_speed;
+	double rel_dist, rel_speed;
 	roadmanager::Position* pos = nullptr;
-=======
-	double rel_dist, rel_speed;
-	roadmanager::Position* pos;
 	ttc_ = 0;
->>>>>>> 6f32277e
 	if (object_)
 	{
 		pos = &object_->pos_;
