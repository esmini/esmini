--- conflicted
+++ resolved
@@ -774,17 +774,10 @@
 		@param domainMask bitmask according to Controller::Domain type
 		*/
 		ActivateControllerAction(ControlDomains domainMask) : domainMask_(domainMask),
-<<<<<<< HEAD
-			OSCPrivateAction(OSCPrivateAction::ActionType::ACTIVATE_CONTROLLER, domainMask) {}
-
-		ActivateControllerAction(const ActivateControllerAction& action) :
-			OSCPrivateAction(OSCPrivateAction::ActionType::ACTIVATE_CONTROLLER, action.domain_)
-=======
 			OSCPrivateAction(OSCPrivateAction::ActionType::ACTIVATE_CONTROLLER, ControlDomains::DOMAIN_NONE) {}
 
 		ActivateControllerAction(const ActivateControllerAction& action) :
 			OSCPrivateAction(OSCPrivateAction::ActionType::ACTIVATE_CONTROLLER, ControlDomains::DOMAIN_NONE)
->>>>>>> b4619a37
 		{
 			name_ = action.name_;
 			domainMask_ = action.domainMask_;
@@ -880,20 +873,12 @@
 
 		// assume both domains
 		OverrideControlAction(double value, bool active, Object::OverrideType type) :
-<<<<<<< HEAD
-			OSCPrivateAction(OSCPrivateAction::ActionType::OVERRIDE_CONTROLLER, ControlDomains::DOMAIN_BOTH), type_(type) {}
-		OverrideControlAction() : OverrideControlAction(0, false, Object::OverrideType::OVERRIDE_UNDEFINED) {}
-
-		OverrideControlAction(const OverrideControlAction& action) :
-			OSCPrivateAction(OSCPrivateAction::ActionType::VISIBILITY, ControlDomains::DOMAIN_NONE)
-=======
 			OSCPrivateAction(OSCPrivateAction::ActionType::OVERRIDE_CONTROLLER, ControlDomains::DOMAIN_NONE), type_(type) {}
 
 		OverrideControlAction() : OverrideControlAction(0, false, Object::OverrideType::OVERRIDE_UNDEFINED) {}
 
 		OverrideControlAction(const OverrideControlAction& action) :
 			OSCPrivateAction(OSCPrivateAction::ActionType::OVERRIDE_CONTROLLER, ControlDomains::DOMAIN_NONE)
->>>>>>> b4619a37
 		{
 			name_ = action.name_;
 			type_ = action.type_;
@@ -916,11 +901,8 @@
 			return "OverrideControlAction";
 		};
 
-<<<<<<< HEAD
-=======
 		int AddOverrideStatus(Object::OverrideActionStatus status);
 
->>>>>>> b4619a37
 		// Input value range: [0..1] for Throttle, Brake, Clutch and ParkingBrake. [-2*PI..2*PI] for SteeringWheel. [-1,0,1,2,3,4,5,6,7,8] for Gear.
 		// Function will cut the value to the near limit if the value is beyond limit and round the value in Gear case.
 		double RangeCheckAndErrorLog(Object::OverrideType type, double valueCheck, double lowerLimit = 0.0, double upperLimit = 1.0, bool ifRound = false);
