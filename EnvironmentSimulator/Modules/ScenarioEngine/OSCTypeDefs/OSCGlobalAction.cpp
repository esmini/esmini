/*
 * esmini - Environment Simulator Minimalistic
 * https://github.com/esmini/esmini
 *
 * This Source Code Form is subject to the terms of the Mozilla Public
 * License, v. 2.0. If a copy of the MPL was not distributed with this
 * file, You can obtain one at https://mozilla.org/MPL/2.0/.
 *
 * Copyright (c) partners of Simulation Scenarios
 * https://sites.google.com/view/simulationscenarios
 */

#include "OSCGlobalAction.hpp"
#include "Controller.hpp"
#include "OSCSwarmTrafficGeometry.hpp"
#include <memory>
#include <cmath>
#include <iostream>
#include <fstream>
#include <random>
#include <algorithm>
#include <numeric>
#include <set>
#include "VehiclePool.hpp"
#include "ControllerACC.hpp"
#include "ScenarioReader.hpp"
#include "ScenarioEngine.hpp"

using namespace scenarioengine;
using namespace STGeometry;
using aabbTree::BBox;
using aabbTree::BBoxVec;
using aabbTree::curve2triangles;
using aabbTree::makeTriangleAndBbx;
using aabbTree::ptBBox;
using aabbTree::ptTriangle;
using std::make_shared;
using std::vector;

#define USELESS_THRESHOLD     5    // Max check count before deleting uneffective vehicles
#define VEHICLE_DISTANCE      7    // Freespace needed to a potential spawn point to allow vehicle spawn
#define SWARM_TIME_INTERVAL   0.1  // Sleep time between update steps
#define SWARM_SPAWN_FREQUENCY 1.1  // Sleep time between spawns
#define MAX_CARS              1000
#define MAX_LANES             32

int TrafficSwarmAction::counter_ = 0;

void EnvironmentAction::Start(double simTime)
{
    environment_->UpdateEnvironment(new_environment_);
    OSCAction::Start(simTime);
}

void EnvironmentAction::Step(double simTime, double dt)
{
    (void)simTime;
    (void)dt;
    OSCAction::Stop();
}

void ParameterSetAction::Start(double simTime)
{
    LOG_INFO("Set parameter {} = {}", name_, value_);
    parameters_->setParameterValueByString(name_, value_);
    OSCAction::Start(simTime);
}

void ParameterSetAction::Step(double simTime, double dt)
{
    (void)simTime;
    (void)dt;

    OSCAction::Stop();
}

void VariableSetAction::Start(double simTime)
{
    LOG_INFO("Set variable {} = {}", name_, value_);
    variables_->setParameterValueByString(name_, value_);
    OSCAction::Start(simTime);
}

void VariableSetAction::Step(double simTime, double dt)
{
    (void)simTime;
    (void)dt;

    OSCAction::Stop();
}

void VariableAddAction::Start(double simTime)
{
    OSCParameterDeclarations::ParameterStruct* ps = variables_->getParameterEntry(name_);
    if (!ps)
    {
        return;
    }

    if (ps->type == OSCParameterDeclarations::ParameterType::PARAM_TYPE_INTEGER)
    {
        LOG_INFO("Add variable {} += {:.0f}", name_, value_);
        int v = 0;
        variables_->getParameterValueInt(name_, v);
        v += static_cast<int>(value_);
        variables_->setParameterValue(name_, v);
    }
    else if (ps->type == OSCParameterDeclarations::ParameterType::PARAM_TYPE_DOUBLE)
    {
        LOG_INFO("Add variable {} += {}", name_, value_);
        double v = 0.0;
        variables_->getParameterValueDouble(name_, v);
        v += value_;
        variables_->setParameterValue(name_, v);
    }

    OSCAction::Start(simTime);
}

void VariableAddAction::Step(double simTime, double dt)
{
    (void)simTime;
    (void)dt;

    OSCAction::Stop();
}

void VariableMultiplyByAction::Start(double simTime)
{
    OSCParameterDeclarations::ParameterStruct* ps = variables_->getParameterEntry(name_);
    if (!ps)
    {
        return;
    }

    LOG_INFO("Multiply variable {} *= {}", name_, value_);
    if (ps->type == OSCParameterDeclarations::ParameterType::PARAM_TYPE_INTEGER)
    {
        int v = 0;
        variables_->getParameterValueInt(name_, v);
        v = static_cast<int>(v * value_);
        variables_->setParameterValue(name_, v);
    }
    else if (ps->type == OSCParameterDeclarations::ParameterType::PARAM_TYPE_DOUBLE)
    {
        double v = 0.0;
        variables_->getParameterValueDouble(name_, v);
        v *= value_;
        variables_->setParameterValue(name_, v);
    }

    OSCAction::Start(simTime);
}

void VariableMultiplyByAction::Step(double simTime, double dt)
{
    (void)simTime;
    (void)dt;

    OSCAction::Stop();
}

void AddEntityAction::Start(double simTime)
{
    if (entity_ == nullptr)
    {
        LOG_ERROR("AddEntityAction missing entity");
        return;
    }

    if (entities_->activateObject(entity_) != 0)
    {
        LOG_WARN("AddEntityAction: Entity already active. Skipping action.");
        return;
    }

    entity_->pos_.TeleportTo(pos_);

    LOG_INFO("Added entity {}", entity_->GetName());

    OSCAction::Start(simTime);
}

void AddEntityAction::Step(double simTime, double dt)
{
    (void)simTime;
    (void)dt;

    OSCAction::Stop();
}

void DeleteEntityAction::Start(double simTime)
{
    if (entity_ == nullptr)
    {
        LOG_ERROR("DeleteEntityAction missing entity");
        return;
    }

    if (entities_->deactivateObject(entity_) != 0)
    {
        LOG_WARN("DeleteEntityAction: Entity already deactivated. Skipping action.");
        return;
    }

    gateway_->removeObject(entity_->name_);

    LOG_INFO("Deleted entity {}", entity_->GetName());

    OSCAction::Start(simTime);
}

void DeleteEntityAction::Step(double simTime, double dt)
{
    (void)simTime;
    (void)dt;
    OSCAction::Stop();
}

void TrafficAction::SpawnEntity(roadmanager::Position* pos)
{
    EntityWithController ewc;
    int                  laneID = pos->GetLaneId();

    if (traffic_distribution_entry_.empty())
    {
        // fallback: use vehicle pool
        ewc.object = new Vehicle(*vehicle_pool_.GetRandomVehicle());
    }
    else
    {
        size_t idx = static_cast<size_t>(rand()) % traffic_distribution_entry_.size();
        ewc        = traffic_distribution_entry_[idx].GetRandomEntity();

        if (ewc.object)
        {
            if (ewc.object->type_ == Object::Type::VEHICLE)
                ewc.object = new Vehicle(*static_cast<Vehicle*>(ewc.object));
            else if (ewc.object->type_ == Object::Type::PEDESTRIAN)
                ewc.object = new Pedestrian(*static_cast<Pedestrian*>(ewc.object));
        }
        else
        {
            LOG_ERROR("TrafficAction: No entity found in traffic distribution entry for {}", name_);
        }
    }

    ewc.object->pos_.SetLanePos(pos->GetTrackId(), laneID, pos->GetS(), 0.0);
    ewc.object->pos_.SetHeadingRelativeRoadDirection(laneID < 0 ? 0.0 : M_PI);
    ewc.object->SetSpeed(spawn_speed_);
    ewc.object->name_ = action_type_ + std::to_string(spawned_count_);
    context_->GetScenarioEngine().entities_.addObject(ewc.object, true);

    // align trailers if entity is a vehicle
    if (ewc.object->type_ == Object::Type::VEHICLE)
    {
        Vehicle* v = static_cast<Vehicle*>(ewc.object);
        if (!v->TowVehicle() && v->TrailerVehicle())
        {
            v->AlignTrailers();
        }
    }

    if (ewc.controller)
    {
        context_->GetScenarioReader().AddController(ewc.controller);
        ewc.object->AssignController(ewc.controller);
        ewc.controller->LinkObject(ewc.object);
        ewc.controller->Activate({ControlActivationMode::ON, ControlActivationMode::OFF, ControlActivationMode::OFF, ControlActivationMode::OFF});
    }

    spawned_entity_ids_.push_back(ewc.object->GetId());
    spawned_count_++;
    LOG_INFO("Spawned entity {} with speed {}", ewc.object->GetName(), ewc.object->GetSpeed());
}

bool TrafficAction::FreePositionToSpawn(roadmanager::Position* pos)
{
<<<<<<< HEAD
    entities_ = &context_->GetScenarioEngine().entities_;
    double x  = pos->GetX();
    double y  = pos->GetY();
=======
    entities_        = &context_->GetScenarioEngine().entities_;
    double x = pos->GetX();
    double y = pos->GetY();
>>>>>>> 8502872b
    double latDist;
    double longDist;

    for (auto& entity : entities_->object_)
    {
        double freespacedistance = entity->FreeSpaceDistancePoint(x, y, &latDist, &longDist);
        if (freespacedistance < VEHICLE_DISTANCE)
        {
            return false;
        }
    }

    return true;
}

void TrafficAction::DespawnEntity(Object* object)
{
    LOG_INFO("Despawning entity {}", (object)->name_);

    for (auto& ctrl : (object)->controllers_)
    {
        object->UnassignController(ctrl);
        ctrl->UnlinkObject();
        context_->GetScenarioEngine().scenarioReader->RemoveController(ctrl);
    }
    context_->GetScenarioEngine().entities_.removeObject(object->GetId());
    context_->GetScenarioGateway().removeObject(object->GetId());
}

void TrafficSwarmAction::Start(double simTime)
{
    LOG_INFO("Swarm IR: {:.2f}, SMjA: {:.2f}, SMnA: {:.2f}, maxV: {}, initialSpeedLowerLimit: {:.2f}, initialSpeedUpperLimit: {:.2f}",
             innerRadius_,
             semiMajorAxis_,
             semiMinorAxis_,
             numberOfVehicles,
             initialSpeedLowerLimit_,
             initialSpeedUpperLimit_);
    double x0, y0, x1, y1;
    swarm_entities_ = &context_->GetScenarioEngine().entities_;
    spawnedV.clear();

    midSMjA  = (semiMajorAxis_ + innerRadius_) / 2.0;
    midSMnA  = (semiMinorAxis_ + innerRadius_) / 2.0;
    lastTime = -1;

    paramEllipse(0, 0, 0, midSMjA, midSMnA, 0, x0, y0);
    paramEllipse(M_PI / 36, 0, 0, midSMjA, midSMnA, 0, x1, y1);

    minSize_ = ceil(sqrt(pow(x1 - x0, 2) + pow(y1 - y0, 2)) * 100) / 100.0;
    if (minSize_ == 0)
        minSize_ = 1.0;

    aabbTree::ptTree  tree = std::make_shared<aabbTree::Tree>();
    aabbTree::BBoxVec vec;
    vec.clear();
    createRoadSegments(vec);

    tree->build(vec);
    rTree = tree;

    // Register model filenames from vehicle catalog
    // if no catalog loaded, use same model as central object
    vehicle_pool_.Initialize(&context_->GetScenarioReader(), nullptr, true);

    if (vehicle_pool_.GetVehicles().size() == 0)
    {
        if (centralObject_ && centralObject_->type_ == Object::Type::VEHICLE)
        {
            // Create a copy of central object
            Vehicle* vehicle = new Vehicle(*static_cast<Vehicle*>(centralObject_));

            // remove any duplicate controller references
            vehicle->controllers_.clear();

            vehicle_pool_.AddVehicle(vehicle);
        }
        else
        {
            LOG_ERROR("TrafficSwarmAction: No vehicles available to populate swarm traffic. Missing both Vehicle catalog and central vehicle object");
        }
    }

    OSCAction::Start(simTime);
}

void TrafficSwarmAction::Step(double simTime, double dt)
{
    (void)simTime;
    (void)dt;

    // Executes the step at each TIME_INTERVAL
    if (lastTime < 0 || abs(simTime - lastTime) > SWARM_TIME_INTERVAL)
    {
        double SMjA = midSMjA;
        double SMnA = midSMnA;

        BBoxVec                 vec;
        aabbTree::Candidates    candidates;
        std::vector<ptTriangle> triangle;
        Solutions               sols;
        vec.clear();
        candidates.clear();
        triangle.clear();
        sols.clear();

        EllipseInfo info = {SMjA, SMnA, centralObject_->pos_};

        createEllipseSegments(vec, SMjA, SMnA);
        aabbTree::Tree eTree;
        eTree.build(vec);
        rTree->intersect(eTree, candidates);
        aabbTree::processCandidates(candidates, triangle);
        aabbTree::findPoints(triangle, info, sols);

        spawn(sols, despawn(simTime), simTime);
        lastTime = simTime;
    }
}

void TrafficSwarmAction::createRoadSegments(BBoxVec& vec)
{
    for (unsigned int i = 0; i < context_->GetOdrManager().GetNumOfRoads(); i++)
    {
        roadmanager::Road* road = context_->GetOdrManager().GetRoadByIdx(i);

        for (unsigned int j = 0; j < road->GetNumberOfGeometries(); j++)
        {
            roadmanager::Geometry* gm = road->GetGeometry(j);

            switch (gm->GetType())
            {
                case roadmanager::Geometry::GeometryType::GEOMETRY_TYPE_UNKNOWN:
                {
                    break;
                }
                case roadmanager::Geometry::GeometryType::GEOMETRY_TYPE_LINE:
                {
                    auto const length = gm->GetLength();
                    for (double dist = gm->GetS(); dist < length;)
                    {
                        double ds = dist + minSize_;
                        if (ds > length)
                            ds = length;
                        double x0, y0, x1, y1, x2, y2, dummy, l;
                        gm->EvaluateDS(dist, &x0, &y0, &dummy);
                        gm->EvaluateDS(ds, &x1, &y1, &dummy);
                        l  = sqrt(pow(x1 - x0, 2) + pow(y1 - y0, 2));
                        x2 = (x1 + x0) / 2 + l / 4.0;
                        y2 = (y1 + y0) / 2 + l / 4.0;
                        Point      a(x0, y0), b(x1, y1), c(x2, y2);
                        ptTriangle triangle = make_shared<Triangle>(gm);
                        triangle->a         = a;
                        triangle->b         = b;
                        triangle->c         = c;
                        triangle->sI        = dist;
                        triangle->sF        = ds;
                        ptBBox bbox         = make_shared<BBox>(triangle);
                        vec.push_back(bbox);
                        dist = ds;
                    }
                    break;
                }
                default:
                {
                    curve2triangles(gm, minSize_, M_PI / 36, vec);
                    break;
                }
            }
        }
    }
}

void TrafficSwarmAction::createEllipseSegments(aabbTree::BBoxVec& vec, double SMjA, double SMnA)
{
    double alpha  = -M_PI / 72.0;
    double dAlpha = M_PI / 36.0;
    auto   pos    = centralObject_->pos_;
    double x0, y0, x1, y1, x2, y2;

    while (alpha < (2 * M_PI - M_PI / 72.0))
    {
        double da = alpha + dAlpha;
        if (da > 2 * M_PI - M_PI / 72.0)
        {
            da = 2 * M_PI - M_PI / 72.0;
        }

        paramEllipse(alpha, pos.GetX(), pos.GetY(), SMjA, SMnA, pos.GetH(), x0, y0);
        paramEllipse(da, pos.GetX(), pos.GetY(), SMjA, SMnA, pos.GetH(), x1, y1);

        double theta0, theta1;
        theta0 = angleTangentEllipse(SMjA, SMnA, alpha, pos.GetH());
        theta1 = angleTangentEllipse(SMjA, SMnA, da, pos.GetH());

        tangentIntersection(x0, y0, alpha, theta0, x1, y1, da, theta1, x2, y2);

        ptBBox bbx = makeTriangleAndBbx(x0, y0, x1, y1, x2, y2);
        vec.push_back(bbx);

        alpha = da;
    }
}

inline void TrafficSwarmAction::sampleRoads(int minN, int maxN, Solutions& sols, vector<SelectInfo>& info)
{
    // printf("Entered road selection\n");
    // printf("Min: %d, Max: %d\n", minN, maxN);

    // Sample the number of cars to spawn
    if (maxN < minN)
    {
        LOG_ERROR("Unstable behavior detected (maxN < minN)");
        return;
    }

    unsigned int nCarsToSpawn = static_cast<unsigned int>(SE_Env::Inst().GetRand().GetNumberBetween(minN, maxN - 1));
    if (nCarsToSpawn == 0)
    {
        return;
    }

    info.reserve(nCarsToSpawn);
    info.clear();
    // We have more points than number of vehicles to spawn.
    // We sample the selected number and each point will be assigned a lane
    if (nCarsToSpawn <= sols.size() && nCarsToSpawn > 0)
    {
        // Shuffle and randomly select the points
        // Solutions selected(nCarsToSpawn);
        static Point selected[MAX_CARS];  // Remove macro when/if found a solution for dynamic array
        std::shuffle(sols.begin(), sols.end(), SE_Env::Inst().GetRand().GetGenerator());
        sample(sols.begin(), sols.end(), selected, nCarsToSpawn, SE_Env::Inst().GetRand().GetGenerator());

        for (unsigned int i = 0; i < nCarsToSpawn; i++)
        {
            Point& pt = selected[i];
            // Find road
            roadmanager::Position pos(pt.x, pt.y, 0.0, pt.h, 0.0, 0.0);
            if (pos.IsInJunction())
            {
                continue;  // avoid put vehicles in the middle of junctions
            }
            // pos.XYZH2TrackPos(pt.x, pt.y, 0, pt.h);
            // Peek road
            roadmanager::Road* road = context_->GetOdrManager().GetRoadById(pos.GetTrackId());
            if (road->GetNumberOfDrivingLanes(pos.GetS()) == 0)
                continue;
            // Since the number of points is equal to the number of vehicles to spaw,
            // only one lane is selected
            SelectInfo sInfo = {pos, road, 1};
            info.push_back(sInfo);
        }
    }
    else
    {  // Less points than vehicles to spawn
        // We use all the spawnable points and we ensure that each obtains
        // a lane at least. The remaining ones will be randomly distributed.
        // The algorithms does not ensure to saturate the selected number of vehicles.
        unsigned int lanesLeft = nCarsToSpawn - static_cast<unsigned int>(sols.size());
        for (Point pt : sols)
        {
            roadmanager::Position pos(pt.x, pt.y, 0.0, pt.h, 0.0, 0.0);
            // pos.XYZH2TrackPos(pt.x, pt.y, 0, pt.h);

            roadmanager::Road* road          = context_->GetOdrManager().GetRoadById(pos.GetTrackId());
            unsigned int       nDrivingLanes = road->GetNumberOfDrivingLanes(pos.GetS());
            if (nDrivingLanes == 0)
            {
                lanesLeft++;
                continue;
            }

            unsigned int lanesN;
            if (lanesLeft > 0)
            {
                std::uniform_int_distribution<unsigned int> laneDist(0, std::min(lanesLeft, nDrivingLanes));
                lanesN = laneDist(SE_Env::Inst().GetRand().GetGenerator());
                lanesN = (lanesN == 0 ? 0 : lanesN - 1);
            }
            else
            {
                lanesN = 0;
            }

            SelectInfo sInfo = {pos, road, 1 + lanesN};
            info.push_back(sInfo);
            lanesLeft -= lanesN;
        }
    }
}

void TrafficSwarmAction::spawn(Solutions sols, int replace, double simTime)
{
    int maxCars = static_cast<int>(
        MIN(MAX_CARS, static_cast<unsigned int>(numberOfVehicles) - spawnedV.size()));  // Remove MIN check when/if found a solution for dynamic array
    if (maxCars <= 0)
    {
        return;
    }

    vector<SelectInfo> info;
    sampleRoads(replace, maxCars, sols, info);

    for (SelectInfo inf : info)
    {
        unsigned int        lanesNo = MIN(MAX_LANES, inf.road->GetNumberOfDrivingLanes(inf.pos.GetS()));
        static unsigned int elements[MAX_LANES];
        std::iota(elements, elements + lanesNo, 0);

        static idx_t lanes[MAX_LANES];

        sample(elements, elements + lanesNo, lanes, MIN(MAX_LANES, inf.nLanes), SE_Env::Inst().GetRand().GetGenerator());

        for (unsigned int i = 0; i < MIN(MAX_LANES, inf.nLanes); i++)
        {
            auto Lane = inf.road->GetDrivingLaneByIdx(inf.pos.GetS(), lanes[i]);
            int  laneID;

            double vel = getInitialSpeed();

            if (!Lane)
            {
                LOG_WARN("Warning: invalid lane index");
                continue;
            }
            else
            {
                laneID = Lane->GetId();
            }

            if (!ensureDistance(inf.pos, laneID, MIN(MAX(40.0, vel * 2.0), 0.7 * semiMajorAxis_)))
                continue;  // distance = speed * 2 seconds

            Controller::InitArgs args;
            args.name            = "Swarm ACC controller";
            args.type            = CONTROLLER_ACC_TYPE_NAME;
            args.scenario_engine = &context_->GetScenarioEngine();
            args.gateway         = &context_->GetScenarioGateway();
            args.parameters      = 0;
            args.properties      = 0;

#if 0  // This is one way of setting the ACC setSpeed property
            args.properties = new OSCProperties();
            OSCProperties::Property property;
            property.name_ = "setSpeed";
            property.value_ = std::to_string(vel);
            args.properties->property_.push_back(property);
#endif
            Controller* acc = InstantiateControllerACC(&args);

#if 1  // This is another way of setting the ACC setSpeed property
            (static_cast<ControllerACC*>(acc))->SetSetSpeed(vel);
#endif
            context_->GetScenarioReader().AddController(acc);

            // Pick random model from vehicle catalog
            Vehicle* vehicle = new Vehicle(*vehicle_pool_.GetRandomVehicle());
            vehicle->pos_.SetLanePos(inf.pos.GetTrackId(), laneID, inf.pos.GetS(), 0.0);

            // Set swarm traffic direction based on RHT or LHT
            if (inf.road->GetRule() == roadmanager::Road::RoadRule::RIGHT_HAND_TRAFFIC)
            {
                vehicle->pos_.SetHeadingRelativeRoadDirection(laneID < 0 ? 0.0 : M_PI);
            }
            else if (inf.road->GetRule() == roadmanager::Road::RoadRule::LEFT_HAND_TRAFFIC)
            {
                vehicle->pos_.SetHeadingRelativeRoadDirection(laneID > 0 ? 0.0 : M_PI);
            }
            else
            {
                // do something if undefined... maybe default to RHT?
                vehicle->pos_.SetHeadingRelativeRoadDirection(laneID < 0 ? 0.0 : M_PI);
            }

            vehicle->SetSpeed(vel);
            // vehicle->scaleMode_ = EntityScaleMode::BB_TO_MODEL;
            vehicle->name_ = "swarm_" + std::to_string(counter_++);
            int id         = swarm_entities_->addObject(vehicle, true);

            // align trailers
            Vehicle* v = vehicle;
            if (!v->TowVehicle() && v->TrailerVehicle())
            {
                v->AlignTrailers();
            }

            vehicle->AssignController(acc);
            acc->LinkObject(vehicle);
            acc->Activate({ControlActivationMode::ON, ControlActivationMode::OFF, ControlActivationMode::OFF, ControlActivationMode::OFF});

            SpawnInfo sInfo = {
                id,                    // Vehicle ID
                0,                     // Useless detection counter
                inf.pos.GetTrackId(),  // Road ID
                laneID,                // Lane
                simTime                // Simulation time
            };
            spawnedV.push_back(sInfo);
        }
    }
}

inline bool TrafficSwarmAction::ensureDistance(roadmanager::Position pos, int lane, double dist)
{
    for (SpawnInfo info : spawnedV)
    {
        Object* vehicle = swarm_entities_->GetObjectById(info.vehicleID);

        // First apply minimal radius filter to avoid vehicles appear too close, e.g. next to each other in neighbor lanes
        if (PointDistance2D(pos.GetX(), pos.GetY(), vehicle->pos_.GetX(), vehicle->pos_.GetY()) < 20)
        {
            return false;
        }

        pos.SetLaneId(lane);
        roadmanager::PositionDiff posDiff;
        if (pos.Delta(&vehicle->pos_, posDiff, true, 100.0))  // potentially expensive since trying to resolve path between vehicles...
        {
            // If close and in same lane -> NOK
            if (posDiff.dLaneId == 0 && fabs(posDiff.ds) < dist)
            {
                return false;
            }
        }
    }

    return true;
}

int TrafficSwarmAction::despawn(double simTime)
{
    (void)simTime;
    auto infoPtr       = spawnedV.begin();
    bool increase      = true;
    bool deleteVehicle = false;
    int  count         = 0;

    roadmanager::Position cPos = centralObject_->pos_;

    while (infoPtr != spawnedV.end())
    {
        Object* vehicle = swarm_entities_->GetObjectById(infoPtr->vehicleID);

        if (vehicle->IsOffRoad() || vehicle->IsEndOfRoad())
        {
            deleteVehicle = true;
        }
        else
        {
            roadmanager::Position vPos = vehicle->pos_;
            auto                  e0   = ellipse(cPos.GetX(), cPos.GetY(), cPos.GetH(), semiMajorAxis_, semiMinorAxis_, vPos.GetX(), vPos.GetY());
            auto                  e1   = ellipse(cPos.GetX(), cPos.GetY(), cPos.GetH(), midSMjA, midSMnA, vPos.GetX(), vPos.GetY());

            if (e0 > 0.001)  // outside major ellipse
            {
                deleteVehicle = true;
            }
            else if (e1 > 0.001 || (0 <= e1 && e1 <= 0.001))  // outside middle ellipse or on the border
            {
                infoPtr->outMidAreaCount++;
                if (infoPtr->outMidAreaCount > USELESS_THRESHOLD)
                {
                    deleteVehicle = true;
                }
            }
            else
            {
                infoPtr->outMidAreaCount = 0;
            }
        }

        if (deleteVehicle)
        {
            for (auto ctrl : vehicle->controllers_)
            {
                vehicle->UnassignController(ctrl);
                ctrl->UnlinkObject();
                context_->GetScenarioReader().RemoveController(ctrl);
            }

            if (vehicle->type_ == Object::Type::VEHICLE)
            {
                Vehicle* v       = static_cast<Vehicle*>(vehicle);
                Vehicle* trailer = nullptr;
                while (v)  // remove all linked trailers
                {
                    trailer = static_cast<Vehicle*>(v->TrailerVehicle());

                    context_->GetScenarioGateway().removeObject(v->name_);

                    if (v->objectEvents_.size() > 0 || v->initActions_.size() > 0)
                    {
                        swarm_entities_->deactivateObject(v);
                    }
                    else
                    {
                        swarm_entities_->removeObject(v, false);
                    }
                    v = trailer;

                    vehicle = nullptr;  // indicate vehicle removed
                }
            }

            if (vehicle)
            {
                context_->GetScenarioGateway().removeObject(vehicle->name_);
                if (vehicle->objectEvents_.size() > 0 || vehicle->initActions_.size() > 0)
                {
                    swarm_entities_->deactivateObject(vehicle);
                }
                else
                {
                    swarm_entities_->removeObject(vehicle, false);
                }
            }

            infoPtr  = spawnedV.erase(infoPtr);
            increase = deleteVehicle = false;
            count++;
        }

        if (increase)
        {
            ++infoPtr;
        }

        increase = true;
    }

    return count;
}

double TrafficSwarmAction::getInitialSpeed() const
{
    if (!speedRange)
    {
        return velocity_;
    }
    return SE_Env::Inst().GetRand().GetRealBetween(initialSpeedLowerLimit_, initialSpeedUpperLimit_);
}

EntityWithController TrafficDistributionEntry::GetRandomEntity() const
{
    if (entityDistribution.entries.empty())
    {
        return {nullptr, nullptr};
    }

    // Compute total weight of all entity entries
    double totalWeight = std::accumulate(entityDistribution.entries.begin(),
                                         entityDistribution.entries.end(),
                                         0.0,
                                         [](double sum, const EntityDistributionEntry& ede) { return sum + ede.weight; });

    double pick = SE_Env::Inst().GetRand().GetRealBetween(0.0, totalWeight);

    for (const auto& ede : entityDistribution.entries)
    {
        if (pick <= ede.weight)
        {
            Controller* ctrl = ede.controllers.empty() ? nullptr : ede.controllers[0];
            return {ede.object, ctrl};  // Return pointer to the actual vehicle
        }
        pick -= ede.weight;
    }

    // Defensive: return last entry's object/controller
    const auto& ede  = entityDistribution.entries.back();
    Controller* ctrl = ede.controllers.empty() ? nullptr : ede.controllers[0];
    return {ede.object, ctrl};  // Defensive: return last entry's vehicle if not found
}

void TrafficSourceAction::Start(double simTime)
{
    LOG_INFO("Traffic Source Radius: {:.2f}, Rate: {:.2f}, Speed: {:.2f}", radius_, rate_, spawn_speed_);
    action_type_ = "source_";

    SetActionTriggerTime(simTime);

    // Should be exchanged for the vehicle definition/distribution
    vehicle_pool_.Initialize(&context_->GetScenarioReader(), nullptr, true);

    if (vehicle_pool_.GetVehicles().size() == 0)
    {
        LOG_ERROR("TrafficSwarmAction: No vehicles available to populate swarm traffic. Missing both Vehicle catalog and central vehicle object");
    }

    OSCAction::Start(simTime);
}

void TrafficSourceAction::Step(double simTime, double dt)
{
    (void)dt;

    double next_spawn_time = action_trigger_time_ + spawned_count_ / rate_;
    if (simTime >= next_spawn_time)
    {
        SpawnEntity(GetRandomSpawnPosition());
    }
}

roadmanager::Position* TrafficSourceAction::GetRandomSpawnPosition()
{
    double x = pos_->GetX();
    double y = pos_->GetY();

    double angle  = SE_Env::Inst().GetRand().GetRealBetween(0, 2 * M_PI);
    double radius = SE_Env::Inst().GetRand().GetRealBetween(0, 1) * radius_;

    double newX = x + radius * std::cos(angle);
    double newY = y + radius * std::sin(angle);

    return new roadmanager::Position(newX, newY, 0.0, 0.0, 0.0, 0.0);
}

void TrafficSinkAction::Start(double simTime)
{
    LOG_INFO("Traffic Source Radius: {:.2f}, Rate: {:.2f}", radius_, rate_);

    SetActionTriggerTime(simTime);

    OSCAction::Start(simTime);
}

void TrafficSinkAction::Step(double simTime, double dt)
{
    (void)simTime;
    if (constant_despawn_)
    {
        FindPossibleDespawn();
        return;
    }

    time_accumulator_ += dt;
    double interval = 1.0 / rate_;  // seconds per vehicle

    while (time_accumulator_ >= interval)
    {
        FindPossibleDespawn();
        time_accumulator_ -= interval;
    }
}

bool TrafficSinkAction::InsideSink(roadmanager::Position object_pos)
{
    double dx       = object_pos.GetX() - pos_->GetX();
    double dy       = object_pos.GetY() - pos_->GetY();
    double distance = std::sqrt(dx * dx + dy * dy);
    return distance <= radius_;
}

void TrafficSinkAction::FindPossibleDespawn()
{
    auto it = std::find_if(context_->GetScenarioEngine().entities_.object_.begin(),
                           context_->GetScenarioEngine().entities_.object_.end(),
                           [this](Object* obj) { return InsideSink(obj->pos_); });

    if (it != context_->GetScenarioEngine().entities_.object_.end())
    {
        DespawnEntity(*it);
    }
}

void TrafficAreaAction::Start(double simTime)
{
    LOG_INFO("Traffic Area Continuous: {}, Number of entities: {}", continuous_, number_of_entities_);

    // Should be exchanged for the vehicle definition/distribution
    vehicle_pool_.Initialize(&context_->GetScenarioReader(), nullptr, true);

    action_type_ = "area_";

    if (!polygon_points_.empty())
    {
        SortPolygonPoints(polygon_points_);
    }
    if (!road_ranges_.empty())
    {
        UpdateRoadRanges();
    }

    OSCAction::Start(simTime);
}

void TrafficAreaAction::Step(double simTime, double dt)
{
    (void)simTime;
    (void)dt;

    if (!continuous_)
    {
        SpawnEntities(number_of_entities_);

        OSCAction::Stop();
    }
    else
    {
        DespawnEntities();
        int remaining = number_of_entities_ - static_cast<int>(spawned_entity_ids_.size());
        SpawnEntities(remaining);
    }
}

// Sorts polygon points in clockwise order
void TrafficAreaAction::SortPolygonPoints(std::vector<roadmanager::Position>& points)
{
    // Compute centroid
    double cx = 0.0, cy = 0.0;
    for (const auto& pt : points)
    {
        cx += pt.GetX();
        cy += pt.GetY();
    }
    cx /= points.size();
    cy /= points.size();

    // Sort by angle from centroid
    std::sort(points.begin(),
              points.end(),
              [cx, cy](const roadmanager::Position& a, const roadmanager::Position& b)
              {
                  double angleA = std::atan2(a.GetY() - cy, a.GetX() - cx);
                  double angleB = std::atan2(b.GetY() - cy, b.GetX() - cx);
                  return angleA > angleB;
              });
}

void TrafficAreaAction::UpdateRoadRanges()
{
    for (auto& rr : road_ranges_)
    {
        for (auto& rc : rr.roadCursors)
        {
            SetAdditionalRoadCursorInfo(rc);
        }
        SetRoadRangeLength(rr);
        SetLaneSegments(rr);
    }
    // AddComplementaryRoadCursors();
}

void TrafficAreaAction::SetRoadRangeLength(RoadRange& road_range)
{
    std::unordered_set<int> road_ids_in_range;
    for (const auto& rc : road_range.roadCursors)
    {
        road_ids_in_range.insert(rc.roadId);
    }

    if (road_ids_in_range.size() == 1)
    {
        double minS = std::numeric_limits<double>::max();
        double maxS = 0;
        for (const auto& rc : road_range.roadCursors)
        {
            if (rc.s < minS)
                minS = rc.s;
            if (rc.s > maxS)
                maxS = rc.s;
        }
        road_range.length = road_range.length == 0 ? maxS - minS : std::min(road_range.length, maxS - minS);
    }
    else
    {
        double total_length = 0.0;
        for (const auto& road_id : road_ids_in_range)
        {
            double minS = std::numeric_limits<double>::max();
            double maxS;
            double lastS = 0.0;
            for (const auto& rc : road_range.roadCursors)
            {
                if (rc.roadId == road_id)
                {
                    maxS = rc.road_length;
                    if (rc.s < minS)
                        minS = rc.s;
                    if (rc.last)
                        lastS = maxS - rc.s;
                }
            }
            total_length += maxS - minS - lastS;
        }
        road_range.length = road_range.length == 0 ? total_length : std::min(road_range.length, total_length);
    }
}

void TrafficAreaAction::SetAdditionalRoadCursorInfo(RoadCursor& road_cursor)
{
    roadmanager::Road* road = context_->GetOdrManager().GetRoadById(static_cast<id_t>(road_cursor.roadId));
    if (!road)
    {
        LOG_ERROR("TrafficAreaAction: Road ID '{}' not found in OpenDRIVE data", road_cursor.roadId);
        return;
    }

    road_cursor.road_length = road->GetLength();

    // Clamp s
    double old_s  = road_cursor.s;
    road_cursor.s = std::clamp(road_cursor.s, 0.0, road_cursor.road_length);
    if (road_cursor.s != old_s)
    {
        LOG_WARN("TrafficAreaAction: RoadCursor s value {} was clamped to {} for road ID {}.", old_s, road_cursor.s, road_cursor.roadId);
    }

    // Collect driving lanes
    std::vector<int> lane_ids;
    auto             section = road->GetLaneSectionByS(road_cursor.s);
    if (!section)
    {
        LOG_ERROR("TrafficAreaAction: No lane section found for road ID {} at s={}", road_cursor.roadId, road_cursor.s);
        return;
    }

    lane_ids.reserve(road->GetNumberOfLanes(road_cursor.s));
    for (unsigned int i = 0; i < road->GetNumberOfLanes(road_cursor.s); i++)
    {
        roadmanager::Lane* lane = section->GetLaneByIdx(i);
        if (!lane)
        {
            LOG_ERROR("TrafficAreaAction: Lane index {} not found in road ID {} at s={}", i, road_cursor.roadId, road_cursor.s);
            continue;
        }
        if (lane->GetLaneType() == roadmanager::Lane::LaneType::LANE_TYPE_DRIVING)
        {
            lane_ids.push_back(lane->GetId());
        }
    }

    // Sync laneIds
    if (road_cursor.laneIds.empty())
    {
        road_cursor.laneIds = lane_ids;
    }
    else
    {
        std::set<int> allowed(lane_ids.begin(), lane_ids.end());
        bool          all_present = true;

        for (int id : road_cursor.laneIds)
        {
            if (allowed.find(id) == allowed.end())
            {
                all_present = false;
                break;
            }
        }

        if (!all_present)
        {
            LOG_WARN("TrafficAreaAction: Some lane IDs in RoadCursor not found in road ID {} at s={}. Updating lane IDs to match road data.",
                     road_cursor.roadId,
                     road_cursor.s);
            road_cursor.laneIds = lane_ids;
        }
    }
}

// [hlindst9] Since we desided to "force" the user to specify all possible road cursors, this is not needed
// As a safety, however, let's keep it for now
void TrafficAreaAction::AddComplementaryRoadCursors()
{
    std::vector<std::pair<id_t, std::string>> all_road_ids = context_->GetOdrManager().GetRoadIds();

    std::vector<int> full_road_id_list(all_road_ids.size());
    std::transform(all_road_ids.begin(),
                   all_road_ids.end(),
                   full_road_id_list.begin(),
                   [](const std::pair<id_t, std::string>& id_pair) { return id_pair.first; });

    for (auto& rr : road_ranges_)
    {
        int current_road_id = rr.roadCursors.front().roadId;
        int last_road_id    = rr.roadCursors.back().roadId;

        std::unordered_set<int> road_ids_in_range;
        for (const auto& rc : rr.roadCursors)
        {
            road_ids_in_range.insert(rc.roadId);
        }

        // If there is only one road, it's containing first and last road cursor, and no extra cursor will be needed
        if (road_ids_in_range.size() > 1)
        {
            bool                    last_found = false;
            std::unordered_set<int> visited_roads;
            bool                    stuck = false;
            while (!last_found && !stuck)
            {
                bool progressed = false;
                for (const auto& next_road_id : full_road_id_list)
                {
                    if (visited_roads.count(next_road_id))
                        continue;

                    roadmanager::Road* current_road = context_->GetOdrManager().GetRoadById(static_cast<id_t>(current_road_id));
                    roadmanager::Road* next_road    = context_->GetOdrManager().GetRoadById(static_cast<id_t>(next_road_id));
                    if (!current_road->IsSuccessor(next_road))
                    {
                        continue;
                    }

                    auto       it      = std::max_element(rr.roadCursors.begin(),
                                               rr.roadCursors.end(),
                                               [current_road_id](const RoadCursor& a, const RoadCursor& b)
                                               {
                                                   if (a.roadId != current_road_id)
                                                       return true;
                                                   if (b.roadId != current_road_id)
                                                       return false;
                                                   return a.s < b.s;
                                               });
                    RoadCursor last_rc = (it != rr.roadCursors.end()) ? *it : RoadCursor{};

                    // Find all road cursors to next_road_id
                    std::vector<RoadCursor> road_cursors_to_next_road;
                    std::copy_if(rr.roadCursors.begin(),
                                 rr.roadCursors.end(),
                                 std::back_inserter(road_cursors_to_next_road),
                                 [next_road_id](const RoadCursor& rc) { return rc.roadId == next_road_id; });

                    if (std::none_of(road_cursors_to_next_road.begin(),
                                     road_cursors_to_next_road.end(),
                                     [](const RoadCursor& rc) { return rc.s == 0.0; }))
                    {
                        // No road cursor to this road, add one at s=0.0 for full road, same lanes as previous roads lasr rc
                        last_rc.roadId      = next_road_id;
                        last_rc.s           = 0.0;
                        last_rc.last        = false;
                        last_rc.road_length = next_road->GetLength();
                        rr.roadCursors.push_back(last_rc);
                    }
                    else if (next_road_id == last_road_id && road_cursors_to_next_road.size() == 1)
                    {
                        // Special case, if last road cursor is alone on last road, move last to end of road
                        auto last_it = std::find_if(rr.roadCursors.begin(),
                                                    rr.roadCursors.end(),
                                                    [next_road_id](const RoadCursor& rc) { return rc.roadId == next_road_id && rc.s == 0; });
                        if (last_it != rr.roadCursors.end())
                        {
                            last_it->s = next_road->GetLength();
                        }

                        // Also add a cursor at s=0 for last road
                        last_rc.roadId      = next_road_id;
                        last_rc.s           = 0.0;
                        last_rc.last        = false;
                        last_rc.road_length = next_road->GetLength();
                        rr.roadCursors.push_back(last_rc);
                    }

                    if (next_road_id == last_road_id)
                    {
                        last_found = true;
                        break;
                    }
                    else
                    {
                        current_road_id = next_road_id;
                        visited_roads.insert(next_road_id);
                        progressed = true;
                        break;
                    }
                }

                if (!progressed && !last_found)
                {
                    // No new road found in this iteration, so we're stuck
                    stuck = true;
                    LOG_ERROR("Could not find a path to last_road_id {} after visiting all roads.", last_road_id);
                }
            }
        }
    }
}

void TrafficAreaAction::SetLaneSegments(RoadRange& road_range)
{
    std::unordered_set<int> road_ids_set;
    for (const auto& rc : road_range.roadCursors)
    {
        road_ids_set.insert(rc.roadId);
    }

    // Sorting the road IDs, but if they are not in order this would not work, need update
    std::vector<int> road_ids(road_ids_set.begin(), road_ids_set.end());
    std::sort(road_ids.begin(), road_ids.end());

    std::vector<RoadCursor> road_cursors_to_road;
    double                  accumulated_length = 0.0;
    for (const auto& road_id : road_ids)
    {
        std::copy_if(road_range.roadCursors.begin(),
                     road_range.roadCursors.end(),
                     std::back_inserter(road_cursors_to_road),
                     [road_id](const RoadCursor& rc) { return rc.roadId == road_id; });

        LaneSegmentsForRoad(road_cursors_to_road, accumulated_length, road_range.length);
        if (accumulated_length >= road_range.length)
        {
            break;
        }
        road_cursors_to_road.clear();
    }
}

void TrafficAreaAction::LaneSegmentsForRoad(std::vector<RoadCursor> road_cursors_to_road, double& accumulated_length, const double max_length)
{
    if (std::any_of(road_cursors_to_road.begin(), road_cursors_to_road.end(), [](const RoadCursor& rc) { return rc.last; }))
    {
        HandleLastRoadCursor(road_cursors_to_road, accumulated_length, max_length);
        return;
    }

    double add_length;

    if (road_cursors_to_road.size() == 1)
    {
        for (const auto& laneId : road_cursors_to_road[0].laneIds)
        {
            LaneSegment ls;
            ls.roadId = road_cursors_to_road[0].roadId;
            ls.laneId = laneId;
            ls.minS   = road_cursors_to_road[0].s;
            ls.maxS   = std::min(road_cursors_to_road[0].road_length, max_length - accumulated_length);
            ls.length = ls.maxS - ls.minS;
            lane_segments_.push_back(ls);
            add_length = ls.length;
        }
        accumulated_length += add_length;
    }
    else
    {
        // Sort the road cursors by their s value
        std::sort(road_cursors_to_road.begin(), road_cursors_to_road.end(), [](const RoadCursor& a, const RoadCursor& b) { return a.s < b.s; });

        for (size_t i = 0; i < road_cursors_to_road.size() - 1; ++i)
        {
            const auto& current = road_cursors_to_road[i];
            const auto& next    = road_cursors_to_road[i + 1];

            for (const auto& laneId : current.laneIds)
            {
                LaneSegment ls;
                ls.roadId = current.roadId;
                ls.laneId = laneId;
                ls.minS   = current.s;
                ls.maxS   = next.s > max_length - accumulated_length ? ls.minS + (max_length - accumulated_length) : next.s;
                ls.length = ls.maxS - ls.minS;
                lane_segments_.push_back(ls);
                add_length = ls.length;
            }
            accumulated_length += add_length;
            if (accumulated_length >= max_length)
            {
                return;
            }
        }

        // Handle the last segment to the end of the road
        const auto& last = road_cursors_to_road.back();
        for (const auto& laneId : last.laneIds)
        {
            LaneSegment ls;
            ls.roadId = last.roadId;
            ls.laneId = laneId;
            ls.minS   = last.s;
            ls.maxS   = last.road_length > max_length - accumulated_length ? ls.minS + (max_length - accumulated_length) : last.road_length;
            ls.length = ls.maxS - ls.minS;
            lane_segments_.push_back(ls);
            add_length = ls.length;
        }
        accumulated_length += add_length;
    }
}

void TrafficAreaAction::HandleLastRoadCursor(std::vector<RoadCursor> last_road_cursors, double& accumulated_length, const double max_length)
{
    if (last_road_cursors.size() == 1)
    {
        for (const auto& laneId : last_road_cursors[0].laneIds)
        {
            LaneSegment ls;
            ls.roadId = last_road_cursors[0].roadId;
            ls.laneId = laneId;
            ls.minS   = 0.0;
            ls.maxS   = last_road_cursors[0].s == 0.0 ? last_road_cursors[0].road_length : last_road_cursors[0].s;
            ls.maxS   = std::min(ls.maxS, max_length - accumulated_length);
            ls.length = ls.maxS - ls.minS;
            lane_segments_.push_back(ls);
        }
    }
    else
    {
        auto it = std::find_if(last_road_cursors.begin(), last_road_cursors.end(), [](const RoadCursor& rc) { return rc.last; });
        if (it != last_road_cursors.end())
        {
            it->s = it->s == 0.0 ? it->road_length : it->s;
        }
        // Sort the road cursors by their s value
        std::sort(last_road_cursors.begin(), last_road_cursors.end(), [](const RoadCursor& a, const RoadCursor& b) { return a.s < b.s; });
        double second_last_s = 0.0;
        double add_length;
        for (size_t i = 0; i < last_road_cursors.size() - 1; ++i)
        {
            const auto& current = last_road_cursors[i];
            const auto& next    = last_road_cursors[i + 1];
            if (next.last)
            {
                second_last_s = current.s;
                LOG_INFO("Second last RoadCursor on last road is ignored");
                continue;
            }

            for (const auto& laneId : current.laneIds)
            {
                LaneSegment ls;
                ls.roadId = current.roadId;
                ls.laneId = laneId;
                ls.minS   = current.s;
                ls.maxS   = std::min(next.s, ls.minS + max_length - accumulated_length);
                ls.length = ls.maxS - ls.minS;
                lane_segments_.push_back(ls);
                add_length = ls.length;
            }
            accumulated_length += add_length;
            if (accumulated_length >= max_length)
            {
                return;
            }
        }

        const auto& last = last_road_cursors.back();
        for (const auto& laneId : last.laneIds)
        {
            LaneSegment ls;
            ls.roadId = last.roadId;
            ls.laneId = laneId;
            ls.minS   = second_last_s;
            ls.maxS   = std::min(last.s, ls.minS + max_length - accumulated_length);
            ls.length = ls.maxS - ls.minS;
            lane_segments_.push_back(ls);
        }
    }
}

void TrafficAreaAction::DespawnEntities()
{
    for (auto it = spawned_entity_ids_.begin(); it != spawned_entity_ids_.end();)
    {
        Object* obj = context_->GetScenarioEngine().entities_.GetObjectById(*it);
        if (obj && !InsideArea(obj->pos_))
        {
            DespawnEntity(obj);
            it = spawned_entity_ids_.erase(it);
        }
        else
        {
            ++it;
        }
    }
}

bool TrafficAreaAction::InsideArea(roadmanager::Position object_pos)
{
    if (!polygon_points_.empty())
    {
        // Ray-casting algorithm to determine if the point is inside the polygon
        int  n      = polygon_points_.size();
        bool inside = false;

        for (int i = 0, j = n - 1; i < n; j = i++)
        {
            double xi = polygon_points_[i].GetX(), yi = polygon_points_[i].GetY();
            double xj = polygon_points_[j].GetX(), yj = polygon_points_[j].GetY();

            bool intersect =
                ((yi > object_pos.GetY()) != (yj > object_pos.GetY())) && (object_pos.GetX() < (xj - xi) * (object_pos.GetY() - yi) / (yj - yi) + xi);
            if (intersect)
                inside = !inside;
        }

        return inside;
    }
    else if (!road_ranges_.empty())
    {
        int    obj_current_road = object_pos.GetTrackId();
        int    obj_current_lane = object_pos.GetLaneId();
        double obj_current_s    = object_pos.GetS();
        for (const auto& ls : lane_segments_)
        {
            if (ls.roadId == obj_current_road && ls.laneId == obj_current_lane)
            {
                if (obj_current_s >= ls.minS && obj_current_s <= ls.maxS)
                {
                    return true;
                }
            }
        }
        return false;
    }
    LOG_ERROR("Both polygon points and road range are empty in TrafficAreaAction");
    return false;
}

void TrafficAreaAction::SpawnEntities(int number_of_entities_to_spawn)
{
    for (int i = 0; i < number_of_entities_to_spawn; i++)
    {
        roadmanager::Position* vehicle_spawn_position = GetRandomSpawnPosition();
        if (vehicle_spawn_position == nullptr)
        {
            continue;
        }
        spawn_speed_ = vehicle_spawn_position->GetSpeedLimit();
        SpawnEntity(vehicle_spawn_position);
    }
}

roadmanager::Position* TrafficAreaAction::GetRandomSpawnPosition()
{
    // Check we have a valid polygon
    if (!polygon_points_.empty())
    {
        // Triangulate (fan method, assumes convex polygon)
        struct Triangle
        {
            roadmanager::Position a, b, c;
            double                area;
        };
        std::vector<Triangle> triangles;
        double                total_area = 0.0;

        for (size_t i = 1; i < polygon_points_.size() - 1; ++i)
        {
            const auto& a = polygon_points_[0];
            const auto& b = polygon_points_[i];
            const auto& c = polygon_points_[i + 1];

            // Compute area using cross product
            double area = 0.5 * std::abs((b.GetX() - a.GetX()) * (c.GetY() - a.GetY()) - (c.GetX() - a.GetX()) * (b.GetY() - a.GetY()));
            triangles.push_back({a, b, c, area});
            total_area += area;
        }

        // Pick a triangle weighted by area
        double pick = SE_Env::Inst().GetRand().GetRealBetween(0.0, total_area);

        size_t tri_idx = 0;
        for (; tri_idx < triangles.size(); ++tri_idx)
        {
            if (pick <= triangles[tri_idx].area)
                break;
            pick -= triangles[tri_idx].area;
        }
        if (tri_idx >= triangles.size())
            tri_idx = triangles.size() - 1;
        const Triangle& tri = triangles[tri_idx];

        // Pick a random point inside the triangle using barycentric coordinates
        double u = SE_Env::Inst().GetRand().GetReal();
        double v = SE_Env::Inst().GetRand().GetReal();
        if (u + v > 1.0)
        {
            u = 1.0 - u;
            v = 1.0 - v;
        }
        double w = 1.0 - u - v;

        double x = u * tri.a.GetX() + v * tri.b.GetX() + w * tri.c.GetX();
        double y = u * tri.a.GetY() + v * tri.b.GetY() + w * tri.c.GetY();

        // You can set other fields (z, heading, etc.) as needed
        roadmanager::Position* spawn_position = new roadmanager::Position(x, y, 0.0, 0.0, 0.0, 0.0);

        spawn_position->GotoClosestDrivingLaneAtCurrentPosition();

        spawn_position->SetLanePos(spawn_position->GetTrackId(), spawn_position->GetLaneId(), spawn_position->GetS(), 0.0);

        if (!InsideArea(*spawn_position) || !FreePositionToSpawn(spawn_position))
        {
            LOG_INFO("Generated spawn position is not inside polygon, or to close to other vehicle. Skipping spawn");
            delete spawn_position;
            return nullptr;
        }
        return spawn_position;
    }
    else if (!road_ranges_.empty())
    {
        if (!lane_segments_.empty())
        {
            const LaneSegment& seg = lane_segments_[SE_Env::Inst().GetRand().GetNumberBetween(0, lane_segments_.size() - 1)];
            double             s   = SE_Env::Inst().GetRand().GetRealBetween(seg.minS, seg.maxS);

            roadmanager::Position* spawn_position = new roadmanager::Position(seg.roadId, seg.laneId, s, 0.0);
            if (!FreePositionToSpawn(spawn_position))
            {
                LOG_INFO("Generated spawn position is to close to other vehicle. Skipping spawn");
                delete spawn_position;
                return nullptr;
            }
            return spawn_position;
        }
    }

    LOG_ERROR_AND_QUIT("Both polygon points and road range are empty in TrafficAreaAction");
    return nullptr;
}

void TrafficStopAction::Start(double simTime)
{
    LOG_INFO("Traffic Stop Action to stop: {}", traffic_action_to_stop_);

    OSCAction::Start(simTime);
}

void TrafficStopAction::Step(double simTime, double dt)
{
    (void)simTime;
    (void)dt;
    auto traffic_to_stop = context_->GetScenarioEngine().storyBoard.FindChildByName(traffic_action_to_stop_);
    traffic_to_stop->Stop();
}<|MERGE_RESOLUTION|>--- conflicted
+++ resolved
@@ -276,15 +276,9 @@
 
 bool TrafficAction::FreePositionToSpawn(roadmanager::Position* pos)
 {
-<<<<<<< HEAD
     entities_ = &context_->GetScenarioEngine().entities_;
     double x  = pos->GetX();
     double y  = pos->GetY();
-=======
-    entities_        = &context_->GetScenarioEngine().entities_;
-    double x = pos->GetX();
-    double y = pos->GetY();
->>>>>>> 8502872b
     double latDist;
     double longDist;
 
@@ -866,12 +860,16 @@
 
     SetActionTriggerTime(simTime);
 
-    // Should be exchanged for the vehicle definition/distribution
-    vehicle_pool_.Initialize(&context_->GetScenarioReader(), nullptr, true);
-
-    if (vehicle_pool_.GetVehicles().size() == 0)
-    {
-        LOG_ERROR("TrafficSwarmAction: No vehicles available to populate swarm traffic. Missing both Vehicle catalog and central vehicle object");
+    if (traffic_distribution_entry_.empty())
+    {
+        LOG_WARN("TrafficSourceAction: No traffic distribution entry defined, using vehicle pool for spawning.");
+        vehicle_pool_.Initialize(&context_->GetScenarioReader(), nullptr, true);
+
+        if (vehicle_pool_.GetVehicles().size() == 0)
+        {
+            LOG_ERROR(
+                "TrafficSourceAction: No vehicles available to populate source traffic. Missing both Vehicle catalog and traffic distribution entry.");
+        }
     }
 
     OSCAction::Start(simTime);
