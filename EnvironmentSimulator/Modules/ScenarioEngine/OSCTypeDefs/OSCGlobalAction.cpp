/*
 * esmini - Environment Simulator Minimalistic
 * https://github.com/esmini/esmini
 *
 * This Source Code Form is subject to the terms of the Mozilla Public
 * License, v. 2.0. If a copy of the MPL was not distributed with this
 * file, You can obtain one at https://mozilla.org/MPL/2.0/.
 *
 * Copyright (c) partners of Simulation Scenarios
 * https://sites.google.com/view/simulationscenarios
 */

#include "OSCGlobalAction.hpp"
#include "Controller.hpp"
#include "OSCSwarmTrafficGeometry.hpp"
#include <memory>
#include <cmath>
#include <iostream>
#include <fstream>
#include <random>
#include <algorithm>
#include <numeric>
#include <set>
#include "VehiclePool.hpp"
#include "ControllerACC.hpp"
#include "ScenarioReader.hpp"
#include "ScenarioEngine.hpp"

using namespace scenarioengine;
using namespace STGeometry;
using aabbTree::BBox;
using aabbTree::BBoxVec;
using aabbTree::curve2triangles;
using aabbTree::makeTriangleAndBbx;
using aabbTree::ptBBox;
using aabbTree::ptTriangle;
using std::make_shared;
using std::vector;

#define USELESS_THRESHOLD     5    // Max check count before deleting uneffective vehicles
#define VEHICLE_DISTANCE      7    // Freespace needed to a potential spawn point to allow vehicle spawn
#define SWARM_TIME_INTERVAL   0.1  // Sleep time between update steps
#define SWARM_SPAWN_FREQUENCY 1.1  // Sleep time between spawns
#define MAX_CARS              1000
#define MAX_LANES             32

int TrafficSwarmAction::counter_ = 0;

void EnvironmentAction::Start(double simTime)
{
    environment_->UpdateEnvironment(new_environment_);
    OSCAction::Start(simTime);
}

void EnvironmentAction::Step(double simTime, double dt)
{
    (void)simTime;
    (void)dt;
    OSCAction::Stop();
}

void ParameterSetAction::Start(double simTime)
{
    LOG_INFO("Set parameter {} = {}", name_, value_);
    parameters_->setParameterValueByString(name_, value_);
    OSCAction::Start(simTime);
}

void ParameterSetAction::Step(double simTime, double dt)
{
    (void)simTime;
    (void)dt;

    OSCAction::Stop();
}

void VariableSetAction::Start(double simTime)
{
    LOG_INFO("Set variable {} = {}", name_, value_);
    variables_->setParameterValueByString(name_, value_);
    OSCAction::Start(simTime);
}

void VariableSetAction::Step(double simTime, double dt)
{
    (void)simTime;
    (void)dt;

    OSCAction::Stop();
}

void VariableAddAction::Start(double simTime)
{
    OSCParameterDeclarations::ParameterStruct* ps = variables_->getParameterEntry(name_);
    if (!ps)
    {
        return;
    }

    if (ps->type == OSCParameterDeclarations::ParameterType::PARAM_TYPE_INTEGER)
    {
        LOG_INFO("Add variable {} += {:.0f}", name_, value_);
        int v = 0;
        variables_->getParameterValueInt(name_, v);
        v += static_cast<int>(value_);
        variables_->setParameterValue(name_, v);
    }
    else if (ps->type == OSCParameterDeclarations::ParameterType::PARAM_TYPE_DOUBLE)
    {
        LOG_INFO("Add variable {} += {}", name_, value_);
        double v = 0.0;
        variables_->getParameterValueDouble(name_, v);
        v += value_;
        variables_->setParameterValue(name_, v);
    }

    OSCAction::Start(simTime);
}

void VariableAddAction::Step(double simTime, double dt)
{
    (void)simTime;
    (void)dt;

    OSCAction::Stop();
}

void VariableMultiplyByAction::Start(double simTime)
{
    OSCParameterDeclarations::ParameterStruct* ps = variables_->getParameterEntry(name_);
    if (!ps)
    {
        return;
    }

    LOG_INFO("Multiply variable {} *= {}", name_, value_);
    if (ps->type == OSCParameterDeclarations::ParameterType::PARAM_TYPE_INTEGER)
    {
        int v = 0;
        variables_->getParameterValueInt(name_, v);
        v = static_cast<int>(v * value_);
        variables_->setParameterValue(name_, v);
    }
    else if (ps->type == OSCParameterDeclarations::ParameterType::PARAM_TYPE_DOUBLE)
    {
        double v = 0.0;
        variables_->getParameterValueDouble(name_, v);
        v *= value_;
        variables_->setParameterValue(name_, v);
    }

    OSCAction::Start(simTime);
}

void VariableMultiplyByAction::Step(double simTime, double dt)
{
    (void)simTime;
    (void)dt;

    OSCAction::Stop();
}

void AddEntityAction::Start(double simTime)
{
    if (entity_ == nullptr)
    {
        LOG_ERROR("AddEntityAction missing entity");
        return;
    }

    if (entities_->activateObject(entity_) != 0)
    {
        LOG_WARN("AddEntityAction: Entity already active. Skipping action.");
        return;
    }

    entity_->pos_.TeleportTo(pos_);

    LOG_INFO("Added entity {}", entity_->GetName());

    OSCAction::Start(simTime);
}

void AddEntityAction::Step(double simTime, double dt)
{
    (void)simTime;
    (void)dt;

    OSCAction::Stop();
}

void DeleteEntityAction::Start(double simTime)
{
    if (entity_ == nullptr)
    {
        LOG_ERROR("DeleteEntityAction missing entity");
        return;
    }

    if (entities_->deactivateObject(entity_) != 0)
    {
        LOG_WARN("DeleteEntityAction: Entity already deactivated. Skipping action.");
        return;
    }

    gateway_->removeObject(entity_->name_);

    LOG_INFO("Deleted entity {}", entity_->GetName());

    OSCAction::Start(simTime);
}

void DeleteEntityAction::Step(double simTime, double dt)
{
    (void)simTime;
    (void)dt;
    OSCAction::Stop();
}

void TrafficAction::SpawnEntity(roadmanager::Position* pos)
{
    EntityWithController ewc;
    int                  laneID = pos->GetLaneId();

    if (traffic_distribution_entry_.empty())
    {
        // fallback: use vehicle pool
        ewc.object = new Vehicle(*vehicle_pool_.GetRandomVehicle());
    }
    else
    {
        size_t idx = static_cast<size_t>(rand()) % traffic_distribution_entry_.size();
        ewc        = traffic_distribution_entry_[idx].GetRandomEntity();

        if (ewc.object)
        {
            if (ewc.object->type_ == Object::Type::VEHICLE)
                ewc.object = new Vehicle(*static_cast<Vehicle*>(ewc.object));
            else if (ewc.object->type_ == Object::Type::PEDESTRIAN)
                ewc.object = new Pedestrian(*static_cast<Pedestrian*>(ewc.object));
        }
        else
        {
            LOG_ERROR("TrafficAction: No entity found in traffic distribution entry for {}", name_);
        }
    }

    ewc.object->pos_.SetLanePos(pos->GetTrackId(), laneID, pos->GetS(), 0.0);
    ewc.object->pos_.SetHeadingRelativeRoadDirection(laneID < 0 ? 0.0 : M_PI);
    ewc.object->SetSpeed(spawn_speed_);
    ewc.object->name_ = action_type_ + std::to_string(spawned_count_);
    context_->GetScenarioEngine().entities_.addObject(ewc.object, true);

    // align trailers if entity is a vehicle
    if (ewc.object->type_ == Object::Type::VEHICLE)
    {
        Vehicle* v = static_cast<Vehicle*>(ewc.object);
        if (!v->TowVehicle() && v->TrailerVehicle())
        {
            v->AlignTrailers();
        }
    }

    if (ewc.controller)
    {
        context_->GetScenarioReader().AddController(ewc.controller);
        ewc.object->AssignController(ewc.controller);
        ewc.controller->LinkObject(ewc.object);
        ewc.controller->Activate({ControlActivationMode::ON, ControlActivationMode::OFF, ControlActivationMode::OFF, ControlActivationMode::OFF});
    }

    spawned_entity_ids_.push_back(ewc.object->GetId());
    spawned_count_++;
    LOG_INFO("Spawned entity {} with speed {}", ewc.object->GetName(), ewc.object->GetSpeed());
}

bool TrafficAction::FreePositionToSpawn(roadmanager::Position* pos)
{
    entities_ = &context_->GetScenarioEngine().entities_;
    double x  = pos->GetX();
    double y  = pos->GetY();
    double latDist;
    double longDist;

    for (auto& entity : entities_->object_)
    {
        double freespacedistance = entity->FreeSpaceDistancePoint(x, y, &latDist, &longDist);
        if (freespacedistance < VEHICLE_DISTANCE)
        {
            return false;
        }
    }

    return true;
}

void TrafficAction::DespawnEntity(Object* object)
{
    LOG_INFO("Despawning entity {}", (object)->name_);

    for (auto& ctrl : (object)->controllers_)
    {
        object->UnassignController(ctrl);
        ctrl->UnlinkObject();
        context_->GetScenarioEngine().scenarioReader->RemoveController(ctrl);
    }
    context_->GetScenarioEngine().entities_.removeObject(object->GetId());
    context_->GetScenarioGateway().removeObject(object->GetId());
}

void TrafficSwarmAction::Start(double simTime)
{
    LOG_INFO("Swarm IR: {:.2f}, SMjA: {:.2f}, SMnA: {:.2f}, maxV: {}, initialSpeedLowerLimit: {:.2f}, initialSpeedUpperLimit: {:.2f}",
             innerRadius_,
             semiMajorAxis_,
             semiMinorAxis_,
             numberOfVehicles,
             initialSpeedLowerLimit_,
             initialSpeedUpperLimit_);
    double x0, y0, x1, y1;
    swarm_entities_ = &context_->GetScenarioEngine().entities_;
    spawnedV.clear();

    midSMjA  = (semiMajorAxis_ + innerRadius_) / 2.0;
    midSMnA  = (semiMinorAxis_ + innerRadius_) / 2.0;
    lastTime = -1;

    paramEllipse(0, 0, 0, midSMjA, midSMnA, 0, x0, y0);
    paramEllipse(M_PI / 36, 0, 0, midSMjA, midSMnA, 0, x1, y1);

    minSize_ = ceil(sqrt(pow(x1 - x0, 2) + pow(y1 - y0, 2)) * 100) / 100.0;
    if (minSize_ == 0)
        minSize_ = 1.0;

    aabbTree::ptTree  tree = std::make_shared<aabbTree::Tree>();
    aabbTree::BBoxVec vec;
    vec.clear();
    createRoadSegments(vec);

    tree->build(vec);
    rTree = tree;

    // Register model filenames from vehicle catalog
    // if no catalog loaded, use same model as central object
    vehicle_pool_.Initialize(&context_->GetScenarioReader(), nullptr, true);

    if (vehicle_pool_.GetVehicles().size() == 0)
    {
        if (centralObject_ && centralObject_->type_ == Object::Type::VEHICLE)
        {
            // Create a copy of central object
            Vehicle* vehicle = new Vehicle(*static_cast<Vehicle*>(centralObject_));

            // remove any duplicate controller references
            vehicle->controllers_.clear();

            vehicle_pool_.AddVehicle(vehicle);
        }
        else
        {
            LOG_ERROR("TrafficSwarmAction: No vehicles available to populate swarm traffic. Missing both Vehicle catalog and central vehicle object");
        }
    }

    OSCAction::Start(simTime);
}

void TrafficSwarmAction::Step(double simTime, double dt)
{
    (void)simTime;
    (void)dt;

    // Executes the step at each TIME_INTERVAL
    if (lastTime < 0 || abs(simTime - lastTime) > SWARM_TIME_INTERVAL)
    {
        double SMjA = midSMjA;
        double SMnA = midSMnA;

        BBoxVec                 vec;
        aabbTree::Candidates    candidates;
        std::vector<ptTriangle> triangle;
        Solutions               sols;
        vec.clear();
        candidates.clear();
        triangle.clear();
        sols.clear();

        EllipseInfo info = {SMjA, SMnA, centralObject_->pos_};

        createEllipseSegments(vec, SMjA, SMnA);
        aabbTree::Tree eTree;
        eTree.build(vec);
        rTree->intersect(eTree, candidates);
        aabbTree::processCandidates(candidates, triangle);
        aabbTree::findPoints(triangle, info, sols);

        spawn(sols, despawn(simTime), simTime);
        lastTime = simTime;
    }
}

void TrafficSwarmAction::createRoadSegments(BBoxVec& vec)
{
    for (unsigned int i = 0; i < context_->GetOdrManager().GetNumOfRoads(); i++)
    {
        roadmanager::Road* road = context_->GetOdrManager().GetRoadByIdx(i);

        for (unsigned int j = 0; j < road->GetNumberOfGeometries(); j++)
        {
            roadmanager::Geometry* gm = road->GetGeometry(j);

            switch (gm->GetType())
            {
                case roadmanager::Geometry::GeometryType::GEOMETRY_TYPE_UNKNOWN:
                {
                    break;
                }
                case roadmanager::Geometry::GeometryType::GEOMETRY_TYPE_LINE:
                {
                    auto const length = gm->GetLength();
                    for (double dist = gm->GetS(); dist < length;)
                    {
                        double ds = dist + minSize_;
                        if (ds > length)
                            ds = length;
                        double x0, y0, x1, y1, x2, y2, dummy, l;
                        gm->EvaluateDS(dist, &x0, &y0, &dummy);
                        gm->EvaluateDS(ds, &x1, &y1, &dummy);
                        l  = sqrt(pow(x1 - x0, 2) + pow(y1 - y0, 2));
                        x2 = (x1 + x0) / 2 + l / 4.0;
                        y2 = (y1 + y0) / 2 + l / 4.0;
                        Point      a(x0, y0), b(x1, y1), c(x2, y2);
                        ptTriangle triangle = make_shared<Triangle>(gm);
                        triangle->a         = a;
                        triangle->b         = b;
                        triangle->c         = c;
                        triangle->sI        = dist;
                        triangle->sF        = ds;
                        ptBBox bbox         = make_shared<BBox>(triangle);
                        vec.push_back(bbox);
                        dist = ds;
                    }
                    break;
                }
                default:
                {
                    curve2triangles(gm, minSize_, M_PI / 36, vec);
                    break;
                }
            }
        }
    }
}

void TrafficSwarmAction::createEllipseSegments(aabbTree::BBoxVec& vec, double SMjA, double SMnA)
{
    double alpha  = -M_PI / 72.0;
    double dAlpha = M_PI / 36.0;
    auto   pos    = centralObject_->pos_;
    double x0, y0, x1, y1, x2, y2;

    while (alpha < (2 * M_PI - M_PI / 72.0))
    {
        double da = alpha + dAlpha;
        if (da > 2 * M_PI - M_PI / 72.0)
        {
            da = 2 * M_PI - M_PI / 72.0;
        }

        paramEllipse(alpha, pos.GetX(), pos.GetY(), SMjA, SMnA, pos.GetH(), x0, y0);
        paramEllipse(da, pos.GetX(), pos.GetY(), SMjA, SMnA, pos.GetH(), x1, y1);

        double theta0, theta1;
        theta0 = angleTangentEllipse(SMjA, SMnA, alpha, pos.GetH());
        theta1 = angleTangentEllipse(SMjA, SMnA, da, pos.GetH());

        tangentIntersection(x0, y0, alpha, theta0, x1, y1, da, theta1, x2, y2);

        ptBBox bbx = makeTriangleAndBbx(x0, y0, x1, y1, x2, y2);
        vec.push_back(bbx);

        alpha = da;
    }
}

inline void TrafficSwarmAction::sampleRoads(int minN, int maxN, Solutions& sols, vector<SelectInfo>& info)
{
    // printf("Entered road selection\n");
    // printf("Min: %d, Max: %d\n", minN, maxN);

    // Sample the number of cars to spawn
    if (maxN < minN)
    {
        LOG_ERROR("Unstable behavior detected (maxN < minN)");
        return;
    }

    unsigned int nCarsToSpawn = static_cast<unsigned int>(SE_Env::Inst().GetRand().GetNumberBetween(minN, maxN - 1));
    if (nCarsToSpawn == 0)
    {
        return;
    }

    info.reserve(nCarsToSpawn);
    info.clear();
    // We have more points than number of vehicles to spawn.
    // We sample the selected number and each point will be assigned a lane
    if (nCarsToSpawn <= sols.size() && nCarsToSpawn > 0)
    {
        // Shuffle and randomly select the points
        // Solutions selected(nCarsToSpawn);
        static Point selected[MAX_CARS];  // Remove macro when/if found a solution for dynamic array
        std::shuffle(sols.begin(), sols.end(), SE_Env::Inst().GetRand().GetGenerator());
        sample(sols.begin(), sols.end(), selected, nCarsToSpawn, SE_Env::Inst().GetRand().GetGenerator());

        for (unsigned int i = 0; i < nCarsToSpawn; i++)
        {
            Point& pt = selected[i];
            // Find road
            roadmanager::Position pos(pt.x, pt.y, 0.0, pt.h, 0.0, 0.0);
            if (pos.IsInJunction())
            {
                continue;  // avoid put vehicles in the middle of junctions
            }
            // pos.XYZH2TrackPos(pt.x, pt.y, 0, pt.h);
            // Peek road
            roadmanager::Road* road = context_->GetOdrManager().GetRoadById(pos.GetTrackId());
            if (road->GetNumberOfDrivingLanes(pos.GetS()) == 0)
                continue;
            // Since the number of points is equal to the number of vehicles to spaw,
            // only one lane is selected
            SelectInfo sInfo = {pos, road, 1};
            info.push_back(sInfo);
        }
    }
    else
    {  // Less points than vehicles to spawn
        // We use all the spawnable points and we ensure that each obtains
        // a lane at least. The remaining ones will be randomly distributed.
        // The algorithms does not ensure to saturate the selected number of vehicles.
        unsigned int lanesLeft = nCarsToSpawn - static_cast<unsigned int>(sols.size());
        for (Point pt : sols)
        {
            roadmanager::Position pos(pt.x, pt.y, 0.0, pt.h, 0.0, 0.0);
            // pos.XYZH2TrackPos(pt.x, pt.y, 0, pt.h);

            roadmanager::Road* road          = context_->GetOdrManager().GetRoadById(pos.GetTrackId());
            unsigned int       nDrivingLanes = road->GetNumberOfDrivingLanes(pos.GetS());
            if (nDrivingLanes == 0)
            {
                lanesLeft++;
                continue;
            }

            unsigned int lanesN;
            if (lanesLeft > 0)
            {
                std::uniform_int_distribution<unsigned int> laneDist(0, std::min(lanesLeft, nDrivingLanes));
                lanesN = laneDist(SE_Env::Inst().GetRand().GetGenerator());
                lanesN = (lanesN == 0 ? 0 : lanesN - 1);
            }
            else
            {
                lanesN = 0;
            }

            SelectInfo sInfo = {pos, road, 1 + lanesN};
            info.push_back(sInfo);
            lanesLeft -= lanesN;
        }
    }
}

void TrafficSwarmAction::spawn(Solutions sols, int replace, double simTime)
{
    int maxCars = static_cast<int>(
        MIN(MAX_CARS, static_cast<unsigned int>(numberOfVehicles) - spawnedV.size()));  // Remove MIN check when/if found a solution for dynamic array
    if (maxCars <= 0)
    {
        return;
    }

    vector<SelectInfo> info;
    sampleRoads(replace, maxCars, sols, info);

    for (SelectInfo inf : info)
    {
        unsigned int        lanesNo = MIN(MAX_LANES, inf.road->GetNumberOfDrivingLanes(inf.pos.GetS()));
        static unsigned int elements[MAX_LANES];
        std::iota(elements, elements + lanesNo, 0);

        static idx_t lanes[MAX_LANES];

        sample(elements, elements + lanesNo, lanes, MIN(MAX_LANES, inf.nLanes), SE_Env::Inst().GetRand().GetGenerator());

        for (unsigned int i = 0; i < MIN(MAX_LANES, inf.nLanes); i++)
        {
            auto Lane = inf.road->GetDrivingLaneByIdx(inf.pos.GetS(), lanes[i]);
            int  laneID;

            double vel = getInitialSpeed();

            if (!Lane)
            {
                LOG_WARN("Warning: invalid lane index");
                continue;
            }
            else
            {
                laneID = Lane->GetId();
            }

            if (!ensureDistance(inf.pos, laneID, MIN(MAX(40.0, vel * 2.0), 0.7 * semiMajorAxis_)))
                continue;  // distance = speed * 2 seconds

            Controller::InitArgs args;
            args.name            = "Swarm ACC controller";
            args.type            = CONTROLLER_ACC_TYPE_NAME;
            args.scenario_engine = &context_->GetScenarioEngine();
            args.gateway         = &context_->GetScenarioGateway();
            args.parameters      = 0;
            args.properties      = 0;

#if 0  // This is one way of setting the ACC setSpeed property
            args.properties = new OSCProperties();
            OSCProperties::Property property;
            property.name_ = "setSpeed";
            property.value_ = std::to_string(vel);
            args.properties->property_.push_back(property);
#endif
            Controller* acc = InstantiateControllerACC(&args);

#if 1  // This is another way of setting the ACC setSpeed property
            (static_cast<ControllerACC*>(acc))->SetSetSpeed(vel);
#endif
            context_->GetScenarioReader().AddController(acc);

            // Pick random model from vehicle catalog
            Vehicle* vehicle = new Vehicle(*vehicle_pool_.GetRandomVehicle());
            vehicle->pos_.SetLanePos(inf.pos.GetTrackId(), laneID, inf.pos.GetS(), 0.0);

            // Set swarm traffic direction based on RHT or LHT
            if (inf.road->GetRule() == roadmanager::Road::RoadRule::RIGHT_HAND_TRAFFIC)
            {
                vehicle->pos_.SetHeadingRelativeRoadDirection(laneID < 0 ? 0.0 : M_PI);
            }
            else if (inf.road->GetRule() == roadmanager::Road::RoadRule::LEFT_HAND_TRAFFIC)
            {
                vehicle->pos_.SetHeadingRelativeRoadDirection(laneID > 0 ? 0.0 : M_PI);
            }
            else
            {
                // do something if undefined... maybe default to RHT?
                vehicle->pos_.SetHeadingRelativeRoadDirection(laneID < 0 ? 0.0 : M_PI);
            }

            vehicle->SetSpeed(vel);
            // vehicle->scaleMode_ = EntityScaleMode::BB_TO_MODEL;
            vehicle->name_ = "swarm_" + std::to_string(counter_++);
            int id         = swarm_entities_->addObject(vehicle, true);

            // align trailers
            Vehicle* v = vehicle;
            if (!v->TowVehicle() && v->TrailerVehicle())
            {
                v->AlignTrailers();
            }

            vehicle->AssignController(acc);
            acc->LinkObject(vehicle);
            acc->Activate({ControlActivationMode::ON, ControlActivationMode::OFF, ControlActivationMode::OFF, ControlActivationMode::OFF});

            SpawnInfo sInfo = {
                id,                    // Vehicle ID
                0,                     // Useless detection counter
                inf.pos.GetTrackId(),  // Road ID
                laneID,                // Lane
                simTime                // Simulation time
            };
            spawnedV.push_back(sInfo);
        }
    }
}

inline bool TrafficSwarmAction::ensureDistance(roadmanager::Position pos, int lane, double dist)
{
    for (SpawnInfo info : spawnedV)
    {
        Object* vehicle = swarm_entities_->GetObjectById(info.vehicleID);

        // First apply minimal radius filter to avoid vehicles appear too close, e.g. next to each other in neighbor lanes
        if (PointDistance2D(pos.GetX(), pos.GetY(), vehicle->pos_.GetX(), vehicle->pos_.GetY()) < 20)
        {
            return false;
        }

        pos.SetLaneId(lane);
        roadmanager::PositionDiff posDiff;
        if (pos.Delta(&vehicle->pos_, posDiff, true, 100.0))  // potentially expensive since trying to resolve path between vehicles...
        {
            // If close and in same lane -> NOK
            if (posDiff.dLaneId == 0 && fabs(posDiff.ds) < dist)
            {
                return false;
            }
        }
    }

    return true;
}

int TrafficSwarmAction::despawn(double simTime)
{
    (void)simTime;
    auto infoPtr       = spawnedV.begin();
    bool increase      = true;
    bool deleteVehicle = false;
    int  count         = 0;

    roadmanager::Position cPos = centralObject_->pos_;

    while (infoPtr != spawnedV.end())
    {
        Object* vehicle = swarm_entities_->GetObjectById(infoPtr->vehicleID);

        if (vehicle->IsOffRoad() || vehicle->IsEndOfRoad())
        {
            deleteVehicle = true;
        }
        else
        {
            roadmanager::Position vPos = vehicle->pos_;
            auto                  e0   = ellipse(cPos.GetX(), cPos.GetY(), cPos.GetH(), semiMajorAxis_, semiMinorAxis_, vPos.GetX(), vPos.GetY());
            auto                  e1   = ellipse(cPos.GetX(), cPos.GetY(), cPos.GetH(), midSMjA, midSMnA, vPos.GetX(), vPos.GetY());

            if (e0 > 0.001)  // outside major ellipse
            {
                deleteVehicle = true;
            }
            else if (e1 > 0.001 || (0 <= e1 && e1 <= 0.001))  // outside middle ellipse or on the border
            {
                infoPtr->outMidAreaCount++;
                if (infoPtr->outMidAreaCount > USELESS_THRESHOLD)
                {
                    deleteVehicle = true;
                }
            }
            else
            {
                infoPtr->outMidAreaCount = 0;
            }
        }

        if (deleteVehicle)
        {
            for (auto ctrl : vehicle->controllers_)
            {
                vehicle->UnassignController(ctrl);
                ctrl->UnlinkObject();
                context_->GetScenarioReader().RemoveController(ctrl);
            }

            if (vehicle->type_ == Object::Type::VEHICLE)
            {
                Vehicle* v       = static_cast<Vehicle*>(vehicle);
                Vehicle* trailer = nullptr;
                while (v)  // remove all linked trailers
                {
                    trailer = static_cast<Vehicle*>(v->TrailerVehicle());

                    context_->GetScenarioGateway().removeObject(v->name_);

                    if (v->objectEvents_.size() > 0 || v->initActions_.size() > 0)
                    {
                        swarm_entities_->deactivateObject(v);
                    }
                    else
                    {
                        swarm_entities_->removeObject(v, false);
                    }
                    v = trailer;

                    vehicle = nullptr;  // indicate vehicle removed
                }
            }

            if (vehicle)
            {
                context_->GetScenarioGateway().removeObject(vehicle->name_);
                if (vehicle->objectEvents_.size() > 0 || vehicle->initActions_.size() > 0)
                {
                    swarm_entities_->deactivateObject(vehicle);
                }
                else
                {
                    swarm_entities_->removeObject(vehicle, false);
                }
            }

            infoPtr  = spawnedV.erase(infoPtr);
            increase = deleteVehicle = false;
            count++;
        }

        if (increase)
        {
            ++infoPtr;
        }

        increase = true;
    }

    return count;
}

double TrafficSwarmAction::getInitialSpeed() const
{
    if (!speedRange)
    {
        return velocity_;
    }
    return SE_Env::Inst().GetRand().GetRealBetween(initialSpeedLowerLimit_, initialSpeedUpperLimit_);
}

EntityWithController TrafficDistributionEntry::GetRandomEntity() const
{
    if (entityDistribution.entries.empty())
    {
        return {nullptr, nullptr};
    }

    // Compute total weight of all entity entries
    double totalWeight = std::accumulate(entityDistribution.entries.begin(),
                                         entityDistribution.entries.end(),
                                         0.0,
                                         [](double sum, const EntityDistributionEntry& ede) { return sum + ede.weight; });

    double pick = SE_Env::Inst().GetRand().GetRealBetween(0.0, totalWeight);

    for (const auto& ede : entityDistribution.entries)
    {
        if (pick <= ede.weight)
        {
            Controller* ctrl = ede.controllers.empty() ? nullptr : ede.controllers[0];
            return {ede.object, ctrl};  // Return pointer to the actual vehicle
        }
        pick -= ede.weight;
    }

    // Defensive: return last entry's object/controller
    const auto& ede  = entityDistribution.entries.back();
    Controller* ctrl = ede.controllers.empty() ? nullptr : ede.controllers[0];
    return {ede.object, ctrl};  // Defensive: return last entry's vehicle if not found
}

void TrafficSourceAction::Start(double simTime)
{
    LOG_INFO("Traffic Source Radius: {:.2f}, Rate: {:.2f}, Speed: {:.2f}", radius_, rate_, spawn_speed_);
    action_type_ = "source_";

    SetActionTriggerTime(simTime);

    if (traffic_distribution_entry_.empty())
    {
        LOG_WARN("TrafficSourceAction: No traffic distribution entry defined, using vehicle pool for spawning.");
        vehicle_pool_.Initialize(&context_->GetScenarioReader(), nullptr, true);

        if (vehicle_pool_.GetVehicles().size() == 0)
        {
            LOG_ERROR(
                "TrafficSourceAction: No vehicles available to populate source traffic. Missing both Vehicle catalog and traffic distribution entry.");
        }
    }

    OSCAction::Start(simTime);
}

void TrafficSourceAction::Step(double simTime, double dt)
{
    (void)dt;

    double next_spawn_time = action_trigger_time_ + spawned_count_ / rate_;
    if (simTime >= next_spawn_time)
    {
        SpawnEntity(GetRandomSpawnPosition());
    }
}

roadmanager::Position* TrafficSourceAction::GetRandomSpawnPosition()
{
    double x = pos_->GetX();
    double y = pos_->GetY();

    double angle  = SE_Env::Inst().GetRand().GetRealBetween(0, 2 * M_PI);
    double radius = SE_Env::Inst().GetRand().GetRealBetween(0, 1) * radius_;

    double newX = x + radius * std::cos(angle);
    double newY = y + radius * std::sin(angle);

    return new roadmanager::Position(newX, newY, 0.0, 0.0, 0.0, 0.0);
}

void TrafficSinkAction::Start(double simTime)
{
    LOG_INFO("Traffic Source Radius: {:.2f}, Rate: {:.2f}", radius_, rate_);

    SetActionTriggerTime(simTime);

    OSCAction::Start(simTime);
}

void TrafficSinkAction::Step(double simTime, double dt)
{
    (void)simTime;
    if (constant_despawn_)
    {
        FindPossibleDespawn();
        return;
    }

    time_accumulator_ += dt;
    double interval = 1.0 / rate_;  // seconds per vehicle

    while (time_accumulator_ >= interval)
    {
        FindPossibleDespawn();
        time_accumulator_ -= interval;
    }
}

bool TrafficSinkAction::InsideSink(roadmanager::Position object_pos)
{
    double dx       = object_pos.GetX() - pos_->GetX();
    double dy       = object_pos.GetY() - pos_->GetY();
    double distance = std::sqrt(dx * dx + dy * dy);
    return distance <= radius_;
}

void TrafficSinkAction::FindPossibleDespawn()
{
    auto it = std::find_if(context_->GetScenarioEngine().entities_.object_.begin(),
                           context_->GetScenarioEngine().entities_.object_.end(),
                           [this](Object* obj) { return InsideSink(obj->pos_); });

    if (it != context_->GetScenarioEngine().entities_.object_.end())
    {
        DespawnEntity(*it);
    }
}

void TrafficAreaAction::Start(double simTime)
{
    LOG_INFO("Traffic Area Continuous: {}, Number of entities: {}", continuous_, number_of_entities_);

    // Should be exchanged for the vehicle definition/distribution
    vehicle_pool_.Initialize(&context_->GetScenarioReader(), nullptr, true);

    action_type_ = "area_";

    if (!polygon_points_.empty())
    {
        SortPolygonPoints(polygon_points_);
    }
    if (!road_ranges_.empty())
    {
        UpdateRoadRanges();
    }

    OSCAction::Start(simTime);
}

void TrafficAreaAction::Step(double simTime, double dt)
{
    (void)simTime;
    (void)dt;

    if (!continuous_)
    {
        SpawnEntities(number_of_entities_);

        OSCAction::Stop();
    }
    else
    {
        DespawnEntities();
        int remaining = number_of_entities_ - static_cast<int>(spawned_entity_ids_.size());
        SpawnEntities(remaining);
    }
}

// Sorts polygon points in clockwise order
void TrafficAreaAction::SortPolygonPoints(std::vector<roadmanager::Position>& points)
{
    // Compute centroid
    double cx = 0.0, cy = 0.0;
    for (const auto& pt : points)
    {
        cx += pt.GetX();
        cy += pt.GetY();
    }
    cx /= points.size();
    cy /= points.size();

    // Sort by angle from centroid
    std::sort(points.begin(),
              points.end(),
              [cx, cy](const roadmanager::Position& a, const roadmanager::Position& b)
              {
                  double angleA = std::atan2(a.GetY() - cy, a.GetX() - cx);
                  double angleB = std::atan2(b.GetY() - cy, b.GetX() - cx);
                  return angleA > angleB;
              });
}

void TrafficAreaAction::UpdateRoadRanges()
{
    for (auto& rr : road_ranges_)
    {
        for (auto& rc : rr.roadCursors)
        {
            SetAdditionalRoadCursorInfo(rc);
        }
        SetRoadRangeLength(rr);
        SetLaneSegments(rr);
    }
    // AddComplementaryRoadCursors();
}

void TrafficAreaAction::SetRoadRangeLength(RoadRange& road_range)
{
    std::unordered_set<int> road_ids_in_range;
    for (const auto& rc : road_range.roadCursors)
    {
        road_ids_in_range.insert(rc.roadId);
    }

    if (road_ids_in_range.size() == 1)
    {
        double minS = std::numeric_limits<double>::max();
        double maxS = 0;
        for (const auto& rc : road_range.roadCursors)
        {
            if (rc.s < minS)
                minS = rc.s;
            if (rc.s > maxS)
                maxS = rc.s;
        }
        road_range.length = road_range.length == 0 ? maxS - minS : std::min(road_range.length, maxS - minS);
    }
    else
    {
        double total_length = 0.0;
        for (const auto& road_id : road_ids_in_range)
        {
            double minS = std::numeric_limits<double>::max();
            double maxS;
            double lastS = 0.0;
            for (const auto& rc : road_range.roadCursors)
            {
                if (rc.roadId == road_id)
                {
                    maxS = rc.road_length;
                    if (rc.s < minS)
                        minS = rc.s;
                    if (rc.last)
                        lastS = maxS - rc.s;
                }
            }
            total_length += maxS - minS - lastS;
        }
        road_range.length = road_range.length == 0 ? total_length : std::min(road_range.length, total_length);
    }
}

void TrafficAreaAction::SetAdditionalRoadCursorInfo(RoadCursor& road_cursor)
{
    roadmanager::Road* road = context_->GetOdrManager().GetRoadById(static_cast<id_t>(road_cursor.roadId));
    if (!road)
    {
        LOG_ERROR("TrafficAreaAction: Road ID '{}' not found in OpenDRIVE data", road_cursor.roadId);
        return;
    }

    road_cursor.road_length = road->GetLength();

    // Clamp s
    double old_s  = road_cursor.s;
    road_cursor.s = std::clamp(road_cursor.s, 0.0, road_cursor.road_length);
    if (road_cursor.s != old_s)
    {
        LOG_WARN("TrafficAreaAction: RoadCursor s value {} was clamped to {} for road ID {}.", old_s, road_cursor.s, road_cursor.roadId);
    }

    // Collect driving lanes
    std::vector<int> lane_ids;
    auto             section = road->GetLaneSectionByS(road_cursor.s);
    if (!section)
    {
        LOG_ERROR("TrafficAreaAction: No lane section found for road ID {} at s={}", road_cursor.roadId, road_cursor.s);
        return;
    }

    lane_ids.reserve(road->GetNumberOfLanes(road_cursor.s));
    for (unsigned int i = 0; i < road->GetNumberOfLanes(road_cursor.s); i++)
    {
        roadmanager::Lane* lane = section->GetLaneByIdx(i);
        if (!lane)
        {
            LOG_ERROR("TrafficAreaAction: Lane index {} not found in road ID {} at s={}", i, road_cursor.roadId, road_cursor.s);
            continue;
        }
        if (lane->GetLaneType() == roadmanager::Lane::LaneType::LANE_TYPE_DRIVING)
        {
            lane_ids.push_back(lane->GetId());
        }
    }

    // Sync laneIds
    if (road_cursor.laneIds.empty())
    {
        road_cursor.laneIds = lane_ids;
    }
    else
    {
        std::set<int> allowed(lane_ids.begin(), lane_ids.end());
        bool          all_present = true;

        for (int id : road_cursor.laneIds)
        {
            if (allowed.find(id) == allowed.end())
            {
                all_present = false;
                break;
            }
        }

        if (!all_present)
        {
            LOG_WARN("TrafficAreaAction: Some lane IDs in RoadCursor not found in road ID {} at s={}. Updating lane IDs to match road data.",
                     road_cursor.roadId,
                     road_cursor.s);
            road_cursor.laneIds = lane_ids;
        }
    }
}

// [hlindst9] Since we desided to "force" the user to specify all possible road cursors, this is not needed
// As a safety, however, let's keep it for now
void TrafficAreaAction::AddComplementaryRoadCursors()
{
    std::vector<std::pair<id_t, std::string>> all_road_ids = context_->GetOdrManager().GetRoadIds();

    std::vector<int> full_road_id_list(all_road_ids.size());
    std::transform(all_road_ids.begin(),
                   all_road_ids.end(),
                   full_road_id_list.begin(),
                   [](const std::pair<id_t, std::string>& id_pair) { return id_pair.first; });

    for (auto& rr : road_ranges_)
    {
        int current_road_id = rr.roadCursors.front().roadId;
        int last_road_id    = rr.roadCursors.back().roadId;

        std::unordered_set<int> road_ids_in_range;
        for (const auto& rc : rr.roadCursors)
        {
            road_ids_in_range.insert(rc.roadId);
        }

        // If there is only one road, it's containing first and last road cursor, and no extra cursor will be needed
        if (road_ids_in_range.size() > 1)
        {
            bool                    last_found = false;
            std::unordered_set<int> visited_roads;
            bool                    stuck = false;
            while (!last_found && !stuck)
            {
                bool progressed = false;
                for (const auto& next_road_id : full_road_id_list)
                {
                    if (visited_roads.count(next_road_id))
                        continue;

                    roadmanager::Road* current_road = context_->GetOdrManager().GetRoadById(static_cast<id_t>(current_road_id));
                    roadmanager::Road* next_road    = context_->GetOdrManager().GetRoadById(static_cast<id_t>(next_road_id));
                    if (!current_road->IsSuccessor(next_road))
                    {
                        continue;
                    }

                    auto       it      = std::max_element(rr.roadCursors.begin(),
                                               rr.roadCursors.end(),
                                               [current_road_id](const RoadCursor& a, const RoadCursor& b)
                                               {
                                                   if (a.roadId != current_road_id)
                                                       return true;
                                                   if (b.roadId != current_road_id)
                                                       return false;
                                                   return a.s < b.s;
                                               });
                    RoadCursor last_rc = (it != rr.roadCursors.end()) ? *it : RoadCursor{};

                    // Find all road cursors to next_road_id
                    std::vector<RoadCursor> road_cursors_to_next_road;
                    std::copy_if(rr.roadCursors.begin(),
                                 rr.roadCursors.end(),
                                 std::back_inserter(road_cursors_to_next_road),
                                 [next_road_id](const RoadCursor& rc) { return rc.roadId == next_road_id; });

                    if (std::none_of(road_cursors_to_next_road.begin(),
                                     road_cursors_to_next_road.end(),
                                     [](const RoadCursor& rc) { return rc.s == 0.0; }))
                    {
                        // No road cursor to this road, add one at s=0.0 for full road, same lanes as previous roads lasr rc
                        last_rc.roadId      = next_road_id;
                        last_rc.s           = 0.0;
                        last_rc.last        = false;
                        last_rc.road_length = next_road->GetLength();
                        rr.roadCursors.push_back(last_rc);
                    }
                    else if (next_road_id == last_road_id && road_cursors_to_next_road.size() == 1)
                    {
                        // Special case, if last road cursor is alone on last road, move last to end of road
                        auto last_it = std::find_if(rr.roadCursors.begin(),
                                                    rr.roadCursors.end(),
                                                    [next_road_id](const RoadCursor& rc) { return rc.roadId == next_road_id && rc.s == 0; });
                        if (last_it != rr.roadCursors.end())
                        {
                            last_it->s = next_road->GetLength();
                        }

                        // Also add a cursor at s=0 for last road
                        last_rc.roadId      = next_road_id;
                        last_rc.s           = 0.0;
                        last_rc.last        = false;
                        last_rc.road_length = next_road->GetLength();
                        rr.roadCursors.push_back(last_rc);
                    }

                    if (next_road_id == last_road_id)
                    {
                        last_found = true;
                        break;
                    }
                    else
                    {
                        current_road_id = next_road_id;
                        visited_roads.insert(next_road_id);
                        progressed = true;
                        break;
                    }
                }

                if (!progressed && !last_found)
                {
                    // No new road found in this iteration, so we're stuck
                    stuck = true;
                    LOG_ERROR("Could not find a path to last_road_id {} after visiting all roads.", last_road_id);
                }
            }
        }
    }
}

void TrafficAreaAction::SetLaneSegments(RoadRange& road_range)
{
    std::unordered_set<int> road_ids_set;
    for (const auto& rc : road_range.roadCursors)
    {
        road_ids_set.insert(rc.roadId);
    }

    // Sorting the road IDs, but if they are not in order this would not work, need update
    std::vector<int> road_ids(road_ids_set.begin(), road_ids_set.end());
    std::sort(road_ids.begin(), road_ids.end());

    std::vector<RoadCursor> road_cursors_to_road;
    double                  accumulated_length = 0.0;
    for (const auto& road_id : road_ids)
    {
        std::copy_if(road_range.roadCursors.begin(),
                     road_range.roadCursors.end(),
                     std::back_inserter(road_cursors_to_road),
                     [road_id](const RoadCursor& rc) { return rc.roadId == road_id; });

        LaneSegmentsForRoad(road_cursors_to_road, accumulated_length, road_range.length);
        if (accumulated_length >= road_range.length)
        {
            break;
        }
        road_cursors_to_road.clear();
    }
}

void TrafficAreaAction::LaneSegmentsForRoad(std::vector<RoadCursor> road_cursors_to_road, double& accumulated_length, const double max_length)
{
    if (std::any_of(road_cursors_to_road.begin(), road_cursors_to_road.end(), [](const RoadCursor& rc) { return rc.last; }))
    {
        HandleLastRoadCursor(road_cursors_to_road, accumulated_length, max_length);
        return;
    }

    double add_length;

    if (road_cursors_to_road.size() == 1)
    {
        for (const auto& laneId : road_cursors_to_road[0].laneIds)
        {
            LaneSegment ls;
            ls.roadId = road_cursors_to_road[0].roadId;
            ls.laneId = laneId;
            ls.minS   = road_cursors_to_road[0].s;
            ls.maxS   = std::min(road_cursors_to_road[0].road_length, max_length - accumulated_length);
            ls.length = ls.maxS - ls.minS;
            lane_segments_.push_back(ls);
            add_length = ls.length;
        }
        accumulated_length += add_length;
    }
    else
    {
        // Sort the road cursors by their s value
        std::sort(road_cursors_to_road.begin(), road_cursors_to_road.end(), [](const RoadCursor& a, const RoadCursor& b) { return a.s < b.s; });

        for (size_t i = 0; i < road_cursors_to_road.size() - 1; ++i)
        {
            const auto& current = road_cursors_to_road[i];
            const auto& next    = road_cursors_to_road[i + 1];

            for (const auto& laneId : current.laneIds)
            {
                LaneSegment ls;
                ls.roadId = current.roadId;
                ls.laneId = laneId;
                ls.minS   = current.s;
                ls.maxS   = next.s > max_length - accumulated_length ? ls.minS + (max_length - accumulated_length) : next.s;
                ls.length = ls.maxS - ls.minS;
                lane_segments_.push_back(ls);
                add_length = ls.length;
            }
            accumulated_length += add_length;
            if (accumulated_length >= max_length)
            {
                return;
            }
        }

        // Handle the last segment to the end of the road
        const auto& last = road_cursors_to_road.back();
        for (const auto& laneId : last.laneIds)
        {
            LaneSegment ls;
            ls.roadId = last.roadId;
            ls.laneId = laneId;
            ls.minS   = last.s;
            ls.maxS   = last.road_length > max_length - accumulated_length ? ls.minS + (max_length - accumulated_length) : last.road_length;
            ls.length = ls.maxS - ls.minS;
            lane_segments_.push_back(ls);
            add_length = ls.length;
        }
        accumulated_length += add_length;
    }
}

void TrafficAreaAction::HandleLastRoadCursor(std::vector<RoadCursor> last_road_cursors, double& accumulated_length, const double max_length)
{
    if (last_road_cursors.size() == 1)
    {
        for (const auto& laneId : last_road_cursors[0].laneIds)
        {
            LaneSegment ls;
            ls.roadId = last_road_cursors[0].roadId;
            ls.laneId = laneId;
            ls.minS   = 0.0;
            ls.maxS   = last_road_cursors[0].s == 0.0 ? last_road_cursors[0].road_length : last_road_cursors[0].s;
            ls.maxS   = std::min(ls.maxS, max_length - accumulated_length);
            ls.length = ls.maxS - ls.minS;
            lane_segments_.push_back(ls);
        }
    }
    else
    {
        auto it = std::find_if(last_road_cursors.begin(), last_road_cursors.end(), [](const RoadCursor& rc) { return rc.last; });
        if (it != last_road_cursors.end())
        {
            it->s = it->s == 0.0 ? it->road_length : it->s;
        }
        // Sort the road cursors by their s value
        std::sort(last_road_cursors.begin(), last_road_cursors.end(), [](const RoadCursor& a, const RoadCursor& b) { return a.s < b.s; });
        double second_last_s = 0.0;
        double add_length;
        for (size_t i = 0; i < last_road_cursors.size() - 1; ++i)
        {
            const auto& current = last_road_cursors[i];
            const auto& next    = last_road_cursors[i + 1];
            if (next.last)
            {
                second_last_s = current.s;
                LOG_INFO("Second last RoadCursor on last road is ignored");
                continue;
            }

            for (const auto& laneId : current.laneIds)
            {
                LaneSegment ls;
                ls.roadId = current.roadId;
                ls.laneId = laneId;
                ls.minS   = current.s;
                ls.maxS   = std::min(next.s, ls.minS + max_length - accumulated_length);
                ls.length = ls.maxS - ls.minS;
                lane_segments_.push_back(ls);
                add_length = ls.length;
            }
            accumulated_length += add_length;
            if (accumulated_length >= max_length)
            {
                return;
            }
        }

        const auto& last = last_road_cursors.back();
        for (const auto& laneId : last.laneIds)
        {
            LaneSegment ls;
            ls.roadId = last.roadId;
            ls.laneId = laneId;
            ls.minS   = second_last_s;
            ls.maxS   = std::min(last.s, ls.minS + max_length - accumulated_length);
            ls.length = ls.maxS - ls.minS;
            lane_segments_.push_back(ls);
        }
    }
}

void TrafficAreaAction::DespawnEntities()
{
    for (auto it = spawned_entity_ids_.begin(); it != spawned_entity_ids_.end();)
    {
        Object* obj = context_->GetScenarioEngine().entities_.GetObjectById(*it);
        if (obj && !InsideArea(obj->pos_))
        {
            DespawnEntity(obj);
            it = spawned_entity_ids_.erase(it);
        }
        else
        {
            ++it;
        }
    }
}

bool TrafficAreaAction::InsideArea(roadmanager::Position object_pos)
{
    if (!polygon_points_.empty())
    {
        // Ray-casting algorithm to determine if the point is inside the polygon
        int  n      = polygon_points_.size();
        bool inside = false;

        for (int i = 0, j = n - 1; i < n; j = i++)
        {
            double xi = polygon_points_[i].GetX(), yi = polygon_points_[i].GetY();
            double xj = polygon_points_[j].GetX(), yj = polygon_points_[j].GetY();

            bool intersect =
                ((yi > object_pos.GetY()) != (yj > object_pos.GetY())) && (object_pos.GetX() < (xj - xi) * (object_pos.GetY() - yi) / (yj - yi) + xi);
            if (intersect)
                inside = !inside;
        }

        return inside;
    }
    else if (!road_ranges_.empty())
    {
        int    obj_current_road = object_pos.GetTrackId();
        int    obj_current_lane = object_pos.GetLaneId();
        double obj_current_s    = object_pos.GetS();
<<<<<<< HEAD
        return std::any_of(
            lane_segments_.begin(),
            lane_segments_.end(),
            [obj_current_road, obj_current_lane, obj_current_s](const LaneSegment& ls)
            { return ls.roadId == obj_current_road && ls.laneId == obj_current_lane && obj_current_s >= ls.minS && obj_current_s <= ls.maxS; });
=======
        return std::any_of(lane_segments_.begin(),
                   lane_segments_.end(),
                   [obj_current_road, obj_current_lane, obj_current_s](const LaneSegment& ls) {
                       return ls.roadId == obj_current_road && 
                              ls.laneId == obj_current_lane &&
                              obj_current_s >= ls.minS && 
                              obj_current_s <= ls.maxS;
                   });
>>>>>>> 4a24b827
    }
    LOG_ERROR("Both polygon points and road range are empty in TrafficAreaAction");
    return false;
}

void TrafficAreaAction::SpawnEntities(int number_of_entities_to_spawn)
{
    for (int i = 0; i < number_of_entities_to_spawn; i++)
    {
        roadmanager::Position* vehicle_spawn_position = GetRandomSpawnPosition();
        if (vehicle_spawn_position == nullptr)
        {
            continue;
        }
        spawn_speed_ = vehicle_spawn_position->GetSpeedLimit();
        SpawnEntity(vehicle_spawn_position);
    }
}

roadmanager::Position* TrafficAreaAction::GetRandomSpawnPosition()
{
    // Check we have a valid polygon
    if (!polygon_points_.empty())
    {
        // Triangulate (fan method, assumes convex polygon)
        struct Triangle
        {
            roadmanager::Position a, b, c;
            double                area;
        };
        std::vector<Triangle> triangles;
        double                total_area = 0.0;

        for (size_t i = 1; i < polygon_points_.size() - 1; ++i)
        {
            const auto& a = polygon_points_[0];
            const auto& b = polygon_points_[i];
            const auto& c = polygon_points_[i + 1];

            // Compute area using cross product
            double area = 0.5 * std::abs((b.GetX() - a.GetX()) * (c.GetY() - a.GetY()) - (c.GetX() - a.GetX()) * (b.GetY() - a.GetY()));
            triangles.push_back({a, b, c, area});
            total_area += area;
        }

        // Pick a triangle weighted by area
        double pick = SE_Env::Inst().GetRand().GetRealBetween(0.0, total_area);

        size_t tri_idx = 0;
        for (; tri_idx < triangles.size(); ++tri_idx)
        {
            if (pick <= triangles[tri_idx].area)
                break;
            pick -= triangles[tri_idx].area;
        }
        if (tri_idx >= triangles.size())
            tri_idx = triangles.size() - 1;
        const Triangle& tri = triangles[tri_idx];

        // Pick a random point inside the triangle using barycentric coordinates
        double u = SE_Env::Inst().GetRand().GetReal();
        double v = SE_Env::Inst().GetRand().GetReal();
        if (u + v > 1.0)
        {
            u = 1.0 - u;
            v = 1.0 - v;
        }
        double w = 1.0 - u - v;

        double x = u * tri.a.GetX() + v * tri.b.GetX() + w * tri.c.GetX();
        double y = u * tri.a.GetY() + v * tri.b.GetY() + w * tri.c.GetY();

        // You can set other fields (z, heading, etc.) as needed
        roadmanager::Position* spawn_position = new roadmanager::Position(x, y, 0.0, 0.0, 0.0, 0.0);

        spawn_position->GotoClosestDrivingLaneAtCurrentPosition();

        spawn_position->SetLanePos(spawn_position->GetTrackId(), spawn_position->GetLaneId(), spawn_position->GetS(), 0.0);

        if (!InsideArea(*spawn_position) || !FreePositionToSpawn(spawn_position))
        {
            LOG_INFO("Generated spawn position is not inside polygon, or to close to other vehicle. Skipping spawn");
            delete spawn_position;
            return nullptr;
        }
        return spawn_position;
    }
    else if (!road_ranges_.empty())
    {
        if (!lane_segments_.empty())
        {
            const LaneSegment& seg = lane_segments_[SE_Env::Inst().GetRand().GetNumberBetween(0, lane_segments_.size() - 1)];
            double             s   = SE_Env::Inst().GetRand().GetRealBetween(seg.minS, seg.maxS);

            roadmanager::Position* spawn_position = new roadmanager::Position(seg.roadId, seg.laneId, s, 0.0);
            if (!FreePositionToSpawn(spawn_position))
            {
                LOG_INFO("Generated spawn position is to close to other vehicle. Skipping spawn");
                delete spawn_position;
                return nullptr;
            }
            return spawn_position;
        }
    }

    LOG_ERROR_AND_QUIT("Both polygon points and road range are empty in TrafficAreaAction");
    return nullptr;
}

void TrafficStopAction::Start(double simTime)
{
    LOG_INFO("Traffic Stop Action to stop: {}", traffic_action_to_stop_);

    OSCAction::Start(simTime);
}

void TrafficStopAction::Step(double simTime, double dt)
{
    (void)simTime;
    (void)dt;
    auto traffic_to_stop = context_->GetScenarioEngine().storyBoard.FindChildByName(traffic_action_to_stop_);
    traffic_to_stop->Stop();
}<|MERGE_RESOLUTION|>--- conflicted
+++ resolved
@@ -1475,13 +1475,6 @@
         int    obj_current_road = object_pos.GetTrackId();
         int    obj_current_lane = object_pos.GetLaneId();
         double obj_current_s    = object_pos.GetS();
-<<<<<<< HEAD
-        return std::any_of(
-            lane_segments_.begin(),
-            lane_segments_.end(),
-            [obj_current_road, obj_current_lane, obj_current_s](const LaneSegment& ls)
-            { return ls.roadId == obj_current_road && ls.laneId == obj_current_lane && obj_current_s >= ls.minS && obj_current_s <= ls.maxS; });
-=======
         return std::any_of(lane_segments_.begin(),
                    lane_segments_.end(),
                    [obj_current_road, obj_current_lane, obj_current_s](const LaneSegment& ls) {
@@ -1490,7 +1483,6 @@
                               obj_current_s >= ls.minS && 
                               obj_current_s <= ls.maxS;
                    });
->>>>>>> 4a24b827
     }
     LOG_ERROR("Both polygon points and road range are empty in TrafficAreaAction");
     return false;
