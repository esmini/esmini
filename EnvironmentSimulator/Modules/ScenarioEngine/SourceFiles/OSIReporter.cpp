/*
 * esmini - Environment Simulator Minimalistic
 * https://github.com/esmini/esmini
 *
 * This Source Code Form is subject to the terms of the Mozilla Public
 * License, v. 2.0. If a copy of the MPL was not distributed with this
 * file, You can obtain one at https://mozilla.org/MPL/2.0/.
 *
 * Copyright (c) partners of Simulation Scenarios
 * https://sites.google.com/view/simulationscenarios
 */

#include "CommonMini.hpp"
#include "OSIReporter.hpp"
<<<<<<< HEAD
#include "osi_common.pb.h"
#include "osi_object.pb.h"
#include "osi_groundtruth.pb.h"
#include "osi_version.pb.h"
#include "osi_common.pb.h"
=======
>>>>>>> b4619a37
#include <cmath>

#ifdef _WIN32
#include <winsock2.h>
#include <Ws2tcpip.h>
#else
/* Assume that any non-Windows platform uses POSIX-style sockets instead. */
#include <sys/socket.h>
#include <arpa/inet.h>
#include <netdb.h>	/* Needed for getaddrinfo() and freeaddrinfo() */
#include <unistd.h> /* Needed for close() */
#endif

#define OSI_OUT_PORT 48198
#define OSI_MAX_UDP_DATA_SIZE 8200

<<<<<<< HEAD
static struct
{
	osi3::SensorData *sd;
	osi3::GroundTruth *gt;
	osi3::StationaryObject *sobj;
	osi3::TrafficSign *ts;
	osi3::MovingObject *mobj;
	std::vector<osi3::Lane *> ln;
	std::vector<osi3::LaneBoundary *> lnb;
} obj_osi_internal;

static struct
{
	osi3::GroundTruth *gt;
	osi3::SensorView *sv;
} obj_osi_external;

=======
>>>>>>> b4619a37
// Large OSI messages needs to be split for UDP transmission
// This struct must be mached on receiver side
static struct
{
	int counter;
	unsigned int datasize;
	char data[OSI_MAX_UDP_DATA_SIZE];
} osi_udp_buf;

typedef struct
{
	std::string ground_truth;
	unsigned int size;
} OSIGroundTruth;

typedef struct
{
	std::string osi_lane_info;
	unsigned int size;
} OSIRoadLane;

typedef struct
{
	std::string osi_lane_boundary_info;
	unsigned int size;
} OSIRoadLaneBoundary;

using namespace scenarioengine;

static OSIGroundTruth osiGroundTruth;
static OSIRoadLane osiRoadLane;
static OSIRoadLaneBoundary osiRoadLaneBoundary;

static struct sockaddr_in recvAddr;

// ScenarioGateway

OSIReporter::OSIReporter()
{
	sendSocket = 0;

	obj_osi_internal.gt = new osi3::GroundTruth();
	obj_osi_external.gt = new osi3::GroundTruth();
	obj_osi_external.sv = new osi3::SensorView();

	obj_osi_internal.gt->mutable_version()->set_version_major(3);
	obj_osi_internal.gt->mutable_version()->set_version_minor(0);
	obj_osi_internal.gt->mutable_version()->set_version_patch(0);

	obj_osi_internal.gt->mutable_timestamp()->set_seconds(0);
	obj_osi_internal.gt->mutable_timestamp()->set_nanos(0);

	// Sensor Data
	obj_osi_internal.sd = new osi3::SensorData();

	// Counter for OSI update
	osi_update_counter_ = 0;

	nanosec_ = 0xffffffffffffffff; // indicate not set
}

OSIReporter::~OSIReporter()
{
	if (obj_osi_internal.gt)
	{
		obj_osi_internal.gt->Clear();
		delete obj_osi_internal.gt;
	}

	if (obj_osi_external.gt)
	{
		obj_osi_external.gt->Clear();
		delete obj_osi_external.gt;
	}

	if (obj_osi_internal.sd)
	{
		obj_osi_internal.sd->Clear();
		delete obj_osi_internal.sd;
	}

	if (obj_osi_external.sv)
	{
		obj_osi_external.sv->Clear();
		delete obj_osi_external.sv;
	}

	obj_osi_internal.ln.clear();
	obj_osi_internal.lnb.clear();

	osiGroundTruth.size = 0;
	osiRoadLane.size = 0;

	CloseSocket();
	if (osi_file.is_open())
	{
		osi_file.close();
	}
}

int OSIReporter::OpenSocket(std::string ipaddr)
{
#ifdef _WIN32
	WSADATA wsa_data;
	int iResult = WSAStartup(MAKEWORD(2, 2), &wsa_data);
	if (iResult != NO_ERROR)
	{
		wprintf(L"WSAStartup failed with error %d\n", iResult);
		return -1;
	}
#endif

	// create socket for outgoing UDP packages
	sendSocket = (int)socket(AF_INET, SOCK_DGRAM, IPPROTO_UDP);
	if (sendSocket < 0)
	{
		LOG("socket failed");
		return -1;
	}

	// Setup receiver IP address
	recvAddr.sin_family = AF_INET;
	recvAddr.sin_port = htons(OSI_OUT_PORT);
	inet_pton(AF_INET, ipaddr.c_str(), &recvAddr.sin_addr);

	return 0;
}

int OSIReporter::CloseSocket()
{
	if (!sendSocket)
	{
		return 0;
	}

#ifdef _WIN32
	if (closesocket(sendSocket) == SOCKET_ERROR)
#else
	if (close(sendSocket) < 0)
#endif
	{
		printf("Failed closing socket");
		return -1;
	}

#ifdef _WIN32
	WSACleanup();
#endif

	return 0;
}

void OSIReporter::ReportSensors(std::vector<ObjectSensor *> sensor)
{
	const int max_detections = 10;

	if (sensor.size() == 0)
	{
		return;
	}
	while (obj_osi_internal.sd->sensor_view_size() < sensor.size())
	{
		obj_osi_internal.sd->add_sensor_view();
	}
	for (int i = 0; i < sensor.size(); i++)
	{
		// Clear history
		obj_osi_internal.sd->mutable_sensor_view(i)->mutable_global_ground_truth()->clear_moving_object();
		for (int j = 0; j < sensor[i]->nObj_; j++)
		{
			// Create moving object
			osi3::MovingObject *mobj;
			mobj = obj_osi_internal.sd->mutable_sensor_view(i)->mutable_global_ground_truth()->add_moving_object();

			// Populate sensor data
			mobj->mutable_id()->set_value(sensor[i]->hitList_[j].obj_->id_);
			mobj->mutable_base()->mutable_position()->set_x(sensor[i]->hitList_[j].x_ + sensor[i]->hitList_[j].obj_->boundingbox_.center_.x_ * cos(sensor[i]->hitList_[j].yaw_));
			mobj->mutable_base()->mutable_position()->set_y(sensor[i]->hitList_[j].y_ + sensor[i]->hitList_[j].obj_->boundingbox_.center_.x_ * sin(sensor[i]->hitList_[j].yaw_));
			mobj->mutable_base()->mutable_position()->set_z(sensor[i]->hitList_[j].z_);
			mobj->mutable_base()->mutable_velocity()->set_x(sensor[i]->hitList_[j].velX_);
			mobj->mutable_base()->mutable_velocity()->set_y(sensor[i]->hitList_[j].velY_);
			mobj->mutable_base()->mutable_velocity()->set_z(sensor[i]->hitList_[j].velZ_);
			mobj->mutable_base()->mutable_acceleration()->set_x(sensor[i]->hitList_[j].accX_);
			mobj->mutable_base()->mutable_acceleration()->set_y(sensor[i]->hitList_[j].accY_);
			mobj->mutable_base()->mutable_acceleration()->set_z(sensor[i]->hitList_[j].accZ_);
			mobj->mutable_base()->mutable_orientation()->set_yaw(sensor[i]->hitList_[j].yaw_);
			mobj->mutable_base()->mutable_orientation_rate()->set_yaw(sensor[i]->hitList_[j].yawRate_);
			mobj->mutable_base()->mutable_orientation_acceleration()->set_yaw(sensor[i]->hitList_[j].yawAcc_);
			mobj->mutable_base()->mutable_dimension()->set_height(sensor[i]->hitList_[j].obj_->boundingbox_.dimensions_.height_);
			mobj->mutable_base()->mutable_dimension()->set_length(sensor[i]->hitList_[j].obj_->boundingbox_.dimensions_.length_);
			mobj->mutable_base()->mutable_dimension()->set_width(sensor[i]->hitList_[j].obj_->boundingbox_.dimensions_.width_);
		}
	}
}

bool OSIReporter::OpenOSIFile(const char *filename)
{
	const char* f = (filename == 0 || !strcmp(filename, "")) ? DEFAULT_OSI_TRACE_FILENAME : filename;
	osi_file = std::ofstream(f, std::ios_base::binary);
	if (!osi_file.good())
	{
		LOG("Failed open OSI tracefile %s", f);
		return false;
	}
	LOG("OSI tracefile %s opened", f);
	return true;
}

void OSIReporter::CloseOSIFile()
{
	osi_file.close();
}

bool OSIReporter::WriteOSIFile()
{
	if (!osi_file.good())
	{
		return false;
	}

	// write to file, first size of message
	osi_file.write((char *)&osiGroundTruth.size, sizeof(osiGroundTruth.size));

	// write to file, actual message - the groundtruth object including timestamp and moving objects
	osi_file.write(osiGroundTruth.ground_truth.c_str(), osiGroundTruth.size);

	if (!osi_file.good())
	{
		LOG("Failed write osi file");
		return false;
	}
	return true;
}

void OSIReporter::FlushOSIFile()
{
	if (osi_file.good())
	{
		osi_file.flush();
	}
}

int OSIReporter::ClearOSIGroundTruth()
{
	obj_osi_external.gt->clear_moving_object();
	obj_osi_external.gt->clear_stationary_object();
	obj_osi_external.gt->clear_lane();
	obj_osi_external.gt->clear_lane_boundary();
	obj_osi_external.gt->clear_traffic_light();
	obj_osi_external.gt->clear_traffic_sign();
	obj_osi_external.gt->clear_road_marking();

	return 0;
}

int OSIReporter::UpdateOSIGroundTruth(std::vector<ObjectState *> objectState)
{
	if (osi_update_counter_ == 0)
	{
		UpdateOSIStaticGroundTruth(objectState);
	}
	UpdateOSIDynamicGroundTruth(objectState);

	if (GetSocket() || IsFileOpen())
	{
		obj_osi_internal.gt->SerializeToString(&osiGroundTruth.ground_truth);
		osiGroundTruth.size = (unsigned int)obj_osi_internal.gt->ByteSizeLong();
	}

	if (sendSocket)
	{
		// send over udp - split large OSI messages in multiple transmissions
		unsigned int sentDataBytes = 0;

		for (osi_udp_buf.counter = 0, osi_udp_buf.datasize = 0; sentDataBytes < osiGroundTruth.size; osi_udp_buf.counter++)
		{
			osi_udp_buf.datasize = MIN(osiGroundTruth.size - sentDataBytes, OSI_MAX_UDP_DATA_SIZE);
			memcpy(&osi_udp_buf.data, (char *)&osiGroundTruth.ground_truth.c_str()[sentDataBytes], osi_udp_buf.datasize);
			int packSize = sizeof(osi_udp_buf) - (OSI_MAX_UDP_DATA_SIZE - osi_udp_buf.datasize);

			if (sentDataBytes + osi_udp_buf.datasize >= osiGroundTruth.size)
			{
				// Last package
				osi_udp_buf.counter = -1;
			}
			int sendResult = sendto(sendSocket, (char *)&osi_udp_buf, packSize, 0, (struct sockaddr *)&recvAddr, sizeof(recvAddr));

			if (sendResult != packSize)
			{
				LOG("Failed send osi package over UDP");
#ifdef _WIN32
				wprintf(L"send failed with error: %d\n", WSAGetLastError());
#endif
				// Give up
				sentDataBytes = osiGroundTruth.size;
			}
			else
			{
				sentDataBytes += osi_udp_buf.datasize;
			}
		}
	}

	if (IsFileOpen())
	{
		WriteOSIFile();
	}
	osi_update_counter_++;

	return 0;
}

int OSIReporter::UpdateOSIStaticGroundTruth(std::vector<ObjectState *> objectState)
{
	for (size_t i = 0; i < objectState.size(); i++)
	{
		if (objectState[i]->state_.info.obj_type == static_cast<int>(Object::Type::VEHICLE) ||
			objectState[i]->state_.info.obj_type == static_cast<int>(Object::Type::PEDESTRIAN))
		{
			// do nothing
		}
		else if (objectState[i]->state_.info.obj_type == static_cast<int>(Object::Type::MISC_OBJECT))
		{
			UpdateOSIStationaryObject(objectState[i]);
		}
		else
		{
			LOG("Warning: Object type %d is not supported in OSIReporter, and hence no OSI update for this object", objectState[i]->state_.info.obj_type);
		}
	}

	UpdateOSIRoadLane(objectState);
	UpdateOSILaneBoundary(objectState);
	UpdateOSIIntersection();
	UpdateTrafficSignals();

	obj_osi_external.gt->mutable_stationary_object()->CopyFrom(*obj_osi_internal.gt->mutable_stationary_object());
	obj_osi_external.gt->mutable_lane()->CopyFrom(*obj_osi_internal.gt->mutable_lane());
	obj_osi_external.gt->mutable_lane_boundary()->CopyFrom(*obj_osi_internal.gt->mutable_lane_boundary());
	obj_osi_external.gt->mutable_traffic_sign()->CopyFrom(*obj_osi_internal.gt->mutable_traffic_sign());
	obj_osi_external.gt->mutable_traffic_light()->CopyFrom(*obj_osi_internal.gt->mutable_traffic_light());
	obj_osi_external.gt->mutable_road_marking()->CopyFrom(*obj_osi_internal.gt->mutable_road_marking());

	return 0;
}

int OSIReporter::UpdateOSIDynamicGroundTruth(std::vector<ObjectState *> objectState)
{
	obj_osi_internal.gt->clear_moving_object();
	obj_osi_internal.gt->clear_timestamp();

	if (IsTimeStampSetExplicit())
	{
		// use excplicit timestamp
		obj_osi_internal.gt->mutable_timestamp()->set_seconds((int64_t)(nanosec_ / 1000000000));
		obj_osi_internal.gt->mutable_timestamp()->set_nanos((uint32_t)(nanosec_ % 1000000000));
	}
	else
	{
		// use timstamp from object state
		obj_osi_internal.gt->mutable_timestamp()->set_seconds((int64_t)objectState[0]->state_.info.timeStamp);
		obj_osi_internal.gt->mutable_timestamp()->set_nanos((uint32_t)((objectState[0]->state_.info.timeStamp - (int64_t)objectState[0]->state_.info.timeStamp) * 1e9));
	}

	for (size_t i = 0; i < objectState.size(); i++)
	{
		if (objectState[i]->state_.info.obj_type == static_cast<int>(Object::Type::VEHICLE) ||
			objectState[i]->state_.info.obj_type == static_cast<int>(Object::Type::PEDESTRIAN))
		{
			UpdateOSIMovingObject(objectState[i]);
		}
		else if (objectState[i]->state_.info.obj_type == static_cast<int>(Object::Type::MISC_OBJECT))
		{
			// do nothing
		}
		else
		{
			LOG("Warning: Object type %d is not supported in OSIReporter, and hence no OSI update for this object", objectState[i]->state_.info.obj_type);
		}
	}

	obj_osi_external.gt->mutable_timestamp()->CopyFrom(*obj_osi_internal.gt->mutable_timestamp());
	obj_osi_external.gt->mutable_moving_object()->CopyFrom(*obj_osi_internal.gt->mutable_moving_object());

	return 0;
}

int OSIReporter::UpdateOSIHostVehicleData(ObjectState *objectState)
{
	(void)objectState; // avoid compiler warning
	// obj_osi_internal.sv->mutable_host_vehicle_data()->mutable_location()->mutable_position()->set_x(objectState->state_.pos.GetX());
	// obj_osi_internal.sv->mutable_host_vehicle_data()->mutable_location()->mutable_position()->set_y(objectState->state_.pos.GetY());
	// obj_osi_internal.sv->mutable_host_vehicle_data()->mutable_location()->mutable_position()->set_z(objectState->state_.pos.GetZ());
	// obj_osi_internal.sv->mutable_host_vehicle_data()->mutable_location()->mutable_velocity()->set_x(objectState->state_.pos.GetVelX());
	// obj_osi_internal.sv->mutable_host_vehicle_data()->mutable_location()->mutable_velocity()->set_y(objectState->state_.pos.GetVelY());
	// obj_osi_internal.sv->mutable_host_vehicle_data()->mutable_location()->mutable_velocity()->set_z(objectState->state_.pos.GetVelZ());
	// obj_osi_internal.sv->mutable_host_vehicle_data()->mutable_location()->mutable_acceleration()->set_x(objectState->state_.pos.GetAccX());
	// obj_osi_internal.sv->mutable_host_vehicle_data()->mutable_location()->mutable_acceleration()->set_y(objectState->state_.pos.GetAccY());
	// obj_osi_internal.sv->mutable_host_vehicle_data()->mutable_location()->mutable_acceleration()->set_z(objectState->state_.pos.GetAccZ());
	// obj_osi_internal.sv->mutable_host_vehicle_data()->mutable_location()->mutable_orientation()->set_yaw(GetAngleInIntervalMinusPIPlusPI(objectState->state_.pos.GetH()));
	// obj_osi_internal.sv->mutable_host_vehicle_data()->mutable_location()->mutable_orientation_rate()->set_yaw(objectState->state_.pos.GetHRate());
	// obj_osi_internal.sv->mutable_host_vehicle_data()->mutable_location()->mutable_orientation_acceleration()->set_yaw(objectState->state_.pos.GetHAcc());
	// obj_osi_internal.sv->mutable_host_vehicle_data()->mutable_location()->mutable_dimension()->set_height(objectState->state_.boundingbox.dimensions_.height_);
	// obj_osi_internal.sv->mutable_host_vehicle_data()->mutable_location()->mutable_dimension()->set_width(objectState->state_.boundingbox.dimensions_.width_);
	// obj_osi_internal.sv->mutable_host_vehicle_data()->mutable_location()->mutable_dimension()->set_length(objectState->state_.boundingbox.dimensions_.length_);

	return 0;
}

int OSIReporter::UpdateOSIStationaryObject(ObjectState *objectState)
{
	// Create OSI Stationary Object
	obj_osi_internal.sobj = obj_osi_internal.gt->add_stationary_object();

	// Set OSI Stationary Object Mutable ID
	int sobj_size = obj_osi_internal.gt->mutable_stationary_object()->size();
	obj_osi_internal.sobj->mutable_id()->set_value(sobj_size - 1);

	// Set OSI Stationary Object Type and Classification
	if (objectState->state_.info.obj_type == static_cast<int>(Object::Type::MISC_OBJECT))
	{
		if (objectState->state_.info.obj_category == static_cast<int>(MiscObject::Category::NONE))
		{
			obj_osi_internal.sobj->mutable_classification()->set_type(osi3::StationaryObject_Classification_Type::StationaryObject_Classification_Type_TYPE_UNKNOWN);
		}
		else if (objectState->state_.info.obj_category == static_cast<int>(MiscObject::Category::POLE))
		{
			obj_osi_internal.sobj->mutable_classification()->set_type(osi3::StationaryObject_Classification_Type::StationaryObject_Classification_Type_TYPE_POLE);
		}
		else if (objectState->state_.info.obj_category == static_cast<int>(MiscObject::Category::TREE))
		{
			obj_osi_internal.sobj->mutable_classification()->set_type(osi3::StationaryObject_Classification_Type::StationaryObject_Classification_Type_TYPE_TREE);
		}
		else if (objectState->state_.info.obj_category == static_cast<int>(MiscObject::Category::VEGETATION))
		{
			obj_osi_internal.sobj->mutable_classification()->set_type(osi3::StationaryObject_Classification_Type::StationaryObject_Classification_Type_TYPE_VEGETATION);
		}
		else if (objectState->state_.info.obj_category == static_cast<int>(MiscObject::Category::BARRIER))
		{
			obj_osi_internal.sobj->mutable_classification()->set_type(osi3::StationaryObject_Classification_Type::StationaryObject_Classification_Type_TYPE_BARRIER);
		}
		else if (objectState->state_.info.obj_category == static_cast<int>(MiscObject::Category::BUILDING))
		{
			obj_osi_internal.sobj->mutable_classification()->set_type(osi3::StationaryObject_Classification_Type::StationaryObject_Classification_Type_TYPE_BUILDING);
		}
		else if (objectState->state_.info.obj_category == static_cast<int>(MiscObject::Category::OBSTACLE) ||
				 objectState->state_.info.obj_category == static_cast<int>(MiscObject::Category::PARKINGSPACE) ||
				 objectState->state_.info.obj_category == static_cast<int>(MiscObject::Category::RAILING) ||
				 objectState->state_.info.obj_category == static_cast<int>(MiscObject::Category::PATCH) ||
				 objectState->state_.info.obj_category == static_cast<int>(MiscObject::Category::TRAFFICISLAND) ||
				 objectState->state_.info.obj_category == static_cast<int>(MiscObject::Category::CROSSWALK) ||
				 objectState->state_.info.obj_category == static_cast<int>(MiscObject::Category::STREETLAMP) ||
				 objectState->state_.info.obj_category == static_cast<int>(MiscObject::Category::GANTRY) ||
				 objectState->state_.info.obj_category == static_cast<int>(MiscObject::Category::SOUNDBARRIER) ||
				 objectState->state_.info.obj_category == static_cast<int>(MiscObject::Category::WIND) ||
				 objectState->state_.info.obj_category == static_cast<int>(MiscObject::Category::ROADMARK))
		{
			obj_osi_internal.sobj->mutable_classification()->set_type(osi3::StationaryObject_Classification_Type::StationaryObject_Classification_Type_TYPE_OTHER);
		}
		else
		{
			obj_osi_internal.sobj->mutable_classification()->set_type(osi3::StationaryObject_Classification_Type::StationaryObject_Classification_Type_TYPE_UNKNOWN);
			LOG("OSIReporter::UpdateOSIStationaryObject -> Unsupported stationary object category");
		}
	}
	else
	{
		LOG("OSIReporter::UpdateOSIStationaryObject -> Unsupported stationary object type");
	}

	// Set OSI Stationary Object Boundingbox
	obj_osi_internal.sobj->mutable_base()->mutable_dimension()->set_height(objectState->state_.info.boundingbox.dimensions_.height_);
	obj_osi_internal.sobj->mutable_base()->mutable_dimension()->set_width(objectState->state_.info.boundingbox.dimensions_.width_);
	obj_osi_internal.sobj->mutable_base()->mutable_dimension()->set_length(objectState->state_.info.boundingbox.dimensions_.length_);

	// Set OSI Stationary Object Position
	obj_osi_internal.sobj->mutable_base()->mutable_position()->set_x(objectState->state_.pos.GetX() + objectState->state_.info.boundingbox.center_.x_ * cos(objectState->state_.pos.GetH()));
	obj_osi_internal.sobj->mutable_base()->mutable_position()->set_y(objectState->state_.pos.GetY() + objectState->state_.info.boundingbox.center_.x_ * sin(objectState->state_.pos.GetH()));
	obj_osi_internal.sobj->mutable_base()->mutable_position()->set_z(objectState->state_.pos.GetZ());

	// Set OSI Stationary Object Orientation
	obj_osi_internal.sobj->mutable_base()->mutable_orientation()->set_roll(GetAngleInIntervalMinusPIPlusPI(objectState->state_.pos.GetR()));
	obj_osi_internal.sobj->mutable_base()->mutable_orientation()->set_pitch(GetAngleInIntervalMinusPIPlusPI(objectState->state_.pos.GetP()));
	obj_osi_internal.sobj->mutable_base()->mutable_orientation()->set_yaw(GetAngleInIntervalMinusPIPlusPI(objectState->state_.pos.GetH()));

	return 0;
}

int OSIReporter::UpdateOSIMovingObject(ObjectState *objectState)
{
	// If the object is the Ghost vehicle (ctrl_type = 100), no info will be written to the OSI
	if (objectState->state_.info.ctrl_type == Controller::Type::GHOST_RESERVED_TYPE)
	{
		//printf("Ghost! \n");
		//printf("%d \n", objectState->state_.info.id);
		return 0;
	}

	// Create OSI Moving object
	obj_osi_internal.mobj = obj_osi_internal.gt->add_moving_object();

	// Set OSI Moving Object Mutable ID
	int mobj_size = obj_osi_internal.gt->mutable_moving_object()->size();
	obj_osi_internal.mobj->mutable_id()->set_value(mobj_size - 1);

	// Set OSI Moving Object Type and Classification
	if (objectState->state_.info.obj_type == static_cast<int>(Object::Type::VEHICLE))
	{
		obj_osi_internal.mobj->set_type(osi3::MovingObject::Type::MovingObject_Type_TYPE_VEHICLE);

		if (objectState->state_.info.obj_category == static_cast<int>(Vehicle::Category::CAR))
		{
			obj_osi_internal.mobj->mutable_vehicle_classification()->set_type(osi3::MovingObject_VehicleClassification::TYPE_MEDIUM_CAR);
		}
		else if (objectState->state_.info.obj_category == static_cast<int>(Vehicle::Category::BICYCLE))
		{
			obj_osi_internal.mobj->mutable_vehicle_classification()->set_type(osi3::MovingObject_VehicleClassification::TYPE_BICYCLE);
		}
		else if (objectState->state_.info.obj_category == static_cast<int>(Vehicle::Category::BUS))
		{
			obj_osi_internal.mobj->mutable_vehicle_classification()->set_type(osi3::MovingObject_VehicleClassification::TYPE_BUS);
		}
		else if (objectState->state_.info.obj_category == static_cast<int>(Vehicle::Category::MOTORBIKE))
		{
			obj_osi_internal.mobj->mutable_vehicle_classification()->set_type(osi3::MovingObject_VehicleClassification::TYPE_MOTORBIKE);
		}
		else if (objectState->state_.info.obj_category == static_cast<int>(Vehicle::Category::SEMITRAILER))
		{
			obj_osi_internal.mobj->mutable_vehicle_classification()->set_type(osi3::MovingObject_VehicleClassification::TYPE_SEMITRAILER);
		}
		else if (objectState->state_.info.obj_category == static_cast<int>(Vehicle::Category::TRAIN))
		{
			obj_osi_internal.mobj->mutable_vehicle_classification()->set_type(osi3::MovingObject_VehicleClassification::TYPE_TRAIN);
		}
		else if (objectState->state_.info.obj_category == static_cast<int>(Vehicle::Category::TRAM))
		{
			obj_osi_internal.mobj->mutable_vehicle_classification()->set_type(osi3::MovingObject_VehicleClassification::TYPE_TRAM);
		}
		else if (objectState->state_.info.obj_category == static_cast<int>(Vehicle::Category::TRUCK))
		{
			obj_osi_internal.mobj->mutable_vehicle_classification()->set_type(osi3::MovingObject_VehicleClassification::TYPE_HEAVY_TRUCK);
		}
		else
		{
			obj_osi_internal.mobj->mutable_vehicle_classification()->set_type(osi3::MovingObject_VehicleClassification::TYPE_UNKNOWN);
			LOG("OSIReporter::UpdateOSIMovingObject -> Unsupported moving object category");
		}
	}
	else if (objectState->state_.info.obj_type == static_cast<int>(Object::Type::PEDESTRIAN))
	{
		if (objectState->state_.info.obj_category == static_cast<int>(Pedestrian::Category::PEDESTRIAN))
		{
			obj_osi_internal.mobj->set_type(osi3::MovingObject::Type::MovingObject_Type_TYPE_PEDESTRIAN);
		}
		else if (objectState->state_.info.obj_category == static_cast<int>(Pedestrian::Category::ANIMAL))
		{
			obj_osi_internal.mobj->set_type(osi3::MovingObject::Type::MovingObject_Type_TYPE_ANIMAL);
		}
		else if (objectState->state_.info.obj_category == static_cast<int>(Pedestrian::Category::WHEELCHAIR))
		{
			obj_osi_internal.mobj->set_type(osi3::MovingObject::Type::MovingObject_Type_TYPE_OTHER);
		}
		else
		{
			obj_osi_internal.mobj->set_type(osi3::MovingObject::Type::MovingObject_Type_TYPE_UNKNOWN);
			LOG("OSIReporter::UpdateOSIMovingObject -> Unsupported moving object category");
		}
	}
	else
	{
		LOG("OSIReporter::UpdateOSIMovingObject -> Unsupported moving object type");
	}

	// Set OSI Moving Object Control Type
	obj_osi_internal.mobj->mutable_vehicle_attributes()->mutable_driver_id()->set_value((uint64_t)objectState->state_.info.ctrl_type);

	// Set OSI Moving Object Boundingbox
	obj_osi_internal.mobj->mutable_vehicle_attributes()->mutable_bbcenter_to_rear()->set_x((double)(objectState->state_.info.boundingbox.center_.x_));
	obj_osi_internal.mobj->mutable_vehicle_attributes()->mutable_bbcenter_to_rear()->set_y((double)(objectState->state_.info.boundingbox.center_.y_));
	obj_osi_internal.mobj->mutable_vehicle_attributes()->mutable_bbcenter_to_rear()->set_z((double)(objectState->state_.info.boundingbox.center_.z_));
	obj_osi_internal.mobj->mutable_base()->mutable_dimension()->set_height(objectState->state_.info.boundingbox.dimensions_.height_);
	obj_osi_internal.mobj->mutable_base()->mutable_dimension()->set_width(objectState->state_.info.boundingbox.dimensions_.width_);
	obj_osi_internal.mobj->mutable_base()->mutable_dimension()->set_length(objectState->state_.info.boundingbox.dimensions_.length_);

	// Set OSI Moving Object Position
	obj_osi_internal.mobj->mutable_base()->mutable_position()->set_x(objectState->state_.pos.GetX() + objectState->state_.info.boundingbox.center_.x_ * cos(objectState->state_.pos.GetH()));
	obj_osi_internal.mobj->mutable_base()->mutable_position()->set_y(objectState->state_.pos.GetY() + objectState->state_.info.boundingbox.center_.x_ * sin(objectState->state_.pos.GetH()));
	obj_osi_internal.mobj->mutable_base()->mutable_position()->set_z(objectState->state_.pos.GetZ());

	// Set OSI Moving Object Orientation
	obj_osi_internal.mobj->mutable_base()->mutable_orientation()->set_roll(GetAngleInIntervalMinusPIPlusPI(objectState->state_.pos.GetR()));
	obj_osi_internal.mobj->mutable_base()->mutable_orientation()->set_pitch(GetAngleInIntervalMinusPIPlusPI(objectState->state_.pos.GetP()));
	obj_osi_internal.mobj->mutable_base()->mutable_orientation()->set_yaw(GetAngleInIntervalMinusPIPlusPI(objectState->state_.pos.GetH()));
	obj_osi_internal.mobj->mutable_base()->mutable_orientation_rate()->set_yaw(objectState->state_.pos.GetHRate());
	obj_osi_internal.mobj->mutable_base()->mutable_orientation_rate()->set_pitch(objectState->state_.pos.GetPRate());
	obj_osi_internal.mobj->mutable_base()->mutable_orientation_rate()->set_roll(objectState->state_.pos.GetRRate());
	obj_osi_internal.mobj->mutable_base()->mutable_orientation_acceleration()->set_yaw(objectState->state_.pos.GetHAcc());
	obj_osi_internal.mobj->mutable_base()->mutable_orientation_acceleration()->set_pitch(objectState->state_.pos.GetPAcc());
	obj_osi_internal.mobj->mutable_base()->mutable_orientation_acceleration()->set_roll(objectState->state_.pos.GetRAcc());

	// Set OSI Moving Object Velocity
	obj_osi_internal.mobj->mutable_base()->mutable_velocity()->set_x(objectState->state_.pos.GetVelX());
	obj_osi_internal.mobj->mutable_base()->mutable_velocity()->set_y(objectState->state_.pos.GetVelY());
	obj_osi_internal.mobj->mutable_base()->mutable_velocity()->set_z(objectState->state_.pos.GetVelZ());

	// Set OSI Moving Object Acceleration
	obj_osi_internal.mobj->mutable_base()->mutable_acceleration()->set_x(objectState->state_.pos.GetAccX());
	obj_osi_internal.mobj->mutable_base()->mutable_acceleration()->set_y(objectState->state_.pos.GetAccY());
	obj_osi_internal.mobj->mutable_base()->mutable_acceleration()->set_z(objectState->state_.pos.GetAccZ());

	//todo
	// Set OSI Moving Object Lane ID based on lane pairing

	// find the current lane by objectState->state_.pos.GetLaneGlobalId()
	//printf("Debug in OSIReporter::UpdateOSIMovingObject: current lane global ID: %d.\n", objectState->state_.pos.GetLaneGlobalId());

	// loop over the lanes
	obj_osi_internal.mobj->add_assigned_lane_id()->set_value(objectState->state_.pos.GetLaneGlobalId());
	auto current_lane_id = obj_osi_internal.mobj->assigned_lane_id(0).value();
	bool circular_road_checker = false;
	for(auto lane : obj_osi_internal.gt->lane())
	{
		if(lane.id().value() == current_lane_id)
		{
			if (lane.classification().lane_pairing_size() > 0 && lane.classification().type()!=osi3::Lane::Classification::TYPE_INTERSECTION)
			{
				for(auto lane_pairing : lane.classification().lane_pairing())
				{
					if(lane_pairing.has_successor_lane_id())
					{
						for (int i = 0; i < obj_osi_internal.mobj->assigned_lane_id_size(); i++)
						{
							if (obj_osi_internal.mobj->assigned_lane_id(i).value() == lane_pairing.successor_lane_id().value())
							{
								circular_road_checker = true;
								break;
							}
						}
						if (circular_road_checker)
						{
							return 0;
						}

						obj_osi_internal.mobj->add_assigned_lane_id()->set_value(lane_pairing.successor_lane_id().value());
						current_lane_id = lane_pairing.successor_lane_id().value();
					}
				}
			}
			// if current lane is an intersection, only assign the current one and one of the successors
			else if(lane.classification().type()==osi3::Lane::Classification::TYPE_INTERSECTION){
				auto lane_pairing = lane.classification().lane_pairing(0);
				obj_osi_internal.mobj->add_assigned_lane_id()->set_value(lane_pairing.successor_lane_id().value());
			}
		}
	}
	// for (auto lane : obj_osi_internal.gt->lane())
	// {
	// 	std::cout << "Lane id(" << lane.id().value() << " ";
	// 	for (auto lane_pairing : lane.classification().lane_pairing())
	// 	{
	// 		if (lane_pairing.has_antecessor_lane_id())
	// 		{
	// 			std::cout << "predessor: "<<lane_pairing.antecessor_lane_id().value() << " ";
	// 		}
	// 		if (lane_pairing.has_successor_lane_id())
	// 		{
	// 			std::cout << "successor: "<<lane_pairing.successor_lane_id().value() << " ";
	// 		}
	// 	}
	// 	std::cout << ")" << std::endl;
	// }

	// printf("Not Ghost \n");
	// printf("%d \n", objectState->state_.info.id);
	return 0;
}

int OSIReporter::UpdateOSIIntersection()
{
	// NOTE: for free_lane_boundary this algoritm will only work for open drive solid roadmarks in the junction (or atleast the outest driving lane's roadmark)

	// tolerance to check if points are close or not
	double tolerance = 0.01;

	typedef struct
	{
		int id;
		double length;
		int global_id;
		roadmanager::OSIPoints *osipoints;

	} LaneLengthStruct;

	roadmanager::Junction *junction;
	roadmanager::Connection *connection;
	roadmanager::JunctionLaneLink *junctionlanelink;
	roadmanager::Road *incomming_road;
	roadmanager::Road *outgoing_road;
	roadmanager::Road *connecting_road;
	roadmanager::ContactPointType contactpoint;
	roadmanager::RoadLink *roadlink = 0;
	LaneLengthStruct left_lane_struct;
	LaneLengthStruct right_lane_struct;
	// s values to know where on the road to check for the lanes
	double incomming_s_value;
	double outgoing_s_value;
	double connecting_outgoing_s_value;

	// value for the linktype for the connecting road and the outgoing road
	roadmanager::LinkType connecting_road_link_type = roadmanager::LinkType::NONE;
	// value for the linktype for the incomming road and the connecting road
	roadmanager::LinkType incomming_road_link_type = roadmanager::LinkType::NONE;
	// some values used for fixing free lane boundary
	double length;
	bool new_connecting_road;
	int g_id;
	roadmanager::OSIPoints *osipoints;

	static roadmanager::OpenDrive *opendrive = roadmanager::Position::GetOpenDrive();
	osi3::Lane *osi_lane;
	for (int i = 0; i < opendrive->GetNumOfJunctions(); i++)
	{
		std::vector<LaneLengthStruct> left_lane_lengths;
		std::vector<LaneLengthStruct> right_lane_lengths;
		std::vector<LaneLengthStruct> lane_lengths;
		std::vector<LaneLengthStruct> tmp_lane_lengths;
		std::set<int> connected_roads;
		// //add check if it is an intersection or an highway exit/entry
		junction = opendrive->GetJunctionByIdx(i);

		// check if the first road is of type highway, then assumes it is not a intersection
		if (junction->IsOsiIntersection())
		{

			// genereric data for the junction
			osi_lane = obj_osi_internal.gt->add_lane();
			osi_lane->mutable_id()->set_value(junction->GetGlobalId());
			osi_lane->mutable_classification()->set_type(osi3::Lane_Classification_Type::Lane_Classification_Type_TYPE_INTERSECTION);

			// check all connections in the junction
			for (int j = 0; j < junction->GetNumberOfConnections(); j++)
			{
				connection = junction->GetConnectionByIdx(j);
				incomming_road = connection->GetIncomingRoad();
				connecting_road = connection->GetConnectingRoad();
				new_connecting_road = true;

				// check if the connecting road has been used before
				for (int l = 0; l < (int)lane_lengths.size(); l++)
				{
					if (lane_lengths[l].id == connecting_road->GetId())
					{
						new_connecting_road = false;
					}
				}

				for (int l = 0; l < (int)left_lane_lengths.size(); l++)
				{
					if (left_lane_lengths[l].id == connecting_road->GetId())
					{
						new_connecting_road = false;
					}
				}

				// get needed info about the incomming road
				if (incomming_road->GetLink(roadmanager::LinkType::SUCCESSOR) != 0)
				{
					if (incomming_road->GetLink(roadmanager::LinkType::SUCCESSOR)->GetElementId() == connecting_road->GetJunction())
					{
						incomming_s_value = incomming_road->GetLength();
						incomming_road_link_type = roadmanager::LinkType::SUCCESSOR;
					}
					else
					{
						incomming_s_value = 0;
						incomming_road_link_type = roadmanager::LinkType::PREDECESSOR;
					}
				}
				else
				{
					incomming_s_value = 0;
					incomming_road_link_type = roadmanager::LinkType::PREDECESSOR;
				}

				// Get info about the connecting road, and to get the correct outgoing road
				contactpoint = connection->GetContactPoint();
				if (contactpoint == roadmanager::ContactPointType::CONTACT_POINT_START)
				{
					connecting_road_link_type = roadmanager::LinkType::SUCCESSOR;
					roadlink = connecting_road->GetLink(connecting_road_link_type);
					connecting_outgoing_s_value = connecting_road->GetLength();
				}
				else if (contactpoint == roadmanager::ContactPointType::CONTACT_POINT_END)
				{
					connecting_road_link_type = roadmanager::LinkType::PREDECESSOR;
					roadlink = connecting_road->GetLink(connecting_road_link_type);
					connecting_outgoing_s_value = 0;
				}
				else
				{
					LOG("WARNING: Unknow connection detected, can't establish outgoing connection in OSI junction");
					return -1;
				}
				outgoing_road = opendrive->GetRoadById(roadlink->GetElementId());
				connected_roads.insert(incomming_road->GetId());
				connected_roads.insert(outgoing_road->GetId());
				// Get neccesary info about the outgoing road
				if (outgoing_road->GetLink(roadmanager::LinkType::SUCCESSOR) != 0)
				{
					if (outgoing_road->GetLink(roadmanager::LinkType::SUCCESSOR)->GetElementId() == connecting_road->GetJunction())
					{
						outgoing_s_value = outgoing_road->GetLength();
					}
					else
					{
						outgoing_s_value = 0;
					}
				}
				else
				{
					outgoing_s_value = 0;
				}

				if (new_connecting_road)
				{

					left_lane_struct.id = connecting_road->GetId();
					left_lane_struct.length = LARGE_NUMBER;
					right_lane_struct.id = connecting_road->GetId();
					right_lane_struct.length = LARGE_NUMBER;

					for (int l_id = 1; l_id <= connecting_road->GetLaneSectionByS(0, 0)->GetNUmberOfLanesRight(); l_id++)
					{
						if (connecting_road->GetLaneSectionByS(0, 0)->GetLaneById(-l_id)->IsDriving())
						{
							// check if an roadmark exist or use a laneboundary
							//NOTE: assumes only simple lines in an intersection
							if (connecting_road->GetLaneSectionByS(0, 0)->GetLaneById(-l_id)->GetLaneBoundaryGlobalId() != -1)
							{
								osipoints = connecting_road->GetLaneSectionByS(0, 0)->GetLaneById(-l_id)->GetLaneBoundary()->GetOSIPoints();
								length = osipoints->GetLength();
								g_id = connecting_road->GetLaneSectionByS(0, 0)->GetLaneById(-l_id)->GetLaneBoundary()->GetGlobalId();
							}
							else
							{
								osipoints = connecting_road->GetLaneSectionByS(0, 0)->GetLaneById(-l_id)->GetLaneRoadMarkByIdx(0)->GetLaneRoadMarkTypeByIdx(0)->GetLaneRoadMarkTypeLineByIdx(0)->GetOSIPoints();
								length = connecting_road->GetLaneSectionByS(0, 0)->GetLaneById(-l_id)->GetLaneRoadMarkByIdx(0)->GetLaneRoadMarkTypeByIdx(0)->GetLaneRoadMarkTypeLineByIdx(0)->GetOSIPoints()->GetLength();
								g_id = connecting_road->GetLaneSectionByS(0, 0)->GetLaneById(-l_id)->GetLaneRoadMarkByIdx(0)->GetLaneRoadMarkTypeByIdx(0)->GetLaneRoadMarkTypeLineByIdx(0)->GetGlobalId();
							}
							if ((right_lane_struct.length > length) || (fabs(right_lane_struct.length - length) < tolerance))
							{
								right_lane_struct.length = length;
								right_lane_struct.global_id = g_id;
								right_lane_struct.osipoints = osipoints;
							}
						}
					}
					for (int l_id = 1; l_id <= connecting_road->GetLaneSectionByS(0, 0)->GetNUmberOfLanesLeft(); l_id++)
					{
						if (connecting_road->GetLaneSectionByS(0)->GetLaneById(l_id)->IsDriving())
						{
							if (connecting_road->GetLaneSectionByS(0, 0)->GetLaneById(l_id)->GetLaneBoundaryGlobalId() != -1)
							{
								osipoints = connecting_road->GetLaneSectionByS(0, 0)->GetLaneById(l_id)->GetLaneBoundary()->GetOSIPoints();
								length = connecting_road->GetLaneSectionByS(0, 0)->GetLaneById(l_id)->GetLaneBoundary()->GetOSIPoints()->GetLength();
								g_id = connecting_road->GetLaneSectionByS(0, 0)->GetLaneById(l_id)->GetLaneBoundary()->GetGlobalId();
							}
							else
							{
								osipoints = connecting_road->GetLaneSectionByS(0, 0)->GetLaneById(l_id)->GetLaneRoadMarkByIdx(0)->GetLaneRoadMarkTypeByIdx(0)->GetLaneRoadMarkTypeLineByIdx(0)->GetOSIPoints();
								length = connecting_road->GetLaneSectionByS(0, 0)->GetLaneById(l_id)->GetLaneRoadMarkByIdx(0)->GetLaneRoadMarkTypeByIdx(0)->GetLaneRoadMarkTypeLineByIdx(0)->GetOSIPoints()->GetLength();
								g_id = connecting_road->GetLaneSectionByS(0, 0)->GetLaneById(l_id)->GetLaneRoadMarkByIdx(0)->GetLaneRoadMarkTypeByIdx(0)->GetLaneRoadMarkTypeLineByIdx(0)->GetGlobalId();
							}
							if ((left_lane_struct.length > length) || (fabs(right_lane_struct.length - length) < tolerance))
							{
								left_lane_struct.length = length;
								left_lane_struct.global_id = g_id;
								left_lane_struct.osipoints = osipoints;
							}
						}
					}
					if (fabs(left_lane_struct.length - right_lane_struct.length) < SMALL_NUMBER)
					{
						left_lane_lengths.push_back(left_lane_struct);
						right_lane_lengths.push_back(right_lane_struct);
					}
					else
					{
						if (left_lane_struct.length < right_lane_struct.length)
						{
							lane_lengths.push_back(left_lane_struct);
						}
						else
						{
							lane_lengths.push_back(right_lane_struct);
						}
					}
				}
				// create all lane parings for the junction
				for (int l = 0; l < connection->GetNumberOfLaneLinks(); l++)
				{
					junctionlanelink = connection->GetLaneLink(l);
					// check if the connecting road has been checked before, otherwise get the shortest laneboundary

					// TODO: will only work for right hand traffic right now
					if (((incomming_road_link_type == roadmanager::LinkType::SUCCESSOR && junctionlanelink->from_ < 0) ||
						 (incomming_road_link_type == roadmanager::LinkType::PREDECESSOR && junctionlanelink->from_ > 0)) &&
						incomming_road->GetDrivingLaneById(incomming_s_value, junctionlanelink->from_) != 0)
					{
						osi3::Lane_Classification_LanePairing *laneparing = osi_lane->mutable_classification()->add_lane_pairing();

						laneparing->mutable_antecessor_lane_id()->set_value(incomming_road->GetDrivingLaneById(incomming_s_value, junctionlanelink->from_)->GetGlobalId());
						laneparing->mutable_successor_lane_id()->set_value(outgoing_road->GetDrivingLaneById(outgoing_s_value,
							connecting_road->GetDrivingLaneById(connecting_outgoing_s_value, junctionlanelink->to_)->GetLink(connecting_road_link_type)->GetId())->GetGlobalId());
						for (int k = 0; k < obj_osi_internal.gt->lane_size(); ++k)
						{
							osi3::Lane_Classification_LanePairing *newLanePairing = nullptr;
							if (incomming_road->GetDrivingLaneById(incomming_s_value, junctionlanelink->from_)->GetGlobalId() == obj_osi_internal.gt->lane(k).id().value())
							{
								if ((incomming_road->GetLink(roadmanager::LinkType::SUCCESSOR) != 0) && (incomming_road->GetLink(roadmanager::LinkType::SUCCESSOR)->GetElementType() == roadmanager::RoadLink::ELEMENT_TYPE_JUNCTION))
								{
									if (obj_osi_internal.gt->mutable_lane(k)->mutable_classification()->lane_pairing_size() == 0 && !newLanePairing)
									{
										newLanePairing = obj_osi_internal.gt->mutable_lane(k)->mutable_classification()->add_lane_pairing();
									}

									if (newLanePairing)
									{
										if (obj_osi_internal.gt->mutable_lane(k)->mutable_classification()->centerline_is_driving_direction())
										{
											newLanePairing->mutable_successor_lane_id()->set_value(junction->GetGlobalId());
										}
										else
										{
											newLanePairing->mutable_antecessor_lane_id()->set_value(junction->GetGlobalId());
										}
									}
								}
								else if ((incomming_road->GetLink(roadmanager::LinkType::PREDECESSOR) != 0) && (incomming_road->GetLink(roadmanager::LinkType::PREDECESSOR)->GetElementType() == roadmanager::RoadLink::ELEMENT_TYPE_JUNCTION))
								{
									if (obj_osi_internal.gt->mutable_lane(k)->mutable_classification()->lane_pairing_size() == 0 && !newLanePairing)
									{
										newLanePairing = obj_osi_internal.gt->mutable_lane(k)->mutable_classification()->add_lane_pairing();
									}

									if (newLanePairing)
									{
										if (obj_osi_internal.gt->mutable_lane(k)->mutable_classification()->centerline_is_driving_direction())
										{
											newLanePairing->mutable_antecessor_lane_id()->set_value(junction->GetGlobalId());
										}
										else
										{
											newLanePairing->mutable_successor_lane_id()->set_value(junction->GetGlobalId());
										}
									}
								}
								break;
							}
						}
					}
				}
			}
			// sort the correct free-boundaries
			for (int j = 0; j < left_lane_lengths.size(); j++)
			{
				// Tolerance for checking if

				bool keep_right = true;
				bool keep_left = true;
				for (int k = 0; k < lane_lengths.size(); k++)
				{
					int same_left = roadmanager::CheckOverlapingOSIPoints(left_lane_lengths[j].osipoints, lane_lengths[k].osipoints, tolerance);
					if (same_left > 0)
					{
						keep_left = false;
					}
					int same_right = roadmanager::CheckOverlapingOSIPoints(right_lane_lengths[j].osipoints, lane_lengths[k].osipoints, tolerance);
					if (same_right > 0)
					{
						keep_right = false;
					}
				}
				if (keep_left)
				{
					tmp_lane_lengths.push_back(left_lane_lengths[j]);
				}
				else if (keep_right)
				{
					tmp_lane_lengths.push_back(right_lane_lengths[j]);
				}
			}
			for (int j = 0; j < tmp_lane_lengths.size(); j++)
			{
				lane_lengths.push_back(tmp_lane_lengths[j]);
			}

			if (lane_lengths.size() == connected_roads.size())
			{
				for (int j = 0; j < lane_lengths.size(); j++)
				{
					osi3::Identifier *free_lane_id = osi_lane->mutable_classification()->add_free_lane_boundary_id();
					free_lane_id->set_value(lane_lengths[j].global_id);
				}
			}
			else
			{
				std::vector<int> ids_to_remove;
				for (int j = 0; j < lane_lengths.size(); j++)
				{
					if (!(std::find(ids_to_remove.begin(), ids_to_remove.end(), j) != ids_to_remove.end()))
					{
						for (int k = 0; k < lane_lengths.size(); k++)
						{
							if (k != j)
							{
								int same_points = roadmanager::CheckOverlapingOSIPoints(lane_lengths[k].osipoints, lane_lengths[j].osipoints, tolerance);
								if (same_points > 0)
								{
									if (lane_lengths[k].length < lane_lengths[j].length)
									{
										ids_to_remove.push_back(j);
									}
									else
									{
										ids_to_remove.push_back(k);
										continue;
									}
								}
							}
						}
					}
				}

				for (int j = 0; j < lane_lengths.size(); j++)
				{
					if (!(std::find(ids_to_remove.begin(), ids_to_remove.end(), j) != ids_to_remove.end()))
					{
						osi3::Identifier *free_lane_id = osi_lane->mutable_classification()->add_free_lane_boundary_id();
						free_lane_id->set_value(lane_lengths[j].global_id);
					}
				}
				LOG("Issues with the Intersection %i for the osi free lane boundary, none will be added.", junction->GetId());
			}
		}
	}

	//Lets Update the antecessor and successor lanes of the lanes that are not intersections
	//Get all the intersection lanes, this lanes have the predecessor and successor lanes information
	std::vector<osi3::Lane*> IntersectionLanes;
	for(int i = 0; i < obj_osi_internal.gt->lane_size(); ++i)
	{
		if(obj_osi_internal.gt->lane(i).classification().type() == osi3::Lane_Classification_Type::Lane_Classification_Type_TYPE_INTERSECTION)
		{
			IntersectionLanes.push_back(obj_osi_internal.gt->mutable_lane(i));
		}
	}

	//For each lane in OSI groundTruth
	for(int i = 0; i < obj_osi_internal.gt->lane_size(); ++i)
	{
		//Check if the lane is in the intersection
		for(int j = 0; j < IntersectionLanes.size(); ++j)
		{
			for(int k = 0; k < IntersectionLanes[j]->classification().lane_pairing_size(); ++k)
			{
				//Check predecessors
				if(IntersectionLanes[j]->classification().lane_pairing()[k].has_antecessor_lane_id())
				{
					//It lane is in predecesor of the intersection
					if(obj_osi_internal.gt->lane(i).id().value() == IntersectionLanes[j]->classification().lane_pairing()[k].antecessor_lane_id().value())
					{
						//then we add the intersection ID to the successor of the lane
						if(obj_osi_internal.gt->mutable_lane(i)->mutable_classification()->lane_pairing_size() == 0)
						{
							obj_osi_internal.gt->mutable_lane(i)->mutable_classification()->add_lane_pairing()->mutable_successor_lane_id()->set_value(IntersectionLanes[j]->id().value());
						}
					}
				}

				//Check successors
				if(IntersectionLanes[j]->classification().lane_pairing()[k].has_successor_lane_id())
				{
					//It lane is in successor of the intersection
					if(obj_osi_internal.gt->lane(i).id().value() == IntersectionLanes[j]->classification().lane_pairing()[k].successor_lane_id().value())
					{
						//then we add the intersection ID to the predecessor of the lane
						if(obj_osi_internal.gt->mutable_lane(i)->mutable_classification()->lane_pairing_size() == 0)
						{
							obj_osi_internal.gt->mutable_lane(i)->mutable_classification()->add_lane_pairing()->mutable_antecessor_lane_id()->set_value(IntersectionLanes[j]->id().value());
						}
					}
				}
			}
		}
	}

	return 0;
}

int OSIReporter::UpdateOSILaneBoundary(std::vector<ObjectState *> objectState)
{
	//Retrieve opendrive class from RoadManager
	static roadmanager::OpenDrive *opendrive = roadmanager::Position::GetOpenDrive();

	//Loop over all roads
	for (int i = 0; i < opendrive->GetNumOfRoads(); i++)
	{

		roadmanager::Road *road = opendrive->GetRoadByIdx(i);

		// loop over all lane sections
		for (int j = 0; j < road->GetNumberOfLaneSections(); j++)
		{
			roadmanager::LaneSection *lane_section = road->GetLaneSectionByIdx(j);

			// loop over all lanes
			for (int k = 0; k < lane_section->GetNumberOfLanes(); k++)
			{
				roadmanager::Lane *lane = lane_section->GetLaneByIdx(k);

				int n_roadmarks = lane->GetNumberOfRoadMarks();
				if (n_roadmarks != 0) // if there are road marks
				{
					// loop over RoadMarks
					for (int ii = 0; ii < lane->GetNumberOfRoadMarks(); ii++)
					{
						roadmanager::LaneRoadMark *laneroadmark = lane->GetLaneRoadMarkByIdx(ii);

						//loop over road mark types
						for (int jj = 0; jj < laneroadmark->GetNumberOfRoadMarkTypes(); jj++)
						{
							roadmanager::LaneRoadMarkType *laneroadmarktype = laneroadmark->GetLaneRoadMarkTypeByIdx(jj);

							int inner_index = -1;
							if (laneroadmark->GetType() == roadmanager::LaneRoadMark::RoadMarkType::BROKEN_SOLID ||
								laneroadmark->GetType() == roadmanager::LaneRoadMark::RoadMarkType::SOLID_BROKEN)
							{
								if (laneroadmarktype->GetNumberOfRoadMarkTypeLines() < 2)
								{
									LOG_AND_QUIT("You need to specify at least 2 line for broken solid or solid broken roadmark type");
									break;
								}
								std::vector<double> sort_solidbroken_brokensolid;
								for (int q=0; q<laneroadmarktype->GetNumberOfRoadMarkTypeLines(); q++)
								{
									sort_solidbroken_brokensolid.push_back(laneroadmarktype->GetLaneRoadMarkTypeLineByIdx(q)->GetTOffset());
								}

								if (lane->GetId() < 0 || lane->GetId() == 0)
								{
									inner_index = (int)(std::max_element(sort_solidbroken_brokensolid.begin(), sort_solidbroken_brokensolid.end()) - sort_solidbroken_brokensolid.begin());
								}
								else
								{
									inner_index = (int)(std::min_element(sort_solidbroken_brokensolid.begin(), sort_solidbroken_brokensolid.end()) - sort_solidbroken_brokensolid.begin());
								}
							}

							// loop over LaneRoadMarkTypeLine
							for (int kk = 0; kk < laneroadmarktype->GetNumberOfRoadMarkTypeLines(); kk++)
							{
								roadmanager::LaneRoadMarkTypeLine *laneroadmarktypeline = laneroadmarktype->GetLaneRoadMarkTypeLineByIdx(kk);

								bool broken = false;
								if (laneroadmark->GetType() == roadmanager::LaneRoadMark::RoadMarkType::BROKEN_SOLID)
								{
									if (inner_index == kk)
									{
										broken = true;
									}
								}

								if (laneroadmark->GetType() == roadmanager::LaneRoadMark::RoadMarkType::SOLID_BROKEN)
								{
									broken = true;
									if (inner_index == kk)
									{
										broken = false;
									}
								}

								osi3::LaneBoundary* osi_laneboundary = 0;

								int line_id = laneroadmarktypeline->GetGlobalId();

								// Check if this line is already pushed to OSI
								for (int h = 0; h < obj_osi_internal.lnb.size(); h++)
								{
									if (obj_osi_internal.lnb[h]->mutable_id()->value() == line_id)
									{
										osi_laneboundary = obj_osi_internal.lnb[h];
									}
								}
								if (!osi_laneboundary)
								{
									osi_laneboundary = obj_osi_internal.gt->add_lane_boundary();

									// update id
									osi_laneboundary->mutable_id()->set_value(line_id);

									int n_osi_points = laneroadmarktypeline->GetOSIPoints()->GetNumOfOSIPoints();
									for (int h = 0; h < n_osi_points; h++)
									{
										osi3::LaneBoundary_BoundaryPoint *boundary_point = osi_laneboundary->add_boundary_line();
										boundary_point->mutable_position()->set_x(laneroadmarktypeline->GetOSIPoints()->GetXfromIdx(h));
										boundary_point->mutable_position()->set_y(laneroadmarktypeline->GetOSIPoints()->GetYfromIdx(h));
										boundary_point->mutable_position()->set_z(laneroadmarktypeline->GetOSIPoints()->GetZfromIdx(h));
										boundary_point->set_width(laneroadmarktypeline->GetWidth());
										boundary_point->set_height(laneroadmark->GetHeight());
									}

									// update classification type
									osi3::LaneBoundary_Classification_Type classific_type;
									osi3::LaneBoundary_Classification_Type osi_type = osi_laneboundary->mutable_classification()->type();
									switch (laneroadmark->GetType())
									{
									case roadmanager::LaneRoadMark::RoadMarkType::NONE_TYPE:
										classific_type = osi3::LaneBoundary_Classification_Type::LaneBoundary_Classification_Type_TYPE_UNKNOWN;
										break;
									case roadmanager::LaneRoadMark::RoadMarkType::SOLID:
										classific_type = osi3::LaneBoundary_Classification_Type::LaneBoundary_Classification_Type_TYPE_SOLID_LINE;
										break;
									case roadmanager::LaneRoadMark::RoadMarkType::SOLID_SOLID:
										classific_type = osi3::LaneBoundary_Classification_Type::LaneBoundary_Classification_Type_TYPE_SOLID_LINE;
										break;
									case roadmanager::LaneRoadMark::RoadMarkType::BROKEN:
										classific_type = osi3::LaneBoundary_Classification_Type::LaneBoundary_Classification_Type_TYPE_DASHED_LINE;
										break;
									case roadmanager::LaneRoadMark::RoadMarkType::BROKEN_BROKEN:
										classific_type = osi3::LaneBoundary_Classification_Type::LaneBoundary_Classification_Type_TYPE_DASHED_LINE;
										break;
									case roadmanager::LaneRoadMark::RoadMarkType::SOLID_BROKEN:
										if (broken)
										{
											classific_type = osi3::LaneBoundary_Classification_Type::LaneBoundary_Classification_Type_TYPE_DASHED_LINE;
										}
										else
										{
											classific_type = osi3::LaneBoundary_Classification_Type::LaneBoundary_Classification_Type_TYPE_SOLID_LINE;
										}
										break;
									case roadmanager::LaneRoadMark::RoadMarkType::BROKEN_SOLID:
										if (broken)
										{
											classific_type = osi3::LaneBoundary_Classification_Type::LaneBoundary_Classification_Type_TYPE_DASHED_LINE;
										}
										else
										{
											classific_type = osi3::LaneBoundary_Classification_Type::LaneBoundary_Classification_Type_TYPE_SOLID_LINE;
										}
										break;
									default:
										classific_type = osi3::LaneBoundary_Classification_Type::LaneBoundary_Classification_Type_TYPE_SOLID_LINE;
									}
									osi_laneboundary->mutable_classification()->set_type(classific_type);
									osi_type = osi_laneboundary->mutable_classification()->type();

									// update classification color
									osi3::LaneBoundary_Classification_Color classific_col;
									switch (laneroadmark->GetColor())
									{
									case roadmanager::LaneRoadMark::RoadMarkColor::STANDARD_COLOR:
										classific_col = osi3::LaneBoundary_Classification_Color::LaneBoundary_Classification_Color_COLOR_WHITE;
										break;
									case roadmanager::LaneRoadMark::RoadMarkColor::BLUE:
										classific_col = osi3::LaneBoundary_Classification_Color::LaneBoundary_Classification_Color_COLOR_BLUE;
										break;
									case roadmanager::LaneRoadMark::RoadMarkColor::GREEN:
										classific_col = osi3::LaneBoundary_Classification_Color::LaneBoundary_Classification_Color_COLOR_GREEN;
										break;
									case roadmanager::LaneRoadMark::RoadMarkColor::RED:
										classific_col = osi3::LaneBoundary_Classification_Color::LaneBoundary_Classification_Color_COLOR_RED;
										break;
									case roadmanager::LaneRoadMark::RoadMarkColor::WHITE:
										classific_col = osi3::LaneBoundary_Classification_Color::LaneBoundary_Classification_Color_COLOR_WHITE;
										break;
									case roadmanager::LaneRoadMark::RoadMarkColor::YELLOW:
										classific_col = osi3::LaneBoundary_Classification_Color::LaneBoundary_Classification_Color_COLOR_YELLOW;
										break;
									default:
										classific_col = osi3::LaneBoundary_Classification_Color::LaneBoundary_Classification_Color_COLOR_WHITE;
									}
									osi_laneboundary->mutable_classification()->set_color(classific_col);

									// update limiting structure id only if the type of lane boundary is set to TYPE_STRUCTURE - for now it is not implemented
									//osi_laneboundary->mutable_classification()->mutable_limiting_structure_id(0)->set_value(0);

									obj_osi_internal.lnb.push_back(osi_laneboundary);
								}
							}
						}
					}
				}
				else // if there are no road marks I take the lane boundary
				{
					roadmanager::LaneBoundaryOSI *laneboundary = lane->GetLaneBoundary();
					// Check if this line is already pushed to OSI
					int boundary_id = laneboundary->GetGlobalId();
					osi3::LaneBoundary *osi_laneboundary = 0;
					for (int h = 0; h < obj_osi_internal.lnb.size(); h++)
					{
						if (obj_osi_internal.lnb[h]->mutable_id()->value() == boundary_id)
						{
							osi_laneboundary = obj_osi_internal.lnb[h];
						}
					}
					if (!osi_laneboundary)
					{
						osi_laneboundary = obj_osi_internal.gt->add_lane_boundary();

						// update id
						osi_laneboundary->mutable_id()->set_value(boundary_id);

						int n_osi_points = laneboundary->GetOSIPoints()->GetNumOfOSIPoints();
						for (int h = 0; h < n_osi_points; h++)
						{
							osi3::LaneBoundary_BoundaryPoint *boundary_point = osi_laneboundary->add_boundary_line();
							boundary_point->mutable_position()->set_x(laneboundary->GetOSIPoints()->GetXfromIdx(h));
							boundary_point->mutable_position()->set_y(laneboundary->GetOSIPoints()->GetYfromIdx(h));
							boundary_point->mutable_position()->set_z(laneboundary->GetOSIPoints()->GetZfromIdx(h));
							//boundary_point->set_width(laneboundary->GetWidth());
							//boundary_point->set_height(laneroadmark->GetHeight());
						}

						osi3::LaneBoundary_Classification_Type classific_type = osi3::LaneBoundary_Classification_Type::LaneBoundary_Classification_Type_TYPE_NO_LINE;
						osi_laneboundary->mutable_classification()->set_type(classific_type);

						osi3::LaneBoundary_Classification_Color classific_col = osi3::LaneBoundary_Classification_Color::LaneBoundary_Classification_Color_COLOR_UNKNOWN;
						osi_laneboundary->mutable_classification()->set_color(classific_col);

						obj_osi_internal.lnb.push_back(osi_laneboundary);
					}
				}
			}
		}
	}

	return 0;
}

int OSIReporter::UpdateOSIRoadLane(std::vector<ObjectState *> objectState)
{
	//Retrieve opendrive class from RoadManager
	static roadmanager::OpenDrive *opendrive = roadmanager::Position::GetOpenDrive();

	// Loop over all roads
	for (int i = 0; i < opendrive->GetNumOfRoads(); i++)
	{

		roadmanager::Road *road = opendrive->GetRoadByIdx(i);

		//Get predecessor and successor roads if exists
		roadmanager::Road *predecessorRoad = nullptr;
		roadmanager::Road *successorRoad = nullptr;
		if (road->GetLink(roadmanager::LinkType::PREDECESSOR))
		{
			predecessorRoad = opendrive->GetRoadByIdx(road->GetLink(roadmanager::LinkType::PREDECESSOR)->GetElementId());
		}
		if (road->GetLink(roadmanager::LinkType::SUCCESSOR))
		{
			successorRoad = opendrive->GetRoadByIdx(road->GetLink(roadmanager::LinkType::SUCCESSOR)->GetElementId());
		}

		// loop over all lane sections
		for (int j = 0; j < road->GetNumberOfLaneSections(); j++)
		{
			roadmanager::LaneSection *lane_section = road->GetLaneSectionByIdx(j);

			//Get predecessor and successor lane_sections
			roadmanager::LaneSection *predecessor_lane_section = nullptr;
			roadmanager::LaneSection *successor_lane_section = nullptr;

			//if there are more than 1 section we use the previous lane section in the same road
			if (j > 0)
			{
				predecessor_lane_section = road->GetLaneSectionByIdx(j - 1);
			}
			else
			{
				//Otherwise we use the last lane section of the predecessor road
				if (predecessorRoad)
					predecessor_lane_section = predecessorRoad->GetLaneSectionByIdx(predecessorRoad->GetNumberOfLaneSections() - 1);
			}

			//If it is the lane section before to the last one we use the last lane section as successor
			if (j < road->GetNumberOfLaneSections() - 1)
			{
				successor_lane_section = road->GetLaneSectionByIdx(j + 1);
			}
			else
			{
				//Otherwise (is the last lane section) we use the first lane section of the successor road if exists
				if (successorRoad)
					successor_lane_section = successorRoad->GetLaneSectionByIdx(0);
			}

			// loop over all lanes
			for (int k = 0; k < lane_section->GetNumberOfLanes(); k++)
			{
				roadmanager::Lane *lane = lane_section->GetLaneByIdx(k);
				if ((!lane->IsCenter() && !lane->IsOSIIntersection()))
				{
					osi3::Lane *osi_lane = 0;
					int lane_global_id = lane->GetGlobalId();
					int lane_id = lane->GetId();

					// Check if this lane is already pushed to OSI - if yes just update
					for (int jj = 0; jj < obj_osi_internal.ln.size(); jj++)
					{
						if (obj_osi_internal.ln[jj]->mutable_id()->value() == lane_global_id)
						{
							osi_lane = obj_osi_internal.ln[jj];
							break;
						}
					}
					// if the lane is not already in the osi message we add it all
					if (!osi_lane)
					{
						// LANE ID
						osi_lane = obj_osi_internal.gt->add_lane();
						osi_lane->mutable_id()->set_value(lane_global_id);

						// CLASSIFICATION TYPE
						roadmanager::Lane::LaneType lanetype = lane->GetLaneType();
						osi3::Lane_Classification_Type class_type = osi3::Lane_Classification_Type::Lane_Classification_Type_TYPE_UNKNOWN;

						if (lanetype == roadmanager::Lane::LaneType::LANE_TYPE_DRIVING ||
							lanetype == roadmanager::Lane::LaneType::LANE_TYPE_PARKING ||
							lanetype == roadmanager::Lane::LaneType::LANE_TYPE_BIDIRECTIONAL)
						{
							class_type = osi3::Lane_Classification_Type::Lane_Classification_Type_TYPE_DRIVING;
						}
						else if (lanetype == roadmanager::Lane::LaneType::LANE_TYPE_STOP ||
								 lanetype == roadmanager::Lane::LaneType::LANE_TYPE_BIKING ||
								 lanetype == roadmanager::Lane::LaneType::LANE_TYPE_SIDEWALK ||
								 lanetype == roadmanager::Lane::LaneType::LANE_TYPE_BORDER ||
								 lanetype == roadmanager::Lane::LaneType::LANE_TYPE_RESTRICTED ||
								 lanetype == roadmanager::Lane::LaneType::LANE_TYPE_ROADMARKS ||
								 lanetype == roadmanager::Lane::LaneType::LANE_TYPE_TRAM ||
								 lanetype == roadmanager::Lane::LaneType::LANE_TYPE_RAIL)
						{
							class_type = osi3::Lane_Classification_Type::Lane_Classification_Type_TYPE_NONDRIVING;
						}
						else if (lanetype == roadmanager::Lane::LaneType::LANE_TYPE_ENTRY ||
								 lanetype == roadmanager::Lane::LaneType::LANE_TYPE_EXIT ||
								 lanetype == roadmanager::Lane::LaneType::LANE_TYPE_OFF_RAMP ||
								 lanetype == roadmanager::Lane::LaneType::LANE_TYPE_ON_RAMP ||
								 lanetype == roadmanager::Lane::LaneType::LANE_TYPE_MEDIAN ||
								 lanetype == roadmanager::Lane::LaneType::LANE_TYPE_SHOULDER)
						{
							class_type = osi3::Lane_Classification_Type::Lane_Classification_Type_TYPE_DRIVING;
						}
						else if (lanetype == roadmanager::Lane::LaneType::LANE_TYPE_SPECIAL1 ||
								 lanetype == roadmanager::Lane::LaneType::LANE_TYPE_SPECIAL2 ||
								 lanetype == roadmanager::Lane::LaneType::LANE_TYPE_SPECIAL3)
						{
							class_type = osi3::Lane_Classification_Type::Lane_Classification_Type_TYPE_OTHER;
						}
						else if (lanetype == roadmanager::Lane::LaneType::LANE_TYPE_NONE)
						{
							class_type = osi3::Lane_Classification_Type::Lane_Classification_Type_TYPE_UNKNOWN;
						}
						osi_lane->mutable_classification()->set_type(class_type);

						// CENTERLINE POINTS
						int n_osi_points = lane->GetOSIPoints()->GetNumOfOSIPoints();
						for (int jj = 0; jj < n_osi_points; jj++)
						{
							osi3::Vector3d *centerLine = osi_lane->mutable_classification()->add_centerline();
							centerLine->set_x(lane->GetOSIPoints()->GetXfromIdx(jj));
							centerLine->set_y(lane->GetOSIPoints()->GetYfromIdx(jj));
							centerLine->set_z(lane->GetOSIPoints()->GetZfromIdx(jj));
						}

						// DRIVING DIRECTION
						int driving_side = 1; //right, along side of s-direction
						bool driving_direction = true;
						if (lane_id >= 0 && road->GetRule() == roadmanager::Road::RoadRule::RIGHT_HAND_TRAFFIC ||
							lane_id < 0 && road->GetRule() == roadmanager::Road::RoadRule::LEFT_HAND_TRAFFIC)
						{
							driving_side = -1; //left,  against side of s-direction
							driving_direction = false;
						}
						osi_lane->mutable_classification()->set_centerline_is_driving_direction(driving_direction);

						//Get the predecessor and successor lanes
						roadmanager::Lane *predecessorLane = nullptr;
						roadmanager::Lane *successorLane = nullptr;

						osi3::Lane_Classification_LanePairing *lane_pairing = nullptr;
						if (predecessor_lane_section && lane->GetLink(roadmanager::LinkType::PREDECESSOR))
						{
							predecessorLane = predecessor_lane_section->GetLaneById(lane->GetLink(roadmanager::LinkType::PREDECESSOR)->GetId());
							if (predecessorLane)
							{
								if (!lane_pairing)
								{
									lane_pairing = osi_lane->mutable_classification()->add_lane_pairing();
								}
								// check if next lane belongs to an intersection
								int lane_paring_id;
								if (predecessorLane->IsOSIIntersection())
								{
									lane_paring_id = predecessorLane->GetOSIIntersectionId();
								}
								else
								{
									lane_paring_id = predecessorLane->GetGlobalId();
								}
								if (driving_direction)
								{

									lane_pairing->mutable_antecessor_lane_id()->set_value(lane_paring_id);
								}
								else
								{
									lane_pairing->mutable_successor_lane_id()->set_value(lane_paring_id);
								}
							}
						}

						if (successor_lane_section && lane->GetLink(roadmanager::LinkType::SUCCESSOR))
						{
							successorLane = successor_lane_section->GetLaneById(lane->GetLink(roadmanager::LinkType::SUCCESSOR)->GetId());
							if (successorLane)
							{
								if (!lane_pairing)
								{
									lane_pairing = osi_lane->mutable_classification()->add_lane_pairing();
								}
								int lane_paring_id;
								if (successorLane->IsOSIIntersection())
								{
									lane_paring_id = successorLane->GetOSIIntersectionId();
								}
								else
								{
									lane_paring_id = successorLane->GetGlobalId();
								}

								if (driving_direction)
								{
									lane_pairing->mutable_successor_lane_id()->set_value(lane_paring_id);
								}
								else
								{
									lane_pairing->mutable_antecessor_lane_id()->set_value(lane_paring_id);
								}
							}
						}

						//Update lanes that connect with junctions that are not intersections
						if (road->GetNumberOfRoadTypes() > 0 && road->GetRoadType(0)->road_type_ == roadmanager::Road::RoadType::ROADTYPE_MOTORWAY && road->GetJunction() > 0)
						{
							for (int l = 0; l < obj_osi_internal.gt->lane_size(); ++l)
							{
								lane_pairing = nullptr;

								if (predecessorRoad && predecessor_lane_section &&
									predecessorRoad->GetDrivingLaneById(predecessor_lane_section->GetS(), lane->GetLink(roadmanager::LinkType::PREDECESSOR)->GetId())->GetGlobalId() == obj_osi_internal.gt->lane(l).id().value())
								{
									if (!lane_pairing)
									{
										lane_pairing = obj_osi_internal.gt->mutable_lane(l)->mutable_classification()->add_lane_pairing();
									}

									if ((road->GetLink(roadmanager::LinkType::PREDECESSOR) != 0))
									{
										if (obj_osi_internal.gt->mutable_lane(l)->mutable_classification()->centerline_is_driving_direction())
										{
											lane_pairing->mutable_successor_lane_id()->set_value(lane_global_id);
										}
										else
										{
											lane_pairing->mutable_antecessor_lane_id()->set_value(lane_global_id);
										}
									}
								}

								if (successorRoad && successor_lane_section &&
									successorRoad->GetDrivingLaneById(successor_lane_section->GetS(), lane->GetLink(roadmanager::LinkType::SUCCESSOR)->GetId())->GetGlobalId() == obj_osi_internal.gt->lane(l).id().value())
								{
									if (!lane_pairing)
									{
										lane_pairing = obj_osi_internal.gt->mutable_lane(l)->mutable_classification()->add_lane_pairing();
									}

									if ((road->GetLink(roadmanager::LinkType::SUCCESSOR) != 0))
									{
										if (obj_osi_internal.gt->mutable_lane(l)->mutable_classification()->centerline_is_driving_direction())
										{
											lane_pairing->mutable_antecessor_lane_id()->set_value(lane_global_id);
										}
										else
										{
											lane_pairing->mutable_successor_lane_id()->set_value(lane_global_id);
										}
									}
								}
							}
						}
						
						// LEFT AND RIGHT LANE IDS
						std::vector<std::pair<int, int>> globalid_ids_left;
						std::vector<std::pair<int, int>> globalid_ids_right;

						if (lane_section->IsOSILaneById(lane_id + (1)))
						{
							globalid_ids_left.push_back(std::make_pair(lane_id - (1), lane_section->GetLaneGlobalIdById(lane_id + (1))));
						}
						else if (lane_section->IsOSILaneById(lane_id + (2)))
						{
							globalid_ids_left.push_back(std::make_pair(lane_id - (2), lane_section->GetLaneGlobalIdById(lane_id + (2))));
						}

						if (lane_section->IsOSILaneById(lane_id - (1)))
						{
							globalid_ids_right.push_back(std::make_pair(lane_id - (1), lane_section->GetLaneGlobalIdById(lane_id - (1))));
						}
						else if (lane_section->IsOSILaneById(lane_id - (2)))
						{
							globalid_ids_right.push_back(std::make_pair(lane_id - (2), lane_section->GetLaneGlobalIdById(lane_id - (2))));
						}

						// order global id with local id to maintain geographical order
						std::sort(globalid_ids_left.begin(), globalid_ids_left.end());
						std::sort(globalid_ids_right.begin(), globalid_ids_right.end());

						for (int jj = 0; jj < globalid_ids_left.size(); jj++)
						{
							osi3::Identifier *left_id = osi_lane->mutable_classification()->add_left_adjacent_lane_id();
							left_id->set_value((uint64_t)globalid_ids_left[jj].second);
						}
						for (int jj = 0; jj < globalid_ids_right.size(); jj++)
						{
							osi3::Identifier *right_id = osi_lane->mutable_classification()->add_right_adjacent_lane_id();
							right_id->set_value((uint64_t)globalid_ids_right[jj].second);
						}

						// LANE BOUNDARY IDS
						if (lane_id == 0) // for central lane I use the laneboundary osi points as right and left boundary so that it can be used from both sides
						{
							// check if lane has road mark
							std::vector<int> line_ids = lane->GetLineGlobalIds();
							if (!line_ids.empty()) // lane has RoadMarks
							{
								for (int jj = 0; jj < line_ids.size(); jj++)
								{
									osi3::Identifier *left_lane_bound_id = osi_lane->mutable_classification()->add_left_lane_boundary_id();
									left_lane_bound_id->set_value(line_ids[jj]);
									osi3::Identifier *right_lane_bound_id = osi_lane->mutable_classification()->add_right_lane_boundary_id();
									right_lane_bound_id->set_value(line_ids[jj]);
								}
							}
							else // no road marks -> we take lane boundary
							{
								int laneboundary_global_id = lane->GetLaneBoundaryGlobalId();
								if (laneboundary_global_id >= 0)
								{
									osi3::Identifier *left_lane_bound_id = osi_lane->mutable_classification()->add_left_lane_boundary_id();
									left_lane_bound_id->set_value(laneboundary_global_id);
									osi3::Identifier *right_lane_bound_id = osi_lane->mutable_classification()->add_right_lane_boundary_id();
									right_lane_bound_id->set_value(laneboundary_global_id);
								}
							}
						}
						else
						{
							// Set left/right laneboundary ID for left/right lanes- we use LaneMarks is they exist, if not we take laneboundary
							std::vector<int> line_ids = lane->GetLineGlobalIds();
							if (!line_ids.empty()) // lane has RoadMarks
							{
								for (int jj = 0; jj < line_ids.size(); jj++)
								{
									if (lane_id < 0)
									{
										osi3::Identifier *left_lane_bound_id = osi_lane->mutable_classification()->add_right_lane_boundary_id();
										left_lane_bound_id->set_value(line_ids[jj]);
									}
									else if (lane_id > 0)
									{
										osi3::Identifier *left_lane_bound_id = osi_lane->mutable_classification()->add_left_lane_boundary_id();
										left_lane_bound_id->set_value(line_ids[jj]);
									}
								}
							}
							else
							{
								int laneboundary_global_id = lane->GetLaneBoundaryGlobalId();
								if (lane_id < 0 && laneboundary_global_id >= 0)
								{
									osi3::Identifier *left_lane_bound_id = osi_lane->mutable_classification()->add_right_lane_boundary_id();
									left_lane_bound_id->set_value(laneboundary_global_id);
								}
								else if (lane_id > 0 && laneboundary_global_id >= 0)
								{
									osi3::Identifier *left_lane_bound_id = osi_lane->mutable_classification()->add_left_lane_boundary_id();
									left_lane_bound_id->set_value(laneboundary_global_id);
								}
							}

							// Set right/left laneboundary ID for left/right lanes - we look at neightbour lanes
							int next_lane_id = 0;
							if (lane_id < 0) // if lane is on the right, then it contains its right boundary. So I need to look into its left lane for the left boundary
							{
								next_lane_id = lane_id + 1;
							}
							else if (lane_id > 0) // if lane is on the left, then it contains its left boundary. So I need to look into its right lane for the right boundary
							{
								next_lane_id = lane_id - 1;
							}
							// look at right lane and check if it has Lines for RoadMarks
							roadmanager::Lane *next_lane = lane_section->GetLaneById(next_lane_id);
							std::vector<int> nextlane_line_ids = next_lane->GetLineGlobalIds();
							if (!nextlane_line_ids.empty())
							{
								for (int jj = 0; jj < nextlane_line_ids.size(); jj++)
								{
									if (lane_id < 0)
									{
										osi3::Identifier *right_lane_bound_id = osi_lane->mutable_classification()->add_left_lane_boundary_id();
										right_lane_bound_id->set_value(nextlane_line_ids[jj]);
									}
									else if (lane_id > 0)
									{
										osi3::Identifier *right_lane_bound_id = osi_lane->mutable_classification()->add_right_lane_boundary_id();
										right_lane_bound_id->set_value(nextlane_line_ids[jj]);
									}
								}
							}
							else // if the neightbour lane does not have Lines for RoadMakrs we take the LaneBoundary
							{
								int next_laneboundary_global_id = next_lane->GetLaneBoundaryGlobalId();
								if (lane_id < 0 && next_laneboundary_global_id >= 0)
								{
									osi3::Identifier *right_lane_bound_id = osi_lane->mutable_classification()->add_left_lane_boundary_id();
									right_lane_bound_id->set_value(next_laneboundary_global_id);
								}
								else if (lane_id > 0 && next_laneboundary_global_id >= 0)
								{
									osi3::Identifier *right_lane_bound_id = osi_lane->mutable_classification()->add_right_lane_boundary_id();
									right_lane_bound_id->set_value(next_laneboundary_global_id);
								}
							}
						}

						// STILL TO DO:
						double temp = 0;
						osi_lane->mutable_classification()->mutable_road_condition()->set_surface_temperature(temp);
						osi_lane->mutable_classification()->mutable_road_condition()->set_surface_water_film(temp);
						osi_lane->mutable_classification()->mutable_road_condition()->set_surface_freezing_point(temp);
						osi_lane->mutable_classification()->mutable_road_condition()->set_surface_ice(temp);
						osi_lane->mutable_classification()->mutable_road_condition()->set_surface_roughness(temp);
						osi_lane->mutable_classification()->mutable_road_condition()->set_surface_texture(temp);

						obj_osi_internal.ln.push_back(osi_lane);
						//obj_osi_external.gt->mutable_lane()->CopyFrom(*obj_osi_internal.gt->mutable_lane());
					}
				}
			}
		}
	}

	return 0;
}

int OSIReporter::UpdateTrafficSignals()
{
	// Create OSI Stationary Object
	//obj_osi_internal.ts = obj_osi_internal.gt->add_traffic_sign();

	//Retrieve opendrive class from RoadManager
	static roadmanager::OpenDrive* opendrive = roadmanager::Position::GetOpenDrive();

	// Loop over all roads
	for (int i = 0; i<opendrive->GetNumOfRoads(); i++)
	{
		roadmanager::Road* road = opendrive->GetRoadByIdx(i);
		for(int j = 0; j < road->GetNumberOfSignals(); ++j)
		{
			roadmanager::Signal* signal = road->GetSignal(j);

			if(signal)
			{
				//Is Traffic Light
				if(signal->IsDynamic())
				{
					osi3::TrafficLight * trafficLight = obj_osi_internal.gt->add_traffic_light();
					trafficLight->mutable_id()->set_value(signal->GetId());
					trafficLight->mutable_base()->mutable_orientation()->set_pitch(GetAngleInIntervalMinusPIPlusPI(signal->GetPitch()));
					trafficLight->mutable_base()->mutable_orientation()->set_roll(GetAngleInIntervalMinusPIPlusPI(signal->GetRoll()));
					trafficLight->mutable_base()->mutable_dimension()->set_height(signal->GetHeight());
					trafficLight->mutable_base()->mutable_dimension()->set_width(signal->GetWidth());

					roadmanager::Position pos;
					pos.SetTrackPos(road->GetId(), signal->GetS(), signal->GetT());

					trafficLight->mutable_base()->mutable_position()->set_x(pos.GetX());
					trafficLight->mutable_base()->mutable_position()->set_y(pos.GetY());
					trafficLight->mutable_base()->mutable_position()->set_z(pos.GetZ() + signal->GetZOffset());
				}
				else
				{
					//Traffic Sign
					osi3::TrafficSign * trafficSign = obj_osi_internal.gt->add_traffic_sign();
					//Set ID, Value, Text
					trafficSign->mutable_id()->set_value(signal->GetId());
					trafficSign->mutable_main_sign()->mutable_classification()->mutable_value()->set_value(signal->GetValue());
					trafficSign->mutable_main_sign()->mutable_classification()->mutable_value()->set_text(signal->GetText());

					//Set Unit
					if(std::strcmp(signal->GetUnit().c_str(), ""))
					{
						trafficSign->mutable_main_sign()->mutable_classification()->mutable_value()->set_value_unit(osi3::TrafficSignValue_Unit::TrafficSignValue_Unit_UNIT_NO_UNIT);
					}
					else if(std::strcmp(signal->GetUnit().c_str(), "m"))
					{
						trafficSign->mutable_main_sign()->mutable_classification()->mutable_value()->set_value_unit(osi3::TrafficSignValue_Unit::TrafficSignValue_Unit_UNIT_METER);
					}
					else if(std::strcmp(signal->GetUnit().c_str(), "km"))
					{
						trafficSign->mutable_main_sign()->mutable_classification()->mutable_value()->set_value_unit(osi3::TrafficSignValue_Unit::TrafficSignValue_Unit_UNIT_KILOMETER);
					}
					else if(std::strcmp(signal->GetUnit().c_str(), "ft"))
					{
						trafficSign->mutable_main_sign()->mutable_classification()->mutable_value()->set_value_unit(osi3::TrafficSignValue_Unit::TrafficSignValue_Unit_UNIT_FEET);
					}
					else if(std::strcmp(signal->GetUnit().c_str(), "mile"))
					{
						trafficSign->mutable_main_sign()->mutable_classification()->mutable_value()->set_value_unit(osi3::TrafficSignValue_Unit::TrafficSignValue_Unit_UNIT_MILE);
					}
					else if(std::strcmp(signal->GetUnit().c_str(), "m/s"))
					{
						trafficSign->mutable_main_sign()->mutable_classification()->mutable_value()->set_value_unit(osi3::TrafficSignValue_Unit::TrafficSignValue_Unit_UNIT_OTHER);
					}
					else if(std::strcmp(signal->GetUnit().c_str(), "mph"))
					{
						trafficSign->mutable_main_sign()->mutable_classification()->mutable_value()->set_value_unit(osi3::TrafficSignValue_Unit::TrafficSignValue_Unit_UNIT_MILE_PER_HOUR);
					}
					else if(std::strcmp(signal->GetUnit().c_str(), "km/h"))
					{
						trafficSign->mutable_main_sign()->mutable_classification()->mutable_value()->set_value_unit(osi3::TrafficSignValue_Unit::TrafficSignValue_Unit_UNIT_KILOMETER_PER_HOUR);
					}
					else if(std::strcmp(signal->GetUnit().c_str(), "kg"))
					{
						trafficSign->mutable_main_sign()->mutable_classification()->mutable_value()->set_value_unit(osi3::TrafficSignValue_Unit::TrafficSignValue_Unit_UNIT_UNKNOWN);
					}
					else if(std::strcmp(signal->GetUnit().c_str(), "t"))
					{
						trafficSign->mutable_main_sign()->mutable_classification()->mutable_value()->set_value_unit(osi3::TrafficSignValue_Unit::TrafficSignValue_Unit_UNIT_METRIC_TON);
					}
					else if(std::strcmp(signal->GetUnit().c_str(), "%"))
					{
						trafficSign->mutable_main_sign()->mutable_classification()->mutable_value()->set_value_unit(osi3::TrafficSignValue_Unit::TrafficSignValue_Unit_UNIT_PERCENTAGE);
					}
					else
					{
						trafficSign->mutable_main_sign()->mutable_classification()->mutable_value()->set_value_unit(osi3::TrafficSignValue_Unit::TrafficSignValue_Unit_UNIT_UNKNOWN);
					}

					//Set Pithc, Roll, Height, Width
					trafficSign->mutable_main_sign()->mutable_base()->mutable_orientation()->set_pitch(GetAngleInIntervalMinusPIPlusPI(signal->GetPitch()));
					trafficSign->mutable_main_sign()->mutable_base()->mutable_orientation()->set_roll(GetAngleInIntervalMinusPIPlusPI(signal->GetRoll()));
					trafficSign->mutable_main_sign()->mutable_base()->mutable_dimension()->set_height(signal->GetHeight());
					trafficSign->mutable_main_sign()->mutable_base()->mutable_dimension()->set_width(signal->GetWidth());

					roadmanager::Position pos;
					pos.SetTrackPos(road->GetId(), signal->GetS(), signal->GetT());

					//Set X, Y, Z based on s, t, and zOffset
					trafficSign->mutable_main_sign()->mutable_base()->mutable_position()->set_x(pos.GetX());
					trafficSign->mutable_main_sign()->mutable_base()->mutable_position()->set_y(pos.GetY());
					trafficSign->mutable_main_sign()->mutable_base()->mutable_position()->set_z(pos.GetZ() + signal->GetZOffset());
				}
			}
		}
	}
	return 0;
}

<<<<<<< HEAD
int OSIReporter::CreateSensorViewFromSensorData(osi3::SensorData &sd)
{
  obj_osi_external.sv->Clear();
  for (int i = 0; i < sd.moving_object_size(); i++)
  {
    CreateMovingObjectFromSensorData(sd, i);
  }

  for (int i = 0; i < sd.lane_boundary_size(); i++)
  {
    CreateLaneBoundaryFromSensordata(sd, i);
  }

  return 0;
}

void OSIReporter::CreateMovingObjectFromSensorData(osi3::SensorData &sd, int obj_nr)
{
  osi3::DetectedMovingObject object = sd.moving_object(obj_nr);
  double x = object.base().position().x();
  double y = object.base().position().y();
  double z = object.base().position().z();
  double yaw = object.base().orientation().yaw();

  Local2GlobalCoordinates(x, y,
      sd.mutable_mounting_position()->mutable_position()->x(),
      sd.mutable_mounting_position()->mutable_position()->y(),
      sd.mutable_mounting_position()->mutable_orientation()->yaw(), x,y);

  Local2GlobalCoordinates(x, y,
      sd.mutable_host_vehicle_location()->mutable_position()->x(),
      sd.mutable_host_vehicle_location()->mutable_position()->y(),
      sd.mutable_host_vehicle_location()->mutable_orientation()->yaw(), x,y);

  osi3::MovingObject *obj =
    obj_osi_external.sv->mutable_global_ground_truth()->add_moving_object();

  obj->mutable_base()->mutable_position()->set_x(x);
  obj->mutable_base()->mutable_position()->set_y(y);
  obj->mutable_base()->mutable_position()->set_z(z);
  obj->mutable_base()->mutable_orientation()->set_yaw(yaw);

  obj->mutable_base()->mutable_dimension()->set_height(obj->base().dimension().height());
  obj->mutable_base()->mutable_dimension()->set_length(obj->base().dimension().length());
  obj->mutable_base()->mutable_dimension()->set_width(obj->base().dimension().width());
}

void OSIReporter::CreateLaneBoundaryFromSensordata(osi3::SensorData &sd, int lane_boundary_nr)
{
  osi3::DetectedLaneBoundary lane_boundary = sd.lane_boundary(lane_boundary_nr);
  double x, y, z;
  osi3::LaneBoundary *new_lane_boundary = obj_osi_external.sv->mutable_global_ground_truth()->add_lane_boundary();

  for (int i = 0; i < sd.lane_boundary(lane_boundary_nr).boundary_line_size(); i++)
  {
    x = lane_boundary.boundary_line(i).position().x();
    y = lane_boundary.boundary_line(i).position().y();
    z = lane_boundary.boundary_line(i).position().z();

    Local2GlobalCoordinates(x, y,
        sd.mutable_mounting_position()->mutable_position()->x(),
        sd.mutable_mounting_position()->mutable_position()->y(),
        sd.mutable_mounting_position()->mutable_orientation()->yaw(), x,y);

    Local2GlobalCoordinates(x, y,
        sd.mutable_host_vehicle_location()->mutable_position()->x(),
        sd.mutable_host_vehicle_location()->mutable_position()->y(),
        sd.mutable_host_vehicle_location()->mutable_orientation()->yaw(), x,y);

    osi3::LaneBoundary_BoundaryPoint * boundary_point =
      new_lane_boundary->add_boundary_line();

    boundary_point->mutable_position()->set_x(x);
    boundary_point->mutable_position()->set_y(y);
    boundary_point->mutable_position()->set_z(z);
  }
=======
int OSIReporter::CreateSensorViewFromSensorData(const osi3::SensorData &sd)
{
	obj_osi_external.sv->Clear();
	for (int i = 0; i < sd.moving_object_size(); i++)
	{
		CreateMovingObjectFromSensorData(sd, i);
	}

	for (int i = 0; i < sd.lane_boundary_size(); i++)
	{
		CreateLaneBoundaryFromSensordata(sd, i);
	}
	return 0;
}

void OSIReporter::CreateMovingObjectFromSensorData(const osi3::SensorData &sd, int obj_nr)
{
	osi3::DetectedMovingObject object = sd.moving_object(obj_nr);
	double x = object.base().position().x() + sd.mounting_position().position().x();
	double y = object.base().position().y() + sd.mounting_position().position().y();
	double z = object.base().position().z();
	double yaw = object.base().orientation().yaw();

	yaw = sd.mounting_position().orientation().yaw() + yaw;
	yaw = sd.host_vehicle_location().orientation().yaw() + yaw;

	//Local2GlobalCoordinates(x, y,
	//    sd.mounting_position().position().x(),
	//    sd.mounting_position().position().y(),
	//    sd.mounting_position().orientation().yaw(), x,y);
	//
	//
	//Local2GlobalCoordinates(x, y,
	//    sd.host_vehicle_location().position().x(),
	//    sd.host_vehicle_location().position().y(),
	//    sd.host_vehicle_location().orientation().yaw(), x,y);

	osi3::MovingObject *obj =
		obj_osi_external.sv->mutable_global_ground_truth()->add_moving_object();

	obj->mutable_id()->set_value(object.header().tracking_id().value());
	obj->mutable_base()->mutable_position()->set_x(x);
	obj->mutable_base()->mutable_position()->set_y(y);
	obj->mutable_base()->mutable_position()->set_z(z);
	obj->mutable_base()->mutable_orientation()->set_yaw(yaw);

	obj->mutable_base()->mutable_dimension()->set_height(object.base().dimension().height());
	obj->mutable_base()->mutable_dimension()->set_length(object.base().dimension().length());
	obj->mutable_base()->mutable_dimension()->set_width(object.base().dimension().width());
}

void OSIReporter::CreateLaneBoundaryFromSensordata(const osi3::SensorData &sd, int lane_boundary_nr)
{
	osi3::DetectedLaneBoundary lane_boundary = sd.lane_boundary(lane_boundary_nr);
	double x, y, z;
	osi3::LaneBoundary *new_lane_boundary = obj_osi_external.sv->mutable_global_ground_truth()->add_lane_boundary();

	for (int i = 0; i < sd.lane_boundary(lane_boundary_nr).boundary_line_size(); i++)
	{
		x = lane_boundary.boundary_line(i).position().x() + sd.mounting_position().position().x();
		y = lane_boundary.boundary_line(i).position().y() + sd.mounting_position().position().y();
		z = lane_boundary.boundary_line(i).position().z();

		//Local2GlobalCoordinates(x, y,
		//    sd.mounting_position().position().x(),
		//    sd.mounting_position().position().y(),
		//    sd.mounting_position().orientation().yaw(), x, y);
	//
		//Local2GlobalCoordinates(x, y,
		//    sd.host_vehicle_location().position().x(),
		//    sd.host_vehicle_location().position().y(),
		//    sd.host_vehicle_location().orientation().yaw(), x,y);

		new_lane_boundary->mutable_id()->set_value(lane_boundary.header().ground_truth_id().at(0).value());
		osi3::LaneBoundary_BoundaryPoint * boundary_point =
		new_lane_boundary->add_boundary_line();

		boundary_point->mutable_position()->set_x(x);
		boundary_point->mutable_position()->set_y(y);
		boundary_point->mutable_position()->set_z(z);
	}
>>>>>>> b4619a37
}

const char* OSIReporter::GetOSIGroundTruth(int* size)
{
	if (!(GetSocket() || IsFileOpen()))
	{
		// Data has not been serialized
		obj_osi_external.gt->SerializeToString(&osiGroundTruth.ground_truth);
		osiGroundTruth.size = (unsigned int)obj_osi_external.gt->ByteSizeLong();
	}
	*size = osiGroundTruth.size;
	return osiGroundTruth.ground_truth.data();
}

const char *OSIReporter::GetOSIGroundTruthRaw()
{
	return (const char *)obj_osi_external.gt;
}

const char *OSIReporter::GetOSIRoadLane(std::vector<ObjectState *> objectState, int *size, int object_id)
{
	// Check if object_id exists
	if (object_id >= objectState.size())
	{
		LOG("Object %d not available, only %d registered", object_id, objectState.size());
		*size = 0;
		return 0;
	}

	// Find position of the object
	roadmanager::Position pos;
	for (size_t i = 0; i < objectState.size(); i++)
	{
		if (object_id == objectState[i]->state_.info.id)
		{
			pos = objectState[i]->state_.pos;
			break;
		}
	}

	// find the lane in the sensor view and save its index in the sensor view
	int lane_id_of_vehicle = pos.GetLaneGlobalId();
	int idx = -1;
	for (int i = 0; i < obj_osi_internal.ln.size(); i++)
	{
		osi3::Identifier identifier = obj_osi_internal.ln[i]->id();
		int found_id = (int)identifier.value();
		if (found_id == lane_id_of_vehicle)
		{
			idx = i;
			break;
		}
	}
	if (idx < 0)
	{
		LOG("Failed to locate vehicle lane id!");
		return 0;
	}
	// serialize to string the single lane
	obj_osi_internal.ln[idx]->SerializeToString(&osiRoadLane.osi_lane_info);
	osiRoadLane.size = (unsigned int)obj_osi_internal.ln[idx]->ByteSizeLong();
	*size = osiRoadLane.size;
	return osiRoadLane.osi_lane_info.data();
}

const char *OSIReporter::GetOSIRoadLaneBoundary(int *size, int global_id)
{
	// find the lane bounday in the sensor view and save its index
	int idx = -1;
	for (int i = 0; i < obj_osi_internal.lnb.size(); i++)
	{
		osi3::Identifier identifier = obj_osi_internal.lnb[i]->id();
		int found_id = (int)identifier.value();
		if (found_id == global_id)
		{
			idx = i;
			break;
		}
	}

	if (idx == -1)
	{
		return 0;
	}

	// serialize to string the single lane
	obj_osi_internal.lnb[idx]->SerializeToString(&osiRoadLaneBoundary.osi_lane_boundary_info);
	osiRoadLaneBoundary.size = (unsigned int)obj_osi_internal.lnb[idx]->ByteSizeLong();
	*size = osiRoadLaneBoundary.size;
	return osiRoadLaneBoundary.osi_lane_boundary_info.data();
}

bool OSIReporter::IsCentralOSILane(int lane_idx)
{
	// to check if the lane is a central lane we check if the right and left lane boundary have the same global id.
	osi3::Identifier Left_lb_id = obj_osi_internal.ln[lane_idx]->mutable_classification()->left_lane_boundary_id(0);
	int left_lb_id = (int)Left_lb_id.value();

	osi3::Identifier Right_lb_id = obj_osi_internal.ln[lane_idx]->mutable_classification()->right_lane_boundary_id(0);
	int right_lb_id = (int)Right_lb_id.value();

	if (left_lb_id == right_lb_id)
	{
		return true;
	}
	else
	{
		return false;
	}
}

int OSIReporter::GetLaneIdxfromIdOSI(int lane_id)
{
	int idx = -1;
	for (int i = 0; i < obj_osi_internal.ln.size(); i++)
	{
		osi3::Identifier identifier = obj_osi_internal.ln[i]->id();
		int found_id = (int)identifier.value();
		if (found_id == lane_id)
		{
			idx = i;
			break;
		}
	}
	return idx;
}

void OSIReporter::GetOSILaneBoundaryIds(std::vector<ObjectState *> objectState, std::vector<int> &ids, int object_id)
{
	int idx_central, idx_left, idx_right;
	int left_lb_id, right_lb_id;
	int far_left_lb_id, far_right_lb_id;
	std::vector<int> final_lb_ids;

	// Check if object_id exists
	if (object_id >= objectState.size())
	{
		LOG("Object %d not available, only %d registered", object_id, objectState.size());
		ids = {-1, -1, -1, -1};
		return;
	}

	// Find position of the object
	roadmanager::Position pos;
	for (size_t i = 0; i < objectState.size(); i++)
	{
		if (object_id == objectState[i]->state_.info.id)
		{
			pos = objectState[i]->state_.pos;
		}
	}

	// find the lane in the sensor view and save its index
	int lane_id_of_vehicle = pos.GetLaneGlobalId();
	idx_central = GetLaneIdxfromIdOSI(lane_id_of_vehicle);

	// find left and right lane boundary ids of central lane
	if (obj_osi_internal.ln[idx_central]->mutable_classification()->left_lane_boundary_id_size() == 0)
	{
		left_lb_id = -1;
	}
	else
	{
		osi3::Identifier left_lane = obj_osi_internal.ln[idx_central]->mutable_classification()->left_lane_boundary_id(0);
		left_lb_id = (int)left_lane.value();
	}

	if (obj_osi_internal.ln[idx_central]->mutable_classification()->right_lane_boundary_id_size() == 0)
	{
		right_lb_id = -1;
	}
	else
	{
		osi3::Identifier right_lane = obj_osi_internal.ln[idx_central]->mutable_classification()->right_lane_boundary_id(0);
		right_lb_id = (int)right_lane.value();
	}

	// find first left lane
	if (obj_osi_internal.ln[idx_central]->mutable_classification()->left_adjacent_lane_id_size() == 0)
	{
		far_left_lb_id = -1;
	}
	else
	{

		osi3::Identifier Left_lane_id = obj_osi_internal.ln[idx_central]->mutable_classification()->left_adjacent_lane_id(0);
		int left_lane_id = (int)Left_lane_id.value();
		idx_left = GetLaneIdxfromIdOSI(left_lane_id);

		// save left boundary of left lane as far left lane boundary of central lane
		if (obj_osi_internal.ln[idx_left]->mutable_classification()->left_lane_boundary_id_size() == 0)
		{
			far_left_lb_id = -1;
		}
		else
		{
			osi3::Identifier Far_left_lb_id = obj_osi_internal.ln[idx_left]->mutable_classification()->left_lane_boundary_id(0);
			far_left_lb_id = (int)Far_left_lb_id.value();
		}
	}

	// now find first right lane
	if (obj_osi_internal.ln[idx_central]->mutable_classification()->right_adjacent_lane_id_size() == 0)
	{
		far_right_lb_id = -1;
	}
	else
	{
		osi3::Identifier Right_lane_id = obj_osi_internal.ln[idx_central]->mutable_classification()->right_adjacent_lane_id(0);
		int right_lane_id = (int)Right_lane_id.value();
		idx_right = GetLaneIdxfromIdOSI(right_lane_id);

		// save right boundary of right lane as far right lane boundary of central lane
		if (obj_osi_internal.ln[idx_right]->mutable_classification()->right_lane_boundary_id_size() == 0)
		{
			far_right_lb_id = -1;
		}
		else
		{
			osi3::Identifier Far_right_lb_id = obj_osi_internal.ln[idx_right]->mutable_classification()->right_lane_boundary_id(0);
			far_right_lb_id = (int)Far_right_lb_id.value();
		}
	}

	// push all ids into output vector
	final_lb_ids.push_back(far_left_lb_id);
	final_lb_ids.push_back(left_lb_id);
	final_lb_ids.push_back(right_lb_id);
	final_lb_ids.push_back(far_right_lb_id);

	ids = final_lb_ids;

	return;
}

const char *OSIReporter::GetOSISensorDataRaw()
{
	return (const char *)obj_osi_internal.sd;
}

osi3::SensorView *OSIReporter::GetSensorView()
{
	return obj_osi_external.sv;
}

int OSIReporter::SetOSITimeStampExplicit(unsigned long long int nanoseconds)
{
	nanosec_ = nanoseconds;

	return 0;
}<|MERGE_RESOLUTION|>--- conflicted
+++ resolved
@@ -12,14 +12,6 @@
 
 #include "CommonMini.hpp"
 #include "OSIReporter.hpp"
-<<<<<<< HEAD
-#include "osi_common.pb.h"
-#include "osi_object.pb.h"
-#include "osi_groundtruth.pb.h"
-#include "osi_version.pb.h"
-#include "osi_common.pb.h"
-=======
->>>>>>> b4619a37
 #include <cmath>
 
 #ifdef _WIN32
@@ -36,26 +28,6 @@
 #define OSI_OUT_PORT 48198
 #define OSI_MAX_UDP_DATA_SIZE 8200
 
-<<<<<<< HEAD
-static struct
-{
-	osi3::SensorData *sd;
-	osi3::GroundTruth *gt;
-	osi3::StationaryObject *sobj;
-	osi3::TrafficSign *ts;
-	osi3::MovingObject *mobj;
-	std::vector<osi3::Lane *> ln;
-	std::vector<osi3::LaneBoundary *> lnb;
-} obj_osi_internal;
-
-static struct
-{
-	osi3::GroundTruth *gt;
-	osi3::SensorView *sv;
-} obj_osi_external;
-
-=======
->>>>>>> b4619a37
 // Large OSI messages needs to be split for UDP transmission
 // This struct must be mached on receiver side
 static struct
@@ -1937,84 +1909,6 @@
 	return 0;
 }
 
-<<<<<<< HEAD
-int OSIReporter::CreateSensorViewFromSensorData(osi3::SensorData &sd)
-{
-  obj_osi_external.sv->Clear();
-  for (int i = 0; i < sd.moving_object_size(); i++)
-  {
-    CreateMovingObjectFromSensorData(sd, i);
-  }
-
-  for (int i = 0; i < sd.lane_boundary_size(); i++)
-  {
-    CreateLaneBoundaryFromSensordata(sd, i);
-  }
-
-  return 0;
-}
-
-void OSIReporter::CreateMovingObjectFromSensorData(osi3::SensorData &sd, int obj_nr)
-{
-  osi3::DetectedMovingObject object = sd.moving_object(obj_nr);
-  double x = object.base().position().x();
-  double y = object.base().position().y();
-  double z = object.base().position().z();
-  double yaw = object.base().orientation().yaw();
-
-  Local2GlobalCoordinates(x, y,
-      sd.mutable_mounting_position()->mutable_position()->x(),
-      sd.mutable_mounting_position()->mutable_position()->y(),
-      sd.mutable_mounting_position()->mutable_orientation()->yaw(), x,y);
-
-  Local2GlobalCoordinates(x, y,
-      sd.mutable_host_vehicle_location()->mutable_position()->x(),
-      sd.mutable_host_vehicle_location()->mutable_position()->y(),
-      sd.mutable_host_vehicle_location()->mutable_orientation()->yaw(), x,y);
-
-  osi3::MovingObject *obj =
-    obj_osi_external.sv->mutable_global_ground_truth()->add_moving_object();
-
-  obj->mutable_base()->mutable_position()->set_x(x);
-  obj->mutable_base()->mutable_position()->set_y(y);
-  obj->mutable_base()->mutable_position()->set_z(z);
-  obj->mutable_base()->mutable_orientation()->set_yaw(yaw);
-
-  obj->mutable_base()->mutable_dimension()->set_height(obj->base().dimension().height());
-  obj->mutable_base()->mutable_dimension()->set_length(obj->base().dimension().length());
-  obj->mutable_base()->mutable_dimension()->set_width(obj->base().dimension().width());
-}
-
-void OSIReporter::CreateLaneBoundaryFromSensordata(osi3::SensorData &sd, int lane_boundary_nr)
-{
-  osi3::DetectedLaneBoundary lane_boundary = sd.lane_boundary(lane_boundary_nr);
-  double x, y, z;
-  osi3::LaneBoundary *new_lane_boundary = obj_osi_external.sv->mutable_global_ground_truth()->add_lane_boundary();
-
-  for (int i = 0; i < sd.lane_boundary(lane_boundary_nr).boundary_line_size(); i++)
-  {
-    x = lane_boundary.boundary_line(i).position().x();
-    y = lane_boundary.boundary_line(i).position().y();
-    z = lane_boundary.boundary_line(i).position().z();
-
-    Local2GlobalCoordinates(x, y,
-        sd.mutable_mounting_position()->mutable_position()->x(),
-        sd.mutable_mounting_position()->mutable_position()->y(),
-        sd.mutable_mounting_position()->mutable_orientation()->yaw(), x,y);
-
-    Local2GlobalCoordinates(x, y,
-        sd.mutable_host_vehicle_location()->mutable_position()->x(),
-        sd.mutable_host_vehicle_location()->mutable_position()->y(),
-        sd.mutable_host_vehicle_location()->mutable_orientation()->yaw(), x,y);
-
-    osi3::LaneBoundary_BoundaryPoint * boundary_point =
-      new_lane_boundary->add_boundary_line();
-
-    boundary_point->mutable_position()->set_x(x);
-    boundary_point->mutable_position()->set_y(y);
-    boundary_point->mutable_position()->set_z(z);
-  }
-=======
 int OSIReporter::CreateSensorViewFromSensorData(const osi3::SensorData &sd)
 {
 	obj_osi_external.sv->Clear();
@@ -2096,7 +1990,6 @@
 		boundary_point->mutable_position()->set_y(y);
 		boundary_point->mutable_position()->set_z(z);
 	}
->>>>>>> b4619a37
 }
 
 const char* OSIReporter::GetOSIGroundTruth(int* size)
