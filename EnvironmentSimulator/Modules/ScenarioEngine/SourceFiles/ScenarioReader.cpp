--- conflicted
+++ resolved
@@ -2406,50 +2406,6 @@
             pugi::xml_node trafficChild = actionChild.first_child();
 
             if (!strcmp(trafficChild.name(), "TrafficSourceAction"))
-<<<<<<< HEAD
-            {
-                TrafficSourceAction *trafficSourceAction = new TrafficSourceAction(parent);
-
-                trafficSourceAction->SetScenarioEngine(scenarioEngine_);
-                trafficSourceAction->SetGateway(gateway_);
-                trafficSourceAction->SetReader(this);
-
-                std::string radius, rate, speed;
-
-                // Traffic surce radius
-                radius = parameters.ReadAttribute(trafficChild, "radius", true);
-                trafficSourceAction->SetRadius(std::stod(radius));
-
-                // Traffic spawn rate
-                rate = parameters.ReadAttribute(trafficChild, "rate", true);
-                trafficSourceAction->SetRate(std::stod(rate));
-
-                speed = parameters.ReadAttribute(trafficChild, "velocity");
-                if (!speed.empty() && GetVersionMajor() == 1 && GetVersionMinor() < 3)
-                {
-                    LOG_WARN("velocity attribute is depricated from v1.3. Reading it anyway.");
-                    trafficSourceAction->SetSpeed(std::stod(speed));
-                }
-                else
-                {
-                    speed = parameters.ReadAttribute(trafficChild, "speed");
-                    trafficSourceAction->SetSpeed(std::stod(speed));
-                }
-                
-                OSCPosition     *oscPosition     = parseOSCPosition(trafficChild.child("Position"));
-                trafficSourceAction->pos_            = new roadmanager::Position(*oscPosition->GetRMPos());
-                delete oscPosition;
-
-
-            }
-            else if (!strcmp(trafficChild.name(), "TrafficSinkAction"))
-            {
-                LOG_INFO("TrafficSinkAction not implemented yet");
-            }
-            else if (!strcmp(trafficChild.name(), "TrafficSwarmAction"))
-            {
-                TrafficSwarmAction *trafficSwarmAction = new TrafficSwarmAction(parent);
-=======
             {
                 TrafficSourceAction *trafficSourceAction = new TrafficSourceAction(parent, trafficActionContext);
 
@@ -2529,7 +2485,6 @@
             else if (!strcmp(trafficChild.name(), "TrafficSwarmAction"))
             {
                 TrafficSwarmAction *trafficSwarmAction = new TrafficSwarmAction(parent, trafficActionContext);
->>>>>>> 53000583
 
                 pugi::xml_node childNode = trafficChild.child("CentralObject");
                 if (childNode.empty())
@@ -2574,11 +2529,7 @@
                 if (!dotNode.empty())
                 {
                     std::string opposite = parameters.ReadAttribute(dotNode, "opposite", true);
-<<<<<<< HEAD
-                    std::string same = parameters.ReadAttribute(dotNode, "same", true);
-=======
                     std::string same     = parameters.ReadAttribute(dotNode, "same", true);
->>>>>>> 53000583
                     std::cout << "opposite: " << opposite << ", same: " << same << std::endl;
                 }
 
@@ -2595,20 +2546,12 @@
                         velocity = "0.0";
                     }
                     trafficSwarmAction->Setvelocity(std::stod(velocity));
-<<<<<<< HEAD
-
-=======
->>>>>>> 53000583
                 }
                 else if (GetVersionMajor() == 1 && GetVersionMinor() >= 2)
                 {
                     // InitialSpeedRange
                     pugi::xml_node rangeNode = trafficChild.child("InitialSpeedRange");
-<<<<<<< HEAD
-                    std::string lowerLimit, upperLimit;
-=======
                     std::string    lowerLimit, upperLimit;
->>>>>>> 53000583
                     if (rangeNode.empty())
                     {
                         LOG_WARN("Warning: Missing swarm InitialSpeedRange! Using default value 0.0 for both limits.");
@@ -2621,10 +2564,6 @@
                         upperLimit = parameters.ReadAttribute(rangeNode, "upperLimit", true);
                     }
                     trafficSwarmAction->SetInitialSpeedRange(std::stod(lowerLimit), std::stod(upperLimit));
-<<<<<<< HEAD
-
-=======
->>>>>>> 53000583
                 }
 
                 // TrafficDefinition or TrafficDistribution handling
@@ -2706,21 +2645,13 @@
 
                             for (pugi::xml_node cursorNode : areaChild.children("RoadCursor"))
                             {
-<<<<<<< HEAD
-                                RoadCursor road_cursor;
-=======
                                 RoadCursor  road_cursor;
->>>>>>> 53000583
                                 std::string roadId = parameters.ReadAttribute(cursorNode, "roadId", true);
                                 if (!roadId.empty())
                                 {
                                     road_cursor.roadId = std::stoi(roadId);
                                 }
-<<<<<<< HEAD
-                                std::string s             = parameters.ReadAttribute(cursorNode, "s");
-=======
                                 std::string s = parameters.ReadAttribute(cursorNode, "s");
->>>>>>> 53000583
                                 road_cursor.s = !s.empty() ? std::stod(s) : 0.0;
                                 for (pugi::xml_node laneNode : cursorNode.children("Lane"))
                                 {
@@ -2755,8 +2686,6 @@
             else if (!strcmp(trafficChild.name(), "TrafficStopAction"))
             {
                 LOG_INFO("TrafficStopAction not implemented yet");
-<<<<<<< HEAD
-=======
 
                 TrafficStopAction *trafficStopAction = new TrafficStopAction(parent, trafficActionContext);
 
@@ -2766,7 +2695,6 @@
                 }
 
                 action = trafficStopAction;
->>>>>>> 53000583
             }
         }
         else if (actionChild.name() == std::string("EntityAction"))
