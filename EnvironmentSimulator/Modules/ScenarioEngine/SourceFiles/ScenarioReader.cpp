/*
 * esmini - Environment Simulator Minimalistic
 * https://github.com/esmini/esmini
 *
 * This Source Code Form is subject to the terms of the Mozilla Public
 * License, v. 2.0. If a copy of the MPL was not distributed with this
 * file, You can obtain one at https://mozilla.org/MPL/2.0/.
 *
 * Copyright (c) partners of Simulation Scenarios
 * https://sites.google.com/view/simulationscenarios
 */

#include "ScenarioReader.hpp"
#include "CommonMini.hpp"
#include "OSCParameterDistribution.hpp"
#include "ControllerSloppyDriver.hpp"
#include "ControllerInteractive.hpp"
#include "ControllerFollowGhost.hpp"
#include "ControllerFollowRoute.hpp"
#ifdef _USE_SUMO
#include "ControllerSumo.hpp"
#endif  // _USE_SUMO
#include "ControllerExternal.hpp"
#include "ControllerRel2Abs.hpp"
#include "ControllerACC.hpp"
#include "ControllerNaturalDriver.hpp"
#include "ControllerALKS.hpp"
#include "ControllerUDPDriver.hpp"
#include "ControllerECE_ALKS_RefDriver.hpp"
#include "ControllerALKS_R157SM.hpp"
#include "ControllerLooming.hpp"
#include "ControllerOffroadFollower.hpp"
#include "ControllerHID.hpp"

#include <cstdlib>

using namespace scenarioengine;

namespace scenarioengine
{
    static ControllerPool controllerPoolStatic;
    ControllerPool        ScenarioReader::controllerPool_ = controllerPoolStatic;

    Parameters ScenarioReader::parameters;
    Parameters ScenarioReader::variables;
}  // namespace scenarioengine

typedef struct
{
    std::string                    element_name;
    StoryBoardElement::ElementType type;
    TrigByState::CondElementState  state;
    StoryBoardElement             *element;
    TrigByState                   *condition;
} StoryBoardElementTriggerInfo;

static std::vector<StoryBoardElementTriggerInfo> storyboard_element_triggers;

ScenarioReader::ScenarioReader(Entities *entities, Catalogs *catalogs, OSCEnvironment *environment, bool disable_controllers)
    : entities_(entities),
      catalogs_(catalogs),
      gateway_(nullptr),
      scenarioEngine_(nullptr),
      environment_(environment),
      disable_controllers_(disable_controllers),
      story_board_(nullptr)
{
    parameters.Clear();
}

ScenarioReader::~ScenarioReader()
{
    for (size_t i = 0; i < controller_.size(); i++)
    {
        delete controller_[i];
    }
    controller_.clear();
    parameters.Clear();
    variables.Clear();
}

void ScenarioReader::LoadControllers()
{
    // Register all internal controllers. The user may register custom ones as well before reading the scenario.
    RegisterController(CONTROLLER_SLOPPY_DRIVER_TYPE_NAME, InstantiateControllerSloppyDriver);
    RegisterController(CONTROLLER_INTERACTIVE_TYPE_NAME, InstantiateControllerInteractive);
    RegisterController(CONTROLLER_FOLLOW_GHOST_TYPE_NAME, InstantiateControllerFollowGhost);
    RegisterController(CONTROLLER_FOLLOW_ROUTE_TYPE_NAME, InstantiateControllerFollowRoute);
#ifdef _USE_SUMO
    RegisterController(CONTROLLER_SUMO_TYPE_NAME, InstantiateControllerSumo);
#endif
    RegisterController(CONTROLLER_EXTERNAL_TYPE_NAME, InstantiateControllerExternal);
    RegisterController(CONTROLLER_REL2ABS_TYPE_NAME, InstantiateControllerRel2Abs);
    RegisterController(CONTROLLER_ACC_TYPE_NAME, InstantiateControllerACC);
    RegisterController(CONTROLLER_NATURAL_DRIVER_TYPE_NAME, InstantiateNaturalDriver);
    RegisterController(CONTROLLER_ALKS_TYPE_NAME, InstantiateControllerALKS);
    RegisterController(CONTROLLER_UDP_DRIVER_TYPE_NAME, InstantiateControllerUDPDriver);
    RegisterController(CONTROLLER_ECE_ALKS_REF_DRIVER_TYPE_NAME, InstantiateControllerECE_ALKS_REF_DRIVER);
    RegisterController(CONTROLLER_ALKS_R157SM_TYPE_NAME, InstantiateControllerALKS_R157SM);
    RegisterController(CONTROLLER_LOOMING_TYPE_NAME, InstantiateControllerLooming);
    RegisterController(CONTROLLER_OFFROAD_FOLLOWER_TYPE_NAME, InstantiateControllerOffroadFollower);
    RegisterController(CONTROLLER_HID_TYPE_NAME, InstantiateControllerHID);
}

void ScenarioReader::UnloadControllers()
{
    ScenarioReader::controllerPool_.Clear();
}

int ScenarioReader::RemoveController(Controller *controller)
{
    for (size_t i = 0; i < controller_.size(); i++)
    {
        if (controller_[i] == controller)
        {
            delete controller;
            controller_.erase(controller_.begin() + static_cast<int>(i));
            return 0;
        }
    }

    return -1;
}

int ScenarioReader::loadOSCFile(const char *path)
{
    pugi::xml_parse_result result = doc_.load_file(path);
    if (!result)
    {
        LOG_WARN("{} at offset (character position): {}", result.description(), result.offset);
        return -1;
    }

    osc_root_ = doc_.child("OpenSCENARIO");
    if (!osc_root_)
    {
        // Another try
        osc_root_ = doc_.child("OpenScenario");
    }

    if (!osc_root_)
    {
        throw std::runtime_error("Couldn't find OpenSCENARIO or OpenScenario element - check XML!");
    }

    // Apply parameter values from distributions
    OSCParameterDistribution &dist = OSCParameterDistribution::Inst();
    if (dist.GetNumPermutations() > 0)
    {
        if (doc_)
        {
            if (dist.GetNumPermutations() > 0)
            {
                if (doc_.child("OpenSCENARIO") && doc_.child("OpenSCENARIO").child("ParameterDeclarations"))
                {
                    LOG_INFO("Parameter permutation {}/{}", dist.GetIndex() + 1, dist.GetNumPermutations());

                    for (unsigned int i = 0; i < dist.GetNumParameters(); i++)
                    {
                        pugi::xml_node node = doc_.child("OpenSCENARIO").child("ParameterDeclarations").child("ParameterDeclaration");
                        for (; node; node = node.next_sibling())
                        {
                            std::string param_name = node.attribute("name").value();
                            if (dist.GetParamName(i) == param_name)
                            {
                                node.attribute("value").set_value(dist.GetParamValue(i).c_str());
                                LOG_INFO("   {}: {}", dist.GetParamName(i), dist.GetParamValue(i));
                                break;
                            }
                        }
                        if (!node)
                        {
                            LOG_ERROR("Distribution parameter {} not found in {}", dist.GetParamName(i), path);
                            return -1;
                        }
                    }
                }
            }
        }
    }

    oscFilename_ = path;

    return 0;
}

int ScenarioReader::loadOSCMem(const pugi::xml_document &xml_doc)
{
    LOG_INFO("Loading XML document from memory");

    doc_.reset(xml_doc);

    osc_root_ = doc_.child("OpenSCENARIO");
    if (!osc_root_)
    {
        // Another try
        osc_root_ = doc_.child("OpenScenario");
    }

    if (!osc_root_)
    {
        throw std::runtime_error("Couldn't find OpenSCENARIO or OpenScenario element - check XML!");
    }

    oscFilename_ = "inline";

    return 0;
}

int ScenarioReader::RegisterCatalogDirectory(pugi::xml_node catalogDirChild)
{
    if (strcmp(catalogDirChild.name(), "Directory"))
    {
        // Additional subdirectory level. Expect Directory next.
        if (catalogDirChild.child("Directory") == NULL)
        {
            LOG_WARN("Catalog {} sub element Directory not found - skipping", catalogDirChild.name());
            return -1;
        }

        catalogDirChild = catalogDirChild.child("Directory");
    }

    std::string dirname = parameters.ReadAttribute(catalogDirChild, "path", true);

    if (dirname == "")
    {
        LOG_WARN("Catalog {} missing filename - ignoring", catalogDirChild.name());
        return -1;
    }

    if (FileNameExtOf(dirname) == ".xosc")
    {
        // In case the reference is an actual catalog file, load it now
        // Separate directory and name
        Catalogs::CatalogDirEntry entry = {CatalogType::CATALOG_UNDEFINED, DirNameOf(dirname)};
        catalogs_->catalog_dirs_.push_back(entry);
        if (LoadCatalog(FileNameWithoutExtOf(dirname)) == 0)
        {
            LOG_INFO("Catalog {} loaded", dirname);
        }
    }
    else
    {
        catalogs_->RegisterCatalogDirectory(catalogDirChild.parent().name(), dirname);
    }

    return 0;
}

int ScenarioReader::parseOSCHeader()
{
    pugi::xml_node hdr_node = osc_root_.child("FileHeader");

    versionMajor_ = strtoi(hdr_node.attribute("revMajor").value());
    versionMinor_ = strtoi(hdr_node.attribute("revMinor").value());
    description_  = hdr_node.attribute("description").value();

    return 0;
}

Object *ScenarioReader::ResolveObjectReference(std::string name)
{
    Object *object = entities_->GetObjectByName(name);

    if (object == 0)
    {
        throw std::runtime_error(std::string("Failed to find object: ") + name);
    }

    return object;
}

Catalog *ScenarioReader::LoadCatalog(std::string name)
{
    Catalog *catalog;

    // Check if already loaded
    if ((catalog = catalogs_->FindCatalogByName(name)) != 0)
    {
        // Catalog already loaded
        return catalog;
    }

    // Not found, try to locate it in one the registered catalog directories
    pugi::xml_document       catalog_doc;
    pugi::xml_parse_result   result;
    std::vector<std::string> file_name_candidates;
    for (size_t i = 0; i < catalogs_->catalog_dirs_.size() && !result; i++)
    {
        file_name_candidates.clear();
        // absolute path or relative to current directory
        file_name_candidates.push_back(catalogs_->catalog_dirs_[i].dir_name_ + "/" + name + ".xosc");
        // Then assume relative path to scenario directory - which perhaps should be the expected location
        file_name_candidates.push_back(CombineDirectoryPathAndFilepath(DirNameOf(oscFilename_), catalogs_->catalog_dirs_[i].dir_name_) + "/" + name +
                                       ".xosc");
        // Check registered paths
        for (size_t j = 0; j < SE_Env::Inst().GetPaths().size(); j++)
        {
            file_name_candidates.push_back(
                CombineDirectoryPathAndFilepath(SE_Env::Inst().GetPaths()[j], catalogs_->catalog_dirs_[i].dir_name_ + "/" + name + ".xosc"));
            file_name_candidates.push_back(CombineDirectoryPathAndFilepath(SE_Env::Inst().GetPaths()[j], name + ".xosc"));
        }
        for (size_t j = 0; j < file_name_candidates.size() && !result; j++)
        {
            if (FileExists(file_name_candidates[j].c_str()))
            {
                // Load it
                result = catalog_doc.load_file(file_name_candidates[j].c_str());
            }
        }
    }
    if (!result)
    {
        throw std::runtime_error("Couldn't locate catalog file: " + name + ". " + result.description());
    }

    pugi::xml_node osc_node_ = catalog_doc.child("OpenSCENARIO");
    if (!osc_node_)
    {
        osc_node_ = catalog_doc.child("OpenScenario");
        if (!osc_node_)
        {
            throw std::runtime_error("Couldn't find Catalog OpenSCENARIO or OpenScenario element - check XML!");
        }
    }
    pugi::xml_node catalog_node = osc_node_.child("Catalog");

    catalog        = new Catalog();
    catalog->name_ = name;

    for (pugi::xml_node entry_n = catalog_node.first_child(); entry_n; entry_n = entry_n.next_sibling())
    {
        std::string entry_name = parameters.ReadAttribute(entry_n, "name");

        pugi::xml_document root;
        root.append_copy(entry_n);

        catalog->AddEntry(new Entry(entry_name, std::move(root)));
    }

    // Get type by inspecting first entry
    if (catalog->entry_.size() > 0)
    {
        catalog->type_ = catalog->entry_[0]->type_;
    }
    else
    {
        LOG_WARN("Warning: Catalog {} seems to be empty!", catalog->name_);
    }

    catalogs_->AddCatalog(catalog);

    return catalog;
}

void ScenarioReader::parseRoadNetwork(RoadNetwork &roadNetwork)
{
    pugi::xml_node roadNetworkNode = osc_root_.child("RoadNetwork");

    for (pugi::xml_node roadNetworkChild = roadNetworkNode.first_child(); roadNetworkChild; roadNetworkChild = roadNetworkChild.next_sibling())
    {
        std::string roadNetworkChildName(roadNetworkChild.name());

        if (roadNetworkChildName == "LogicFile")
        {
            parseOSCFile(roadNetwork.logicFile, roadNetworkChild);
        }
        else if (roadNetworkChildName == "SceneGraphFile")
        {
            parseOSCFile(roadNetwork.sceneGraphFile, roadNetworkChild);
        }
    }
}

void ScenarioReader::ParseOSCProperties(OSCProperties &properties, pugi::xml_node &xml_node)
{
    pugi::xml_node properties_node = xml_node.child("Properties");
    if (properties_node != NULL)
    {
        for (pugi::xml_node propertiesChild = properties_node.first_child(); propertiesChild; propertiesChild = propertiesChild.next_sibling())
        {
            if (!strcmp(propertiesChild.name(), "File"))
            {
                properties.file_.filepath_ = parameters.ReadAttribute(propertiesChild, "filepath");
            }
            else if (!strcmp(propertiesChild.name(), "Property"))
            {
                OSCProperties::Property property;
                property.name_  = parameters.ReadAttribute(propertiesChild, "name");
                property.value_ = parameters.ReadAttribute(propertiesChild, "value");
                properties.property_.push_back(property);
            }
            else
            {
                LOG_ERROR("Unexpected property element: {}", propertiesChild.name());
            }
        }
    }
}

Vehicle *ScenarioReader::createRandomOSCVehicle(std::string name)
{
    Vehicle *vehicle = new Vehicle();

    vehicle->name_     = name;
    vehicle->category_ = Vehicle::Category::CAR;
    vehicle->model_id_ = -1;
    vehicle->model3d_  = "";

    // Set some default bounding box just to avoid division-by-zero-problems
    vehicle->boundingbox_                     = {0.0, 0.0, 0.0, 0.0, 0.0, 0.0};
    vehicle->boundingbox_.dimensions_.length_ = 4.0f;
    vehicle->boundingbox_.dimensions_.width_  = 2.0f;
    vehicle->boundingbox_.dimensions_.height_ = 1.2f;

    return vehicle;
}

roadmanager::CoordinateSystem ScenarioReader::ParseCoordinateSystem(pugi::xml_node node, roadmanager::CoordinateSystem defaultValue) const
{
    roadmanager::CoordinateSystem cs = defaultValue;

    std::string str = parameters.ReadAttribute(node, "coordinateSystem");
    if (!str.empty())
    {
        if (GetVersionMajor() == 1 && GetVersionMinor() == 0)
        {
            LOG_INFO("coordinateSystem introduced in v1.1. Reading it anyway.");
        }

        if (str == "entity")
        {
            cs = roadmanager::CoordinateSystem::CS_ENTITY;
        }
        else if (str == "lane")
        {
            cs = roadmanager::CoordinateSystem::CS_LANE;
        }
        else if (str == "road")
        {
            cs = roadmanager::CoordinateSystem::CS_ROAD;
        }
        else if (str == "trajectory")
        {
            cs = roadmanager::CoordinateSystem::CS_ROAD;
        }
        else
        {
            LOG_ERROR_AND_QUIT("Unexpected coordinateSytem: {}", str);
        }
    }

    return cs;
}

roadmanager::RelativeDistanceType ScenarioReader::ParseRelativeDistanceType(pugi::xml_node node, roadmanager::RelativeDistanceType defaultValue) const
{
    roadmanager::RelativeDistanceType rdt = defaultValue;

    std::string str = parameters.ReadAttribute(node, "relativeDistanceType");
    if (!str.empty())
    {
        if (str == "lateral")
        {
            rdt = roadmanager::RelativeDistanceType::REL_DIST_LATERAL;
        }
        else if (str == "longitudinal")
        {
            rdt = roadmanager::RelativeDistanceType::REL_DIST_LONGITUDINAL;
        }
        else if (str == "cartesianDistance")
        {
            if (GetVersionMajor() == 1 && GetVersionMinor() == 1)
            {
                LOG_INFO("relativeDistanceType::cartesianDistance depricated in v1.1. Reading it anyway.");
            }

            rdt = roadmanager::RelativeDistanceType::REL_DIST_CARTESIAN;
        }
        else if (str == "euclidianDistance")
        {
            if (GetVersionMajor() == 1 && GetVersionMinor() == 0)
            {
                LOG_INFO("relativeDistanceType::euclidianDistance introduced in v1.1. Reading it anyway.");
            }

            rdt = roadmanager::RelativeDistanceType::REL_DIST_EUCLIDIAN;
        }
        else
        {
            LOG_ERROR_AND_QUIT("Unexcpected relativeDistanceType: {}", str);
        }
    }

    return rdt;
}

void ScenarioReader::ParseOSCBoundingBox(OSCBoundingBox &boundingbox, pugi::xml_node &xml_node)
{
    pugi::xml_node boundingbox_node = xml_node.child("BoundingBox");
    if (boundingbox_node != NULL)
    {
        for (pugi::xml_node boundingboxChild = boundingbox_node.first_child(); boundingboxChild; boundingboxChild = boundingboxChild.next_sibling())
        {
            std::string boundingboxChildName(boundingboxChild.name());
            if (boundingboxChildName == "Center")
            {
                boundingbox.center_.x_ = std::stof(parameters.ReadAttribute(boundingboxChild, "x"));
                boundingbox.center_.y_ = std::stof(parameters.ReadAttribute(boundingboxChild, "y"));
                boundingbox.center_.z_ = std::stof(parameters.ReadAttribute(boundingboxChild, "z"));
            }
            else if (boundingboxChildName == "Dimensions")
            {
                boundingbox.dimensions_.width_  = std::stof(parameters.ReadAttribute(boundingboxChild, "width"));
                boundingbox.dimensions_.length_ = std::stof(parameters.ReadAttribute(boundingboxChild, "length"));
                boundingbox.dimensions_.height_ = std::stof(parameters.ReadAttribute(boundingboxChild, "height"));
            }
            else
            {
                LOG_ERROR("Not valid boudingbox attribute name:{}", boundingboxChildName);
            }
        }
    }
    else
    {
        // Fill empty values to indicate missing bounding box
        boundingbox.center_.x_          = 0;
        boundingbox.center_.y_          = 0;
        boundingbox.center_.z_          = 0;
        boundingbox.dimensions_.length_ = 0;
        boundingbox.dimensions_.width_  = 0;
        boundingbox.dimensions_.height_ = 0;
    }
}

Vehicle *ScenarioReader::parseOSCVehicle(pugi::xml_node vehicleNode)
{
    if (vehicleNode == 0)
    {
        return 0;
    }

    Vehicle *vehicle = new Vehicle();

    // First check for parameter declaration
    pugi::xml_node paramDecl = vehicleNode.child("ParameterDeclarations");

    parameters.CreateRestorePoint();
    parameters.addParameterDeclarations(paramDecl);

    vehicle->typeName_ = parameters.ReadAttribute(vehicleNode, "name");
    ParseOSCProperties(vehicle->properties_, vehicleNode);

    OSCBoundingBox boundingbox = {0.0, 0.0, 0.0, 0.0, 0.0, 0.0};
    ParseOSCBoundingBox(boundingbox, vehicleNode);
    vehicle->boundingbox_ = boundingbox;

    std::string scaleModeStr = vehicle->properties_.GetValueStr("scaleMode");
    if (!scaleModeStr.empty())
    {
        if (scaleModeStr == "BBToModel")
        {
            vehicle->scaleMode_ = EntityScaleMode::BB_TO_MODEL;
        }
        else if (scaleModeStr == "ModelToBB")
        {
            vehicle->scaleMode_ = EntityScaleMode::MODEL_TO_BB;
        }
        else if (scaleModeStr == "None")
        {
            vehicle->scaleMode_ = EntityScaleMode::NONE;
        }
        else
        {
            delete vehicle;
            LOG_ERROR_AND_QUIT("Unrecognized entity scale mode: {}", scaleModeStr);
            return {};  // This will never be reached, but just to make cppcheck happy
        }
    }

    // Parse Performance element
    pugi::xml_node performance_node = vehicleNode.child("Performance");
    if (performance_node != NULL)
    {
        if (!(performance_node.attribute("maxSpeed").empty()))
        {
            vehicle->SetMaxSpeed(strtod(parameters.ReadAttribute(performance_node, "maxSpeed")));
        }
        else
        {
            LOG_WARN("Info: Missing mandatory Performance maxSpeed for {}, applying default {:.2f}", vehicle->GetTypeName(), vehicle->GetMaxSpeed());
        }

        if (!(performance_node.attribute("maxAcceleration").empty()))
        {
            vehicle->SetMaxAcceleration(strtod(parameters.ReadAttribute(performance_node, "maxAcceleration")));
        }
        else
        {
            LOG_WARN("Info: Missing mandatory Performance maxAcceleration for {}, applying default {:.2f}",
                     vehicle->GetTypeName(),
                     vehicle->GetMaxAcceleration());
        }

        if (!(performance_node.attribute("maxDeceleration").empty()))
        {
            vehicle->SetMaxDeceleration(strtod(parameters.ReadAttribute(performance_node, "maxDeceleration")));
        }
        else
        {
            LOG_WARN("Info: Missing mandatory Performance maxDeceleration for {}, applying default {:.2f}",
                     vehicle->GetTypeName(),
                     vehicle->GetMaxDeceleration());
        }
    }
    else
    {
        LOG_WARN("Info: Missing mandatory Performance element for {}, applying defaults maxspeed {:.2f} maxacc {:.2f} maxdec {:.2f}",
                 vehicle->GetTypeName(),
                 vehicle->GetMaxSpeed(),
                 vehicle->GetMaxAcceleration(),
                 vehicle->GetMaxDeceleration());
    }

    pugi::xml_node axles = vehicleNode.child("Axles");
    if (axles != NULL)
    {
        for (pugi::xml_node axle_node = axles.first_child(); axle_node; axle_node = axle_node.next_sibling())
        {
            std::string    axle_name(axle_node.name());
            Vehicle::Axle *axle = nullptr;

            if (axle_name == "FrontAxle")
            {
                axle = &vehicle->front_axle_;
            }
            else if (axle_name == "RearAxle")
            {
                axle = &vehicle->rear_axle_;
            }

            if (axle != nullptr)
            {
                axle->maxSteering   = std::stof(parameters.ReadAttribute(axle_node, "maxSteering"));
                axle->positionX     = std::stof(parameters.ReadAttribute(axle_node, "positionX"));
                axle->positionZ     = std::stof(parameters.ReadAttribute(axle_node, "positionZ"));
                axle->trackWidth    = std::stof(parameters.ReadAttribute(axle_node, "trackWidth"));
                axle->wheelDiameter = std::stof(parameters.ReadAttribute(axle_node, "wheelDiameter"));
            }
        }
    }

    vehicle->SetCategory(parameters.ReadAttribute(vehicleNode, "vehicleCategory"));

    if (parameters.ReadAttribute(vehicleNode, "role").empty())
    {
        vehicle->SetRole("none");
    }
    else if (!parameters.ReadAttribute(vehicleNode, "role").empty())
    {
        vehicle->SetRole(parameters.ReadAttribute(vehicleNode, "role"));
    }

    // get File based on Category, and set default 3D model id
    if (vehicle->category_ == Vehicle::Category::BICYCLE)
    {
        vehicle->model_id_ = 9;  // magic number for cyclist, set as default
        vehicle->model3d_  = "cyclist.osgb";
    }
    else if (vehicle->category_ == Vehicle::Category::MOTORBIKE)
    {
        vehicle->model_id_ = 10;  // magic number for motorcyclist, set as default
        vehicle->model3d_  = "mc.osgb";
    }
    else if (vehicle->category_ == Vehicle::Category::TRAILER)
    {
        vehicle->model_id_ = 11;  // magic number for car trailer, set as default
        vehicle->model3d_  = "car_trailer.osgb";
    }
    else
    {
        // magic numbers: If first vehicle make it white, else red
        vehicle->model_id_ = entities_->object_.size() == 0 ? 0 : 2;
        vehicle->model3d_  = entities_->object_.size() == 0 ? "car_white.osgb" : "car_red.osgb";
    }

    // Overwrite default values if 3D model specified
    if (!vehicleNode.attribute("model3d").empty())
    {
        vehicle->model3d_ = parameters.ReadAttribute(vehicleNode, "model3d");
    }
    else if (vehicle->properties_.file_.filepath_ != "")
    {
        vehicle->model3d_ = vehicle->properties_.file_.filepath_;
    }

    std::string modelIdStr = vehicle->properties_.GetValueStr("model_id");
    if (!modelIdStr.empty())
    {
        vehicle->model_id_ = strtoi(modelIdStr);
        if (SE_Env::Inst().GetOptions().IsOptionArgumentSet("record"))
        {
            CheckModelId(vehicle);
        }
    }

    // Trailer related elements
    pugi::xml_node trailer_hitch_node = vehicleNode.child("TrailerHitch");
    if (!trailer_hitch_node.empty())
    {
        vehicle->trailer_hitch_      = std::make_shared<Vehicle::TrailerHitch>();
        vehicle->trailer_hitch_->dx_ = strtod(parameters.ReadAttribute(trailer_hitch_node, "dx"));
    }

    pugi::xml_node trailer_coupler_node = vehicleNode.child("TrailerCoupler");
    if (!trailer_coupler_node.empty())
    {
        vehicle->trailer_coupler_      = std::make_shared<Vehicle::TrailerCoupler>();
        vehicle->trailer_coupler_->dx_ = strtod(parameters.ReadAttribute(trailer_coupler_node, "dx"));
    }

    pugi::xml_node trailer_node = vehicleNode.child("Trailer");
    if (!trailer_node.empty())
    {
        Vehicle *trailer = nullptr;

        for (pugi::xml_node trailer_child_node = trailer_node.first_child(); trailer_child_node && trailer == nullptr;
             trailer_child_node                = trailer_child_node.next_sibling())
        {
            if (!trailer_child_node.empty())
            {
                std::string trailer_child_node_name(trailer_child_node.name());
                Object     *object = nullptr;

                if (trailer_child_node_name == "TrailerRef" || trailer_child_node_name == "EntityRef")  // support legacy EntityRef
                {
                    if (!trailer_child_node.attribute("entityRef").empty())
                    {
                        std::string obj_str = parameters.ReadAttribute(trailer_child_node, "entityRef");
                        if (!obj_str.empty())
                        {
                            object = ResolveObjectReference(obj_str);
                            if (object == nullptr)
                            {
                                LOG_ERROR_AND_QUIT("Error: Trailer {} not found", parameters.ReadAttribute(trailer_node, "entityRef"));
                            }
                            else if (object->type_ != Object::Type::VEHICLE)
                            {
                                LOG_ERROR_AND_QUIT("Error: Trailer {} is not of Vehicle type", parameters.ReadAttribute(trailer_node, "entityRef"));
                            }
                            trailer = static_cast<Vehicle *>(object);
                        }
                    }
                }
                else if (trailer_child_node_name == "Trailer")
                {
                    pugi::xml_node trailer_trailer_chile_node = trailer_child_node.first_child();
                    std::string    trailer_trailer_child_node_name(trailer_trailer_chile_node.name());

                    if (trailer_trailer_child_node_name == "CatalogReference")
                    {
                        Entry *entry = ResolveCatalogReference(trailer_trailer_chile_node);

                        if (entry != nullptr)
                        {
                            if (entry->type_ == CatalogType::CATALOG_VEHICLE)
                            {
                                // Make a new instance from catalog entry
                                trailer = parseOSCVehicle(entry->GetNode());
                            }
                            else
                            {
                                LOG_ERROR("Unexpected catalog type {} for trailer", entry->GetTypeAsStr());
                            }
                        }
                    }
                    else if (trailer_trailer_child_node_name == "Vehicle")
                    {
                        trailer = parseOSCVehicle(trailer_trailer_chile_node);
                    }
                    else
                    {
                        LOG_ERROR("Unexpected Trailer/Trailer child element {}", trailer_trailer_child_node_name);
                    }
                }
                else
                {
                    LOG_ERROR("Unexpected Trailer child element {}", trailer_child_node_name);
                }

                if (trailer != nullptr)
                {
                    if (trailer->trailer_coupler_ == nullptr)
                    {
                        delete trailer;
                        LOG_ERROR_AND_QUIT("Error: Trailer vehicle {} has no coupler", vehicle->GetName());
                    }
                    else
                    {
                        vehicle->ConnectTrailer(trailer);
                    }
                }
            }
        }
    }

    parameters.RestoreParameterDeclarations();

    return vehicle;
}

Pedestrian *ScenarioReader::parseOSCPedestrian(pugi::xml_node pedestrianNode)
{
    Pedestrian *pedestrian = new Pedestrian();

    if (pedestrianNode == 0)
    {
        return 0;
    }

    // First check for parameter declaration
    pugi::xml_node paramDecl = pedestrianNode.child("ParameterDeclarations");

    parameters.CreateRestorePoint();
    parameters.addParameterDeclarations(paramDecl);

    pedestrian->typeName_ = parameters.ReadAttribute(pedestrianNode, "name");
    pedestrian->SetCategory(parameters.ReadAttribute(pedestrianNode, "pedestrianCategory"));
    pedestrian->mass_ = strtod(parameters.ReadAttribute(pedestrianNode, "mass"));

    // Parse BoundingBox
    OSCBoundingBox boundingbox = {0.0, 0.0, 0.0, 0.0, 0.0, 0.0};
    ParseOSCBoundingBox(boundingbox, pedestrianNode);
    pedestrian->boundingbox_ = boundingbox;

    if (parameters.ReadAttribute(pedestrianNode, "role").empty())
    {
        pedestrian->SetRole("none");
    }
    else if (!parameters.ReadAttribute(pedestrianNode, "role").empty())
    {
        pedestrian->SetRole(parameters.ReadAttribute(pedestrianNode, "role"));
    }

    // Set default model_id, will be overwritten if that property is defined
    if (pedestrian->category_ == Pedestrian::Category::ANIMAL)
    {
        pedestrian->model_id_ = 8;  // magic number for moose, set as default
        pedestrian->model3d_  = "moose_cc0.osgb";
    }
    else
    {
        pedestrian->model_id_ = 7;  // magic number for pedestrian, set as default
        pedestrian->model3d_  = "walkman.osgb";
    }

    ParseOSCProperties(pedestrian->properties_, pedestrianNode);

    // Overwrite default values if 3D model specified
    if (!pedestrianNode.attribute("model3d").empty())
    {
        pedestrian->model3d_ = parameters.ReadAttribute(pedestrianNode, "model3d");
    }
    else if (pedestrian->properties_.file_.filepath_ != "")
    {
        pedestrian->model3d_ = pedestrian->properties_.file_.filepath_;
    }

    std::string modelIdStr = pedestrian->properties_.GetValueStr("model_id");
    if (!modelIdStr.empty())
    {
        pedestrian->model_id_ = strtoi(modelIdStr);
        if (SE_Env::Inst().GetOptions().IsOptionArgumentSet("record"))
        {
            CheckModelId(pedestrian);
        }
    }

    std::string scaleModeStr = pedestrian->properties_.GetValueStr("scaleMode");
    if (!scaleModeStr.empty())
    {
        if (scaleModeStr == "BBToModel")
        {
            pedestrian->scaleMode_ = EntityScaleMode::BB_TO_MODEL;
        }
        else if (scaleModeStr == "ModelToBB")
        {
            pedestrian->scaleMode_ = EntityScaleMode::MODEL_TO_BB;
        }
        else if (scaleModeStr == "None")
        {
            pedestrian->scaleMode_ = EntityScaleMode::NONE;
        }
        else
        {
            LOG_ERROR_AND_QUIT("Unrecognized entity scale mode: {}", scaleModeStr);
        }
    }

    parameters.RestoreParameterDeclarations();

    return pedestrian;
}

MiscObject *ScenarioReader::parseOSCMiscObject(pugi::xml_node miscObjectNode)
{
    MiscObject *miscObject = new MiscObject();

    if (miscObjectNode == 0)
    {
        return 0;
    }

    // First check for parameter declaration
    pugi::xml_node paramDecl = miscObjectNode.child("ParameterDeclarations");

    parameters.CreateRestorePoint();
    parameters.addParameterDeclarations(paramDecl);

    miscObject->typeName_ = parameters.ReadAttribute(miscObjectNode, "name");
    miscObject->SetCategory(parameters.ReadAttribute(miscObjectNode, "miscObjectCategory"));
    miscObject->mass_ = strtod(parameters.ReadAttribute(miscObjectNode, "mass"));

    // Parse BoundingBox
    OSCBoundingBox boundingbox = {0.0, 0.0, 0.0, 0.0, 0.0, 0.0};
    ParseOSCBoundingBox(boundingbox, miscObjectNode);
    miscObject->boundingbox_ = boundingbox;

    ParseOSCProperties(miscObject->properties_, miscObjectNode);

    // Overwrite default values if 3D model specified
    if (!miscObjectNode.attribute("model3d").empty())
    {
        miscObject->model3d_ = parameters.ReadAttribute(miscObjectNode, "model3d");
    }
    else if (miscObject->properties_.file_.filepath_ != "")
    {
        miscObject->model3d_ = miscObject->properties_.file_.filepath_;
    }

    std::string modelIdStr = miscObject->properties_.GetValueStr("model_id");
    if (!modelIdStr.empty())
    {
        miscObject->model_id_ = strtoi(modelIdStr);
        if (SE_Env::Inst().GetOptions().IsOptionArgumentSet("record"))
        {
            CheckModelId(miscObject);
        }
    }

    std::string scaleModeStr = miscObject->properties_.GetValueStr("scaleMode");
    if (!scaleModeStr.empty())
    {
        if (scaleModeStr == "BBToModel")
        {
            miscObject->scaleMode_ = EntityScaleMode::BB_TO_MODEL;
        }
        else if (scaleModeStr == "ModelToBB")
        {
            miscObject->scaleMode_ = EntityScaleMode::MODEL_TO_BB;
        }
        else if (scaleModeStr == "None")
        {
            miscObject->scaleMode_ = EntityScaleMode::NONE;
        }
        else
        {
            LOG_ERROR_AND_QUIT("Unrecognized entity scale mode: {}", scaleModeStr);
        }
    }

    parameters.RestoreParameterDeclarations();

    return miscObject;
}

Controller *ScenarioReader::parseOSCObjectController(pugi::xml_node controllerNode)
{
    std::string   name       = parameters.ReadAttribute(controllerNode, "name");
    Controller   *controller = 0;
    OSCProperties properties;

    // First check for parameter declaration
    pugi::xml_node paramDecl = controllerNode.child("ParameterDeclarations");

    parameters.CreateRestorePoint();
    parameters.addParameterDeclarations(paramDecl);

    // Then read any properties
    ParseOSCProperties(properties, controllerNode);
    std::string filename = properties.file_.filepath_;

    if (controllerNode == 0)
    {
        LOG_WARN("Warning: Empty controller node");
    }

    if (!properties.file_.filepath_.empty())
    {
        // Localize file
        if (!FileExists(filename.c_str()))
        {
            // Then assume relative path to scenario directory - which perhaps should be the expected location
            std::string filename2 = CombineDirectoryPathAndFilepath(DirNameOf(oscFilename_), filename);

            if (!FileExists(filename2.c_str()))
            {
                // Give up
                LOG_ERROR("Failed to localize controller file {}, also tried {}", filename, filename2);
            }
            else
            {
                // Update file path
                properties.file_.filepath_ = filename2;
            }
        }
    }

    // Find controller type among registered ones
    std::string ctrlType = properties.GetValueStr("esminiController");
    if (ctrlType.empty())
    {
        LOG_WARN("Missing esminiController property, using controller name: {}", name);
        ctrlType = name;
    }

    ControllerPool::ControllerEntry *ctrl_entry = ScenarioReader::controllerPool_.GetControllerByType(ctrlType);
    if (ctrl_entry)
    {
        Controller::InitArgs args;
        args.name            = name;
        args.type            = ctrlType;
        args.gateway         = gateway_;
        args.scenario_engine = scenarioEngine_;
        args.parameters      = &parameters;
        args.properties      = &properties;
        controller           = ctrl_entry->instantiateFunction(&args);
    }
    else
    {
        LOG_WARN("Unsupported controller type: {}. Falling back to default controller", ctrlType);
        controller = 0;
    }

    parameters.RestoreParameterDeclarations();

    return controller;
}

roadmanager::Route *ScenarioReader::parseOSCRoute(pugi::xml_node routeNode)
{
    roadmanager::Route *route = new roadmanager::Route;

    route->setName(parameters.ReadAttribute(routeNode, "name"));

    parameters.CreateRestorePoint();

    // Closed attribute not supported by roadmanager yet
    // std::string closed_str = parameters.ReadAttribute(routeNode, "closed");
    // bool        closed     = false;
    // (void)closed;
    // if (closed_str == "true" || closed_str == "1")
    // {
    //     closed = true;
    // }

    for (pugi::xml_node routeChild = routeNode.first_child(); routeChild; routeChild = routeChild.next_sibling())
    {
        std::string routeChildName(routeChild.name());

        if (routeChildName == "ParameterDeclarations")
        {
            parameters.addParameterDeclarations(routeChild);
        }
        else if (routeChildName == "Waypoint")
        {
            roadmanager::Position::RouteStrategy rs            = roadmanager::Position::RouteStrategy::SHORTEST;
            std::string                          routeStrategy = routeChild.attribute("routeStrategy").value();
            if (routeStrategy == "leastIntersections")
            {
                rs = roadmanager::Position::RouteStrategy::MIN_INTERSECTIONS;
            }
            else if (routeStrategy == "fastest")
            {
                rs = roadmanager::Position::RouteStrategy::FASTEST;
            }

            OSCPosition *pos = parseOSCPosition(routeChild.first_child());
            if (pos != nullptr)
            {
                roadmanager::Position *p = pos->GetRMPos();
                p->SetRouteStrategy(rs);
                route->AddWaypoint(*p);
                delete pos;
            }
            else
            {
                LOG_ERROR("Failed to parse waypoint position");
            }
        }
    }
    route->CheckValid();

    parameters.RestoreParameterDeclarations();

    return route;
}

roadmanager::RMTrajectory *ScenarioReader::parseTrajectoryRef(pugi::xml_node trajNode)
{
    roadmanager::RMTrajectory *traj = 0;

    pugi::xml_node refChild = trajNode.first_child();

    if (!strcmp(refChild.name(), "Trajectory"))
    {
        // Parse inline trajectory
        traj = parseTrajectory(refChild);
    }
    else if (!strcmp(refChild.name(), "CatalogReference"))
    {
        // Find route in catalog
        Entry *entry = ResolveCatalogReference(refChild);

        if (entry == 0)
        {
            throw std::runtime_error("Failed to resolve catalog reference");
        }

        if (entry->type_ == CatalogType::CATALOG_TRAJECTORY)
        {
            // Make a new instance from catalog entry
            traj = parseTrajectory(entry->GetNode());
        }
        else
        {
            LOG_ERROR("Catalog entry of type {} expected - found {}", Entry::GetTypeAsStr_(CatalogType::CATALOG_ROUTE), entry->GetTypeAsStr());
            throw std::runtime_error("Failed to resolve catalog reference");
        }
    }
    else
    {
        LOG_ERROR("Missing TrajectoryRef child element (Trajectory or CatalogReference expected)");
        throw std::runtime_error("Missing TrajectoryRef child element (Trajectory or CatalogReference expected)");
    }

    return traj;
}

void ScenarioReader::parseCatalogs()
{
    pugi::xml_node catalogsNode = osc_root_.child("CatalogLocations");

    for (pugi::xml_node catalogsChild = catalogsNode.first_child(); catalogsChild; catalogsChild = catalogsChild.next_sibling())
    {
        RegisterCatalogDirectory(catalogsChild);
    }
}

void ScenarioReader::parseOSCFile(OSCFile &file, pugi::xml_node fileNode)
{
    file.filepath = parameters.ReadAttribute(fileNode, "filepath");
}

roadmanager::RMTrajectory *ScenarioReader::parseTrajectory(pugi::xml_node node)
{
    roadmanager::RMTrajectory *traj  = new roadmanager::RMTrajectory;
    roadmanager::Shape        *shape = 0;

    parameters.CreateRestorePoint();

    traj->name_   = parameters.ReadAttribute(node, "name");
    traj->closed_ = parameters.ReadAttribute(node, "closed") == "true" ? true : false;

    for (pugi::xml_node childNode = node.first_child(); childNode; childNode = childNode.next_sibling())
    {
        std::string childNodeName(childNode.name());

        if (childNodeName == "ParameterDeclarations")
        {
            parameters.addParameterDeclarations(childNode);
        }
        else if (childNodeName == "Shape")
        {
            pugi::xml_node shapeNode = childNode.first_child();
            if (!shapeNode)
            {
                throw std::runtime_error("Missing Trajectory Shape");
            }

            std::string shapeType = shapeNode.name();
            if (shapeType == "Polyline")
            {
                roadmanager::PolyLineShape *pline = new roadmanager::PolyLineShape();
                for (pugi::xml_node vertexNode = shapeNode.first_child(); vertexNode; vertexNode = vertexNode.next_sibling())
                {
                    pugi::xml_node posNode = vertexNode.child("Position");

                    if (!posNode)
                    {
                        throw std::runtime_error("Missing Trajectory/Polyline/Vertex/Position node");
                    }
                    std::unique_ptr<OSCPosition> pos    = std::unique_ptr<OSCPosition>(parseOSCPosition(posNode));
                    roadmanager::Position       *rm_pos = pos->GetRMPos();
                    double                       time   = strtod(parameters.ReadAttribute(vertexNode, "time"));
                    pline->AddVertex(rm_pos, time);
                }
                pline->FinalizeVertices();
                shape = pline;
            }
            else if (shapeType == "Clothoid")
            {
                pugi::xml_node               posNode = shapeNode.child("Position");
                std::unique_ptr<OSCPosition> pos     = std::unique_ptr<OSCPosition>{parseOSCPosition(posNode)};

                double curvature = strtod(parameters.ReadAttribute(shapeNode, "curvature"));

                double curvaturePrime = 0.0;
                if (!shapeNode.attribute("curvaturePrime").empty())
                {
                    // curvaturePrime introduced in OSC v1.1
                    curvaturePrime = strtod(parameters.ReadAttribute(shapeNode, "curvaturePrime"));
                }
                else if (!shapeNode.attribute("curvatureDot").empty())
                {
                    // curvatureDot depricated in OSC v1.1
                    curvaturePrime = strtod(parameters.ReadAttribute(shapeNode, "curvatureDot"));
                }

                double length    = strtod(parameters.ReadAttribute(shapeNode, "length"));
                double startTime = strtod(parameters.ReadAttribute(shapeNode, "startTime"));
                double stopTime  = strtod(parameters.ReadAttribute(shapeNode, "stopTime"));

                LOG_INFO("Adding clothoid(x={:.2f} y={:.2f} h={:.2f} curv={:.2f} curvDot={:.2f} len={:.2f} startTime={:.2f} stopTime={:.2f})",
                         pos->GetRMPos()->GetX(),
                         pos->GetRMPos()->GetY(),
                         pos->GetRMPos()->GetH(),
                         curvature,
                         curvaturePrime,
                         length,
                         startTime,
                         stopTime);

                roadmanager::ClothoidShape *clothoid =
                    new roadmanager::ClothoidShape(*pos->GetRMPos(), curvature, curvaturePrime, length, startTime, stopTime);

                shape = clothoid;
            }
            else if (shapeType == "ClothoidSpline")
            {
                roadmanager::ClothoidSplineShape *clothoidspline = new roadmanager::ClothoidSplineShape();

                clothoidspline->SetEndTime(shapeNode.attribute("timeEnd").empty() ? 0.0 : strtod(parameters.ReadAttribute(shapeNode, "timeEnd")));

                for (pugi::xml_node segmentNode = shapeNode.first_child(); segmentNode; segmentNode = segmentNode.next_sibling())
                {
                    // allow for both ClothoidSplineSegment and Segment. Segment was the original name in the prototype.
                    if (std::string(segmentNode.name()) == "ClothoidSplineSegment" || std::string(segmentNode.name()) == "Segment")
                    {
                        pugi::xml_node               posNode = segmentNode.child("PositionStart");
                        std::unique_ptr<OSCPosition> pos;
                        roadmanager::Position       *rm_pos = nullptr;

                        if (posNode)
                        {
                            pos    = std::unique_ptr<OSCPosition>(parseOSCPosition(posNode));
                            rm_pos = pos->GetRMPos();
                        }

                        double curvStart  = std::nan("");  // default is to use end curvature of previous segment
                        double curvEnd    = std::nan("");  // default is to use start curvature of current segment
                        double length     = strtod(parameters.ReadAttribute(segmentNode, "length"));
                        double h_offset   = strtod(parameters.ReadAttribute(segmentNode, "hOffset"));
                        double time_start = strtod(parameters.ReadAttribute(segmentNode, "timeStart"));

                        if (!segmentNode.attribute("curvatureStart").empty())
                        {
                            curvStart = strtod(parameters.ReadAttribute(segmentNode, "curvatureStart"));
                        }
                        else if (!segmentNode.attribute("curvStart").empty())
                        {
                            curvStart = strtod(parameters.ReadAttribute(segmentNode, "curvStart"));
                        }

                        if (!segmentNode.attribute("curvatureEnd").empty())
                        {
                            curvEnd = strtod(parameters.ReadAttribute(segmentNode, "curvatureEnd"));
                        }
                        else if (!segmentNode.attribute("curvEnd").empty())
                        {
                            curvEnd = strtod(parameters.ReadAttribute(segmentNode, "curvEnd"));
                        }

                        clothoidspline->AddSegment(rm_pos, curvStart, curvEnd, length, h_offset, time_start);
                    }
                    else
                    {
                        LOG_ERROR_AND_QUIT("Unexpected/unsupported child element in ClothoidSpline: {}", segmentNode.name());
                    }
                }
                shape = clothoidspline;
            }
            else if (shapeType == "Nurbs")
            {
                unsigned int order = static_cast<unsigned int>(strtoi(parameters.ReadAttribute(shapeNode, "order")));

                roadmanager::NurbsShape *nurbs = new roadmanager::NurbsShape(order);
                std::vector<double>      knots;

                // Parse control points and knots
                for (pugi::xml_node nurbsChild = shapeNode.first_child(); nurbsChild; nurbsChild = nurbsChild.next_sibling())
                {
                    std::string nurbsChildName(nurbsChild.name());

                    if (nurbsChildName == "ControlPoint")
                    {
                        pugi::xml_node               posNode = nurbsChild.child("Position");
                        std::unique_ptr<OSCPosition> pos     = std::unique_ptr<OSCPosition>{parseOSCPosition(posNode)};
                        double                       time    = strtod(parameters.ReadAttribute(nurbsChild, "time"));
                        double                       weight  = 1.0;
                        if (!nurbsChild.attribute("weight").empty())
                        {
                            weight = strtod(parameters.ReadAttribute(nurbsChild, "weight"));
                        }
#if 1
                        if (posNode.first_child().child("Orientation"))
                        {
                            pos->GetRMPos()->SetMode(roadmanager::Position::PosModeType::SET, roadmanager::Position::PosMode::H_ABS);
                        }
                        else
                        {
                            pos->GetRMPos()->SetMode(roadmanager::Position::PosModeType::SET, roadmanager::Position::PosMode::H_REL);
                        }
#endif
                        nurbs->AddControlPoint(*pos->GetRMPos(), time, weight);
                    }
                    else if (nurbsChildName == "Knot")
                    {
                        double value = strtod(parameters.ReadAttribute(nurbsChild, "value"));
                        knots.push_back(value);
                    }
                    else
                    {
                        throw std::runtime_error(std::string("Unsupported Nurbs child element: ") + nurbsChildName);
                    }
                }
                if (knots.size() == 0)
                {
                    LOG_INFO("No knot vector provided. Creating a simple one.");
                    for (size_t i = 0; i < nurbs->ctrlPoint_.size() + order; i++)
                    {
                        if (i < order)
                        {
                            knots.push_back(0.0);
                        }
                        else if (i > nurbs->ctrlPoint_.size() - 1)
                        {
                            knots.push_back(1.0);
                        }
                        else
                        {
                            knots.push_back(static_cast<double>(i + 1 - order) / static_cast<double>(nurbs->ctrlPoint_.size() + 1 - order));
                        }
                    }
                }
                nurbs->AddKnots(knots);
                shape = nurbs;
            }
            else
            {
                throw std::runtime_error("Unexpected/unsupported Trajectory type: " + shapeType);
            }
            if (!shape)
            {
                throw std::runtime_error("Missing Trajectory/Shape element");
            }
            traj->shape_ = shape;
        }
    }

    parameters.RestoreParameterDeclarations();

    return traj;
}

Entry *ScenarioReader::ResolveCatalogReference(pugi::xml_node node)
{
    std::string catalog_name;
    std::string entry_name;

    pugi::xml_node parameterAssignmentsNode = node.child("ParameterAssignments");

    // Read any parameter assignments
    for (pugi::xml_node param_n = parameterAssignmentsNode.child("ParameterAssignment"); param_n;
         param_n                = param_n.next_sibling("ParameterAssignment"))
    {
        OSCParameterDeclarations::ParameterStruct param;
        if (param_n.attribute("parameterRef").value()[0] == PARAMETER_PREFIX)
        {
            param.name = &(param_n.attribute("parameterRef").value()[1]);  // Skip prefix character byte
        }
        else
        {
            param.name = param_n.attribute("parameterRef").value();
        }
        param.value._string = parameters.ReadAttribute(param_n, "value");
        parameters.catalog_param_assignments.push_back(param);
    }

    catalog_name = parameters.ReadAttribute(node, "catalogName");
    entry_name   = parameters.ReadAttribute(node, "entryName");

    Catalog *catalog;

    // Make sure the catalog item is loaded
    if ((catalog = LoadCatalog(catalog_name)) == 0)
    {
        LOG_ERROR("Failed to load catalog {}", catalog_name);
        return 0;
    }

    Entry *entry = catalog->FindEntryByName(entry_name);
    if (!entry_name.empty() && entry == 0)
    {
        LOG_ERROR_AND_QUIT("Failed to look up entry {} in catalog {}", entry_name, catalog_name);

        return 0;
    }

    return entry;
}

bool scenarioengine::ScenarioReader::CheckModelId(Object *object)
{
    std::string filename = SE_Env::Inst().GetModelFilenameById(object->model_id_).c_str();
    if (filename != FileNameOf(object->model3d_))
    {
        LOG_WARN("Warning: {} {} model_id {} correponds to {}, not specified 3D model {}",
                 Object::Type2String(object->GetType()),
                 object->GetTypeName(),
                 object->model_id_,
                 filename.empty() ? "Unknown" : filename,
                 FileNameOf(object->model3d_));
        return false;
    }

    return true;
}

Object *ScenarioReader::ChooseCatalogEntry(Entry *entry)
{
    Object *obj = nullptr;
    if (!entry)
        return nullptr;

    if (entry->type_ == CatalogType::CATALOG_VEHICLE)
    {
        obj = parseOSCVehicle(entry->GetNode());
    }
    else if (entry->type_ == CatalogType::CATALOG_PEDESTRIAN)
    {
        obj = parseOSCPedestrian(entry->GetNode());
    }
    else if (entry->type_ == CatalogType::CATALOG_MISC_OBJECT)
    {
        obj = parseOSCMiscObject(entry->GetNode());
    }
    else
    {
        LOG_ERROR("Unexpected catalog type {}", entry->GetTypeAsStr());
    }
    return obj;
}

int ScenarioReader::parseEntities()
{
    pugi::xml_node enitiesNode = osc_root_.child("Entities");

    for (pugi::xml_node entitiesChild = enitiesNode.first_child(); entitiesChild; entitiesChild = entitiesChild.next_sibling())
    {
        std::string entitiesChildName(entitiesChild.name());
        if (entitiesChildName == "ScenarioObject")
        {
            Object     *obj  = 0;
            Controller *ctrl = 0;

            // First read the object
            pugi::xml_node objectChild;
            if (!(objectChild = entitiesChild.child("CatalogReference")).empty())
            {
                parameters.CreateRestorePoint();
                Entry *entry = ResolveCatalogReference(objectChild);

                if (entry == 0)
                {
                    // Invalid catalog reference - create random vehicle as fall-back
                    LOG_WARN("Could not find catalog vehicle, creating a random car as fall-back");
                    std::string entry_name = parameters.ReadAttribute(objectChild, "entryName");
                    Vehicle    *vehicle    = createRandomOSCVehicle(entry_name);
                    obj                    = vehicle;
                }
                else
                {
                    obj = ChooseCatalogEntry(entry);
                }

                parameters.RestoreParameterDeclarations();
            }
            else if (!(objectChild = entitiesChild.child("Vehicle")).empty())
            {
                Vehicle *vehicle = parseOSCVehicle(objectChild);
                obj              = vehicle;
            }
            else if (!(objectChild = entitiesChild.child("Pedestrian")).empty())
            {
                Pedestrian *pedestrian = parseOSCPedestrian(objectChild);
                obj                    = pedestrian;
            }
            else if (!(objectChild = entitiesChild.child("MiscObject")).empty())
            {
                MiscObject *miscObject = parseOSCMiscObject(objectChild);
                obj                    = miscObject;
            }
            else if (!(objectChild = entitiesChild.child("ExternalObjectReference")).empty())
            {
                LOG_ERROR("ExternalObjectReference not supported yet");
                return -1;
            }
            else
            {
                LOG_ERROR("Missing EntityObject");
                return -1;
            }

            if (obj == nullptr)
            {
                LOG_ERROR("Error: Failed to resolve entity object");
                return -1;
            }

            // Then read any controllers
            for (pugi::xml_node ctrlNode = entitiesChild.child("ObjectController"); ctrlNode; ctrlNode = ctrlNode.next_sibling("ObjectController"))
            {
                if (!disable_controllers_)
                {
                    // get the sub child under ObjectController (should only be one)
                    pugi::xml_node ctrlChild = ctrlNode.first_child();
                    std::string    ctrlChildName(ctrlChild.name());
                    if (ctrlChildName == "CatalogReference")
                    {
                        Entry *entry = ResolveCatalogReference(ctrlChild);

                        if (entry == 0)
                        {
                            LOG_ERROR("No entry found");
                        }
                        else
                        {
                            if (entry->type_ == CatalogType::CATALOG_CONTROLLER)
                            {
                                ctrl = parseOSCObjectController(entry->GetNode());
                            }
                            else
                            {
                                LOG_ERROR("Unexpected catalog type {}", entry->GetTypeAsStr());
                            }
                        }
                    }
                    else
                    {
                        ctrl = parseOSCObjectController(ctrlChild);
                    }

                    if (ctrl)
                    {
                        // ObjectControllers are assigned automatically
                        if (!ctrlNode.attribute("name").empty())
                        {
                            ctrl->SetName(parameters.ReadAttribute(ctrlNode, "name"));
                        }
                        controller_.push_back(ctrl);
                        obj->AssignController(ctrl);
                        ctrl->LinkObject(obj);

#ifdef _USE_SUMO
                        if (ctrl->GetType() == Controller::Type::CONTROLLER_TYPE_SUMO)
                        {
                            // Set template vehicle to be used for all vehicles spawned from SUMO
                            (static_cast<ControllerSumo *>(ctrl))->SetSumoVehicle(obj);
                            obj->id_ = -1;

                            // SUMO controller is special in the sense that it is always active
                            ctrl->Activate(
                                {ControlActivationMode::ON, ControlActivationMode::ON, ControlActivationMode::OFF, ControlActivationMode::OFF});

                            // SUMO controller is not assigned to any scenario vehicle
                        }
#endif  // _USE_SUMO
                    }
                }
            }

            if (!obj->IsAnyAssignedControllerOfType(Controller::Type::CONTROLLER_TYPE_SUMO))
            {
                // Add all vehicles to the entity collection, except SUMO template vehicles
                if (entitiesChild.attribute("name").empty())
                {
                    obj->name_ = obj->typeName_;
                }
                else
                {
                    obj->name_ = parameters.ReadAttribute(entitiesChild, "name");
                }
                entities_->addObject(obj, false);
            }
        }
        else if (entitiesChildName == "EntitySelection")
        {
            LOG_INFO("INFO: {} is not implemented yet", entitiesChildName);
        }
        else
        {
            LOG_ERROR("Unexpected XML element: {}", entitiesChildName);
        }
    }
    return 0;
}

void ScenarioReader::parseOSCOrientation(OSCOrientation &orientation, pugi::xml_node orientationNode)
{
    if (!(orientationNode.attribute("h").empty()))
    {
        orientation.h_ = strtod(parameters.ReadAttribute(orientationNode, "h"));
    }
    if (!(orientationNode.attribute("p").empty()))
    {
        orientation.p_ = strtod(parameters.ReadAttribute(orientationNode, "p"));
    }
    if (!(orientationNode.attribute("r").empty()))
    {
        orientation.r_ = strtod(parameters.ReadAttribute(orientationNode, "r"));
    }

    std::string type_str = parameters.ReadAttribute(orientationNode, "type");

    if (type_str == "relative")
    {
        orientation.type_ = roadmanager::Position::OrientationType::ORIENTATION_RELATIVE;
    }
    else if (type_str == "absolute")
    {
        orientation.type_ = roadmanager::Position::OrientationType::ORIENTATION_ABSOLUTE;
    }
    else if (type_str == "")
    {
        LOG_WARN("No orientation type specified - using absolute");
        orientation.type_ = roadmanager::Position::OrientationType::ORIENTATION_ABSOLUTE;
    }
    else
    {
        LOG_WARN("Invalid orientation type: {} - using absolute", type_str);
        orientation.type_ = roadmanager::Position::OrientationType::ORIENTATION_ABSOLUTE;
    }
}

static void CheckAndAdjustRoadSValue(const id_t road_id, double &s)
{
    roadmanager::Road *road = roadmanager::Position::GetOpenDrive()->GetRoadById(road_id);

    if (road != nullptr)
    {
        if (s < 0 || s > road->GetLength())
        {
            double new_s = CLAMP(s, 0.0, road->GetLength());
            LOG_ERROR("Invalid s value {:.5f} for road {} of length {:.5f}, truncating to {:.2f}", s, road_id, road->GetLength(), new_s);
            s = new_s;
        }
    }
    else
    {
        LOG_ERROR("Error: Failed to find road {}", road_id);
    }
}

static id_t ResolveRoadIdFromStr(std::string road_id_str)
{
    id_t   road_id           = ID_UNDEFINED;
    double road_id_as_double = std::nan("");

    try
    {
        road_id_as_double = std::stod(road_id_str);
    }
    catch (const std::exception &e)
    {
        (void)e;  // Suppress unused variable warning
        road_id = roadmanager::Position::GetOpenDrive()->LookupRoadIdFromStr(road_id_str);
    }

    if (!std::isnan(road_id_as_double))
    {
        if (NEAR_NUMBERS(road_id_as_double, static_cast<id_t>(road_id_as_double)))
        {
            // road id is identified as an integer
            road_id = static_cast<id_t>(road_id_as_double);
        }
        else
        {
            // interpret decimal number as string ID
            road_id = roadmanager::Position::GetOpenDrive()->LookupRoadIdFromStr(road_id_str);
        }
    }

    return road_id;
}

OSCPosition *ScenarioReader::parseOSCPosition(pugi::xml_node positionNode, OSCPosition *base_on_pos)
{
    OSCPosition            *pos_return    = 0;
    roadmanager::OpenDrive *odr           = roadmanager::Position::GetOpenDrive();
    pugi::xml_node          positionChild = positionNode.first_child();

    std::string positionChildName(positionChild.name());

    if (positionChildName == "WorldPosition")
    {
        double x = std::nan("");
        double y = std::nan("");
        double z = std::nan("");
        double h = std::nan("");
        double p = std::nan("");
        double r = std::nan("");

        if (positionChild.attribute("x"))
        {
            x = strtod(parameters.ReadAttribute(positionChild, "x", true));
        }

        if (positionChild.attribute("y"))
        {
            y = strtod(parameters.ReadAttribute(positionChild, "y", true));
        }

        if (!SE_Env::Inst().GetOptions().GetOptionSet("ignore_z") && !positionChild.attribute("z").empty())
        {
            z = strtod(parameters.ReadAttribute(positionChild, "z", true));
            if (odr)
            {
                z += odr->GetGeoOffset().z_;
            }
        }

        if (!positionChild.attribute("h").empty())
        {
            h = strtod(parameters.ReadAttribute(positionChild, "h", true));
        }

        if (!SE_Env::Inst().GetOptions().GetOptionSet("ignore_p") && !positionChild.attribute("p").empty())
        {
            p = strtod(parameters.ReadAttribute(positionChild, "p", true));
        }

        if (!SE_Env::Inst().GetOptions().GetOptionSet("ignore_r") && !positionChild.attribute("r").empty())
        {
            r = strtod(parameters.ReadAttribute(positionChild, "r", true));
        }

        if (odr && !SE_Env::Inst().GetOptions().GetOptionSet("ignore_odr_offset"))
        {
            // Apply any global offset specified in the OpenDRIVE file header
            const roadmanager::GeoOffset *geo_offset = &odr->GetGeoOffset();

            double x1 = x + geo_offset->x_;
            double y1 = y + geo_offset->y_;

            RotateVec2D(x1, y1, geo_offset->hdg_, x, y);
            h = GetAngleInInterval2PI(h + geo_offset->hdg_);
        }

        if (std::isnan(x) || std::isnan(y))
        {
            LOG_ERROR_AND_QUIT("Missing x or y attributes!\n");
        }

        pos_return = new OSCPositionWorld(x, y, z, h, p, r, base_on_pos);
    }
    else if (positionChildName == "RelativeWorldPosition")
    {
        double dx, dy, dz;

        dx = strtod(parameters.ReadAttribute(positionChild, "dx"));
        dy = strtod(parameters.ReadAttribute(positionChild, "dy"));
        dz = strtod(parameters.ReadAttribute(positionChild, "dz"));

        Object *object = ResolveObjectReference(parameters.ReadAttribute(positionChild, "entityRef"));

        // Check for optional Orientation element
        pugi::xml_node orientation_node = positionChild.child("Orientation");
        OSCOrientation orientation;
        if (orientation_node)
        {
            parseOSCOrientation(orientation, orientation_node);
        }

        pos_return = new OSCPositionRelativeWorld(object, dx, dy, dz, orientation);
    }
    else if (positionChildName == "RelativeObjectPosition")
    {
        double dx, dy, dz;

        dx             = strtod(parameters.ReadAttribute(positionChild, "dx"));
        dy             = strtod(parameters.ReadAttribute(positionChild, "dy"));
        dz             = strtod(parameters.ReadAttribute(positionChild, "dz"));
        Object *object = ResolveObjectReference(parameters.ReadAttribute(positionChild, "entityRef"));

        // Check for optional Orientation element
        pugi::xml_node orientation_node = positionChild.child("Orientation");
        OSCOrientation orientation;
        if (orientation_node)
        {
            parseOSCOrientation(orientation, orientation_node);
        }

        pos_return = new OSCPositionRelativeObject(object, dx, dy, dz, orientation);
    }
    else if (positionChildName == "RelativeLanePosition")
    {
        int                                  dLane          = 0;
        double                               ds             = 0.0;
        double                               offset         = 0.0;
        roadmanager::Position::DirectionMode direction_mode = roadmanager::Position::DirectionMode::ALONG_S;

        dLane          = strtoi(parameters.ReadAttribute(positionChild, "dLane"));
        offset         = strtod(parameters.ReadAttribute(positionChild, "offset"));
        Object *object = ResolveObjectReference(parameters.ReadAttribute(positionChild, "entityRef", true));

        // Check for optional Orientation element
        pugi::xml_node orientation_node = positionChild.child("Orientation");
        OSCOrientation orientation;
        if (orientation_node)
        {
            parseOSCOrientation(orientation, orientation_node);
        }
        else
        {
            // If no orientation specified, assume Relative is preferred
            orientation.type_ = roadmanager::Position::OrientationType::ORIENTATION_RELATIVE;
        }

        if (!positionChild.attribute("ds").empty())
        {
            ds             = strtod(parameters.ReadAttribute(positionChild, "ds"));
            direction_mode = roadmanager::Position::DirectionMode::ALONG_S;
        }
        else if (!positionChild.attribute("dsLane").empty())
        {
            ds             = strtod(parameters.ReadAttribute(positionChild, "dsLane"));
            direction_mode = roadmanager::Position::DirectionMode::ALONG_LANE;
        }

        pos_return = new OSCPositionRelativeLane(object, dLane, ds, offset, orientation, direction_mode);
    }
    else if (positionChildName == "RelativeRoadPosition")
    {
        double ds, dt;

        ds             = strtod(parameters.ReadAttribute(positionChild, "ds"));
        dt             = strtod(parameters.ReadAttribute(positionChild, "dt"));
        Object *object = ResolveObjectReference(parameters.ReadAttribute(positionChild, "entityRef"));

        // Check for optional Orientation element
        pugi::xml_node orientation_node = positionChild.child("Orientation");
        OSCOrientation orientation;
        if (orientation_node)
        {
            parseOSCOrientation(orientation, orientation_node);
        }
        else
        {
            // If no orientation specified, assume Relative is preferred
            orientation.type_ = roadmanager::Position::OrientationType::ORIENTATION_RELATIVE;
        }

        pos_return = new OSCPositionRelativeRoad(object, ds, dt, orientation);
    }
    else if (positionChildName == "RoadPosition")
    {
        std::string road_id_str = parameters.ReadAttribute(positionChild, "roadId");

        id_t road_id = ResolveRoadIdFromStr(road_id_str);

        if (road_id == ID_UNDEFINED)
        {
            LOG_ERROR_AND_QUIT("Failed to resolve road id {}", road_id_str);
        }

        double s = strtod(parameters.ReadAttribute(positionChild, "s"));
        double t = strtod(parameters.ReadAttribute(positionChild, "t"));

        CheckAndAdjustRoadSValue(road_id, s);

        // Check for optional Orientation element
        pugi::xml_node orientation_node = positionChild.child("Orientation");
        OSCOrientation orientation;
        if (orientation_node)
        {
            parseOSCOrientation(orientation, orientation_node);
        }
        else
        {
            // If no orientation specified, assume Relative is preferred
            orientation.type_ = roadmanager::Position::OrientationType::ORIENTATION_RELATIVE;
        }

        pos_return = new OSCPositionRoad(road_id, s, t, orientation);
    }
    else if (positionChildName == "LanePosition")
    {
        std::string road_id_str = parameters.ReadAttribute(positionChild, "roadId");

        id_t road_id = ResolveRoadIdFromStr(road_id_str);

        if (road_id == ID_UNDEFINED)
        {
            LOG_ERROR_AND_QUIT("Failed to resolve road id {}", road_id_str);
        }

        int    lane_id = strtoi(parameters.ReadAttribute(positionChild, "laneId"));
        double s       = strtod(parameters.ReadAttribute(positionChild, "s"));

        CheckAndAdjustRoadSValue(road_id, s);

        double offset = 0;  // Default value of optional parameter
        if (positionChild.attribute("offset"))
        {
            offset = strtod(parameters.ReadAttribute(positionChild, "offset"));
        }

        // Check for optional Orientation element
        pugi::xml_node orientation_node = positionChild.child("Orientation");
        OSCOrientation orientation;
        if (orientation_node)
        {
            parseOSCOrientation(orientation, orientation_node);
        }
        else
        {
            // If no orientation specified, assume Relative is preferred
            orientation.type_ = roadmanager::Position::OrientationType::ORIENTATION_RELATIVE;
        }

        pos_return = new OSCPositionLane(road_id, lane_id, s, offset, orientation);
    }
    else if (positionChildName == "RoutePosition")
    {
        roadmanager::Route *route       = nullptr;
        OSCPositionRoute   *pos         = new OSCPositionRoute;
        OSCOrientation     *orientation = 0;

        for (pugi::xml_node routeChild = positionChild.first_child(); routeChild; routeChild = routeChild.next_sibling())
        {
            if (routeChild.name() == std::string("RouteRef"))
            {
                for (pugi::xml_node routeRefChild = routeChild.first_child(); routeRefChild; routeRefChild = routeRefChild.next_sibling())
                {
                    std::string routeRefChildName(routeRefChild.name());

                    if (routeRefChildName == "Route")
                    {
                        // Parse inline route
                        route = parseOSCRoute(routeRefChild);
                        if (route == nullptr)
                        {
                            LOG_ERROR_AND_QUIT("Failed to resolve inline route");
                        }
                    }
                    else if (routeRefChildName == "CatalogReference")
                    {
                        // Find route in catalog
                        parameters.CreateRestorePoint();
                        Entry *entry = ResolveCatalogReference(routeRefChild);

                        if (entry == 0)
                        {
                            throw std::runtime_error("Failed to resolve catalog reference");
                        }

                        if (entry->type_ == CatalogType::CATALOG_ROUTE)
                        {
                            // Make a new instance from catalog entry
                            route = parseOSCRoute(entry->GetNode());
                            if (route == nullptr)
                            {
                                LOG_ERROR_AND_QUIT("Failed to resolve catalog route");
                            }
                        }
                        else
                        {
                            throw std::runtime_error(std::string("Found catalog entry ") + entry->name_ + ". But wrong type: " +
                                                     entry->GetTypeAsStr() + ". Expected: " + Entry::GetTypeAsStr_(CatalogType::CATALOG_ROUTE) + ".");
                        }

                        parameters.RestoreParameterDeclarations();
                        if (route == nullptr)
                            LOG_ERROR_AND_QUIT("Failed to resolve route");
                    }
                }
            }
            else if (routeChild.name() == std::string("Orientation"))
            {
                if (orientation)
                {
                    delete orientation;
                    orientation = nullptr;
                }
                orientation = new OSCOrientation;
                parseOSCOrientation(*orientation, routeChild);
            }
            else if (routeChild.name() == std::string("InRoutePosition"))
            {
                for (pugi::xml_node rPositionChild = routeChild.first_child(); rPositionChild; rPositionChild = rPositionChild.next_sibling())
                {
                    std::string rPositionChildName(rPositionChild.name());

                    if (rPositionChildName == "FromCurrentEntity")
                    {
                        LOG_ERROR("{} is not implemented", rPositionChildName);
                    }
                    else if (rPositionChildName == "FromRoadCoordinates")
                    {
                        double s = strtod(parameters.ReadAttribute(rPositionChild, "pathS"));
                        int    t = strtoi(parameters.ReadAttribute(rPositionChild, "t"));

                        if (orientation)
                        {
                            pos->SetRouteRefRoadCoord(route, s, t, orientation);
                        }
                        else
                        {
                            pos->SetRouteRefRoadCoord(route, s, t);
                        }
                    }
                    else if (rPositionChildName == "FromLaneCoordinates")
                    {
                        double s           = strtod(parameters.ReadAttribute(rPositionChild, "pathS"));
                        int    lane_id     = strtoi(parameters.ReadAttribute(rPositionChild, "laneId"));
                        double lane_offset = 0;

                        pugi::xml_attribute laneOffsetAttribute = rPositionChild.attribute("laneOffset");
                        if (laneOffsetAttribute != NULL)
                        {
                            lane_offset = strtod(parameters.ReadAttribute(rPositionChild, "laneOffset"));
                        }
                        if (orientation)
                        {
                            pos->SetRouteRefLaneCoord(route, s, lane_id, lane_offset, orientation);
                        }
                        else
                        {
                            pos->SetRouteRefLaneCoord(route, s, lane_id, lane_offset);
                            if (lane_id > 0)
                            {
                                pos->SetRouteRelativeHeading(M_PI);
                            }
                        }
                    }
                }
            }
        }

        if (orientation)
        {
            delete orientation;
        }

        if (route)
        {
            delete route;
        }

        pos_return = pos;
    }
    else if (positionChildName == "TrajectoryPosition")
    {
        pugi::xml_node trajectoryRef = positionChild.child("TrajectoryRef");

        if (trajectoryRef.empty())
        {
            LOG_ERROR("Missing expected TrajectoryRef element");
            throw std::runtime_error("Missing expected TrajectoryRef element");
        }

        roadmanager::RMTrajectory *traj = parseTrajectoryRef(trajectoryRef);

        double s = strtod(parameters.ReadAttribute(positionChild, "s"));
        double t = strtod(parameters.ReadAttribute(positionChild, "t"));

        // Check for optional Orientation element
        pugi::xml_node orientation_node = positionChild.child("Orientation");
        OSCOrientation orientation;
        if (orientation_node)
        {
            parseOSCOrientation(orientation, orientation_node);
        }

        pos_return = new OSCPositionTrajectory(traj, s, t, orientation);
    }

    if (pos_return == 0)
    {
        throw std::runtime_error(std::string("Failed parse position in node ") + positionNode.name());
    }

    return pos_return;
}

OSCPrivateAction::DynamicsShape ParseDynamicsShape(std::string shape)
{
    if (shape == "linear")
    {
        return OSCPrivateAction::DynamicsShape::LINEAR;
    }
    else if (shape == "sinusoidal")
    {
        return OSCPrivateAction::DynamicsShape::SINUSOIDAL;
    }
    else if (shape == "step")
    {
        return OSCPrivateAction::DynamicsShape::STEP;
    }
    else if (shape == "cubic")
    {
        return OSCPrivateAction::DynamicsShape::CUBIC;
    }
    else
    {
        std::string msg = "Dynamics shape " + shape + " unexpected. Supported: linear, sinusoidal, cubic";
        throw std::runtime_error(msg);
    }

    return OSCPrivateAction::DynamicsShape::SHAPE_UNDEFINED;
}

OSCPrivateAction::DynamicsDimension ParseDynamicsDimension(std::string dimension)
{
    if (dimension.empty())
    {
        LOG_WARN("Dynamics dimension missing - fall back to TIME");
        return OSCPrivateAction::DynamicsDimension::TIME;
    }
    else if (dimension == "rate")
    {
        return OSCPrivateAction::DynamicsDimension::RATE;
    }
    else if (dimension == "time")
    {
        return OSCPrivateAction::DynamicsDimension::TIME;
    }
    else if (dimension == "distance")
    {
        return OSCPrivateAction::DynamicsDimension::DISTANCE;
    }
    else
    {
        LOG_WARN("Dynamics dimension {} not supported - fall back to TIME", dimension.c_str());
        return OSCPrivateAction::DynamicsDimension::TIME;
    }
}

int ScenarioReader::ParseTransitionDynamics(pugi::xml_node node, OSCPrivateAction::TransitionDynamics &td)
{
    td.shape_ = ParseDynamicsShape(parameters.ReadAttribute(node, "dynamicsShape", true));

    if (td.shape_ == OSCPrivateAction::DynamicsShape::STEP)
    {
        // dimension and value not used in this case - relax attribute requirement
        td.dimension_ = ParseDynamicsDimension(parameters.ReadAttribute(node, "dynamicsDimension", false));
        // enforce value 0 for step shape
        td.SetParamTargetVal(0.0);
    }
    else
    {
        td.dimension_ = ParseDynamicsDimension(parameters.ReadAttribute(node, "dynamicsDimension", true));
        td.SetParamTargetVal(strtod(parameters.ReadAttribute(node, "value", true)));
    }

    return 0;
}

void ScenarioReader::ParseTrafficDistribution(pugi::xml_node traffic_dist_node, std::vector<TrafficDistributionEntry> &distribution_entries)
{
    for (auto tdeNode : traffic_dist_node.children("TrafficDistributionEntry"))
    {
        TrafficDistributionEntry tde;
        std::string              weightStr = parameters.ReadAttribute(tdeNode, "weight", true);
        if (!weightStr.empty())
        {
            tde.weight = std::stod(weightStr);
        }

        // Parse EntityDistributions inside
        for (auto entityDistNode : tdeNode.children("EntityDistribution"))
        {
            EntityDistribution ed;
            for (auto edeNode : entityDistNode.children("EntityDistributionEntry"))
            {
                EntityDistributionEntry ede;
                std::string             edeWeight = parameters.ReadAttribute(edeNode, "weight", true);
                if (!edeWeight.empty())
                {
                    ede.weight = std::stod(edeWeight);
                }

                // Get ScenarioObjectTemplate → CatalogReference
                auto scenarioObjectTemplateNode = edeNode.child("ScenarioObjectTemplate");
                if (scenarioObjectTemplateNode)
                {
                    for (pugi::xml_node scenarioObjectTemplateChild = scenarioObjectTemplateNode.first_child(); scenarioObjectTemplateChild;
                         scenarioObjectTemplateChild                = scenarioObjectTemplateChild.next_sibling())
                    {
                        std::string scenarioObjectTemplateChildName(scenarioObjectTemplateChild.name());
                        if (scenarioObjectTemplateChildName == "CatalogReference")
                        {
                            Entry *entry = ResolveCatalogReference(scenarioObjectTemplateChild);
                            if (entry)
                                ede.object = ChooseCatalogEntry(entry);
                            else
                                ede.object = nullptr;
                        }
                        else if (scenarioObjectTemplateChildName == "Vehicle")
                        {
                            ede.object = parseOSCVehicle(scenarioObjectTemplateChild);
                        }
                        else if (scenarioObjectTemplateChildName == "Pedestrian")
                        {
                            ede.object = parseOSCPedestrian(scenarioObjectTemplateChild);
                        }
                        else if (scenarioObjectTemplateChildName == "MiscObject")
                        {
                            ede.object = parseOSCMiscObject(scenarioObjectTemplateChild);
                        }
                        else if (scenarioObjectTemplateChildName == "ObjectController")
                        {
                            Controller *ctrl = 0;
                            if (scenarioObjectTemplateChild.child("CatalogReference"))
                            {
                                Entry *entry = ResolveCatalogReference(scenarioObjectTemplateChild.child("CatalogReference"));
                                if (entry == 0)
                                {
                                    LOG_ERROR("No entry found");
                                }
                                else
                                {
                                    if (entry->type_ == CatalogType::CATALOG_CONTROLLER)
                                    {
                                        ctrl = parseOSCObjectController(entry->GetNode());
                                    }
                                    else
                                    {
                                        LOG_ERROR("Unexpected catalog type {}", entry->GetTypeAsStr());
                                    }
                                }
                            }
                            else if (scenarioObjectTemplateChild.child("Controller"))
                            {
                                ctrl = parseOSCObjectController(scenarioObjectTemplateChild.child("Controller"));
                            }
                            ede.controllers.push_back(ctrl);
                        }
                        else
                        {
                            LOG_WARN("Unknown ScenarioObjectTemplate child: {}", scenarioObjectTemplateChildName);
                        }
                    }
                }
                else
                {
                    LOG_ERROR("Missing ScenarioObjectTemplate");
                }
                ed.entries.push_back(ede);
            }
            tde.entityDistribution = ed;
        }
        distribution_entries.push_back(tde);
    }
}

OSCGlobalAction *ScenarioReader::parseOSCGlobalAction(pugi::xml_node actionNode, Event *parent)
{
    OSCGlobalAction *action = 0;

    if (actionNode.first_child() == 0)
    {
        throw std::runtime_error("Missing action child node");
    }

    for (pugi::xml_node actionChild = actionNode.first_child(); actionChild; actionChild = actionChild.next_sibling())
    {
        if (actionChild.name() == std::string("ParameterAction"))
        {
            for (pugi::xml_node paramChild = actionChild.first_child(); paramChild; paramChild = paramChild.next_sibling())
            {
                if (paramChild.name() == std::string("SetAction"))
                {
                    ParameterSetAction *paramSetAction = new ParameterSetAction(parent);

                    // give user a message about deprecated action.. use variable instead...
                    LOG_WARN("Parameter SetAction deprecated from OSC 1.2. Please use Variable SetAction instead. Accepting for this time.");

                    paramSetAction->name_       = parameters.ReadAttribute(actionChild, "parameterRef");
                    paramSetAction->value_      = parameters.ReadAttribute(paramChild, "value");
                    paramSetAction->parameters_ = &parameters;

                    action = paramSetAction;
                }
                else
                {
                    LOG_WARN("ParameterAction %s not supported yet", paramChild.name());
                }
            }
        }
        else if (actionChild.name() == std::string("VariableAction"))
        {
            for (pugi::xml_node varChild = actionChild.first_child(); varChild; varChild = varChild.next_sibling())
            {
                if (varChild.name() == std::string("SetAction"))
                {
                    VariableSetAction *varSetAction = new VariableSetAction(parent);

                    varSetAction->name_      = variables.ReadAttribute(actionChild, "variableRef");
                    varSetAction->value_     = parameters.ReadAttribute(varChild, "value");
                    varSetAction->variables_ = &variables;

                    action = varSetAction;
                }
                else if (varChild.name() == std::string("ModifyAction"))
                {
                    pugi::xml_node ruleChild  = varChild.first_child();
                    pugi::xml_node valueChild = ruleChild.first_child();
                    if (ruleChild && valueChild)
                    {
                        if (valueChild.name() == std::string("AddValue"))
                        {
                            VariableAddAction *varAddAction = new VariableAddAction(parent);

                            varAddAction->name_      = variables.ReadAttribute(actionChild, "variableRef");
                            varAddAction->value_     = strtod(variables.ReadAttribute(valueChild, "value"));
                            varAddAction->variables_ = &variables;

                            action = varAddAction;
                        }
                        else if (valueChild.name() == std::string("MultiplyByValue"))
                        {
                            VariableMultiplyByAction *varMulAction = new VariableMultiplyByAction(parent);

                            varMulAction->name_      = variables.ReadAttribute(actionChild, "variableRef");
                            varMulAction->value_     = strtod(variables.ReadAttribute(valueChild, "value"));
                            varMulAction->variables_ = &variables;

                            action = varMulAction;
                        }
                    }
                }
                else
                {
                    LOG_WARN("VariableAction {} not supported yet", varChild.name());
                }
            }
        }
        else if (actionChild.name() == std::string("TrafficAction"))
        {
            std::shared_ptr<TrafficActionContext> trafficActionContext =
                std::make_shared<TrafficActionContext>(*scenarioEngine_, *gateway_, *this, *roadmanager::Position::GetOpenDrive());
            std::string traffic_name;
            traffic_name = parameters.ReadAttribute(actionChild, "trafficName");

            pugi::xml_node trafficChild = actionChild.first_child();

            if (!strcmp(trafficChild.name(), "TrafficSourceAction"))
            {
                TrafficSourceAction *trafficSourceAction = new TrafficSourceAction(parent, trafficActionContext);

                if (!traffic_name.empty())
                {
                    trafficSourceAction->SetName(traffic_name);
                }

                std::string radius, rate, speed;

                // Traffic surce radius
                radius = parameters.ReadAttribute(trafficChild, "radius", true);
                trafficSourceAction->SetRadius(std::stod(radius));

                // Traffic spawn rate
                rate = parameters.ReadAttribute(trafficChild, "rate", true);
                trafficSourceAction->SetRate(std::stod(rate));

                speed = parameters.ReadAttribute(trafficChild, "velocity");
                if (!speed.empty() && GetVersionMajor() == 1 && GetVersionMinor() < 3)
                {
                    LOG_WARN("velocity attribute is depricated from v1.3. Reading it anyway.");
                    trafficSourceAction->SetSpeed(std::stod(speed));
                }
                else
                {
                    speed = parameters.ReadAttribute(trafficChild, "speed");
                    trafficSourceAction->SetSpeed(std::stod(speed));
                }

                OSCPosition           *oscPosition = parseOSCPosition(trafficChild.child("Position"));
                roadmanager::Position *pos         = new roadmanager::Position(*oscPosition->GetRMPos());
                trafficSourceAction->SetPosition(pos);
                delete oscPosition;

                if (trafficChild.child("TrafficDistribution"))
                {
                    auto traffic_dist_node = trafficChild.child("TrafficDistribution");
                    ParseTrafficDistribution(traffic_dist_node, trafficSourceAction->traffic_distribution_entry_);
                }

                action = trafficSourceAction;
            }
            else if (!strcmp(trafficChild.name(), "TrafficSinkAction"))
            {
                TrafficSinkAction *trafficSinkAction = new TrafficSinkAction(parent, trafficActionContext);

                if (!traffic_name.empty())
                {
                    trafficSinkAction->SetName(traffic_name);
                }

                std::string radius, rate;

                // Traffic surce radius
                radius = parameters.ReadAttribute(trafficChild, "radius", true);
                trafficSinkAction->SetRadius(std::stod(radius));

                // Traffic spawn rate
                rate = parameters.ReadAttribute(trafficChild, "rate");
                if (!rate.empty())
                {
                    trafficSinkAction->SetRate(std::stod(rate));
                }
                else
                {
                    LOG_INFO("No rate specified for TrafficSinkAction, will constantly despawn vehicles in range.");
                }

                OSCPosition           *oscPosition = parseOSCPosition(trafficChild.child("Position"));
                roadmanager::Position *pos         = new roadmanager::Position(*oscPosition->GetRMPos());
                trafficSinkAction->SetPosition(pos);
                delete oscPosition;

                action = trafficSinkAction;
            }
            else if (!strcmp(trafficChild.name(), "TrafficSwarmAction"))
            {
                TrafficSwarmAction *trafficSwarmAction = new TrafficSwarmAction(parent, trafficActionContext);

                pugi::xml_node childNode = trafficChild.child("CentralObject");
                if (childNode.empty())
                {
                    childNode = trafficChild.child("CentralSwarmObject");
                    if (!childNode.empty())
                    {
                        LOG_WARN("Expected \"CentralObject\", found \"CentralSwarmObject\". Accepted.");
                    }
                }
                if (childNode.empty())
                {
                    LOG_WARN("Warning: Missing swarm CentralObject!");
                }

                trafficSwarmAction->SetCentralObject(entities_->GetObjectByName(parameters.ReadAttribute(childNode, "entityRef")));

                std::string radius, numberOfVehicles;

                // Inner radius (Circle)
                radius = parameters.ReadAttribute(trafficChild, "innerRadius", true);
                trafficSwarmAction->SetInnerRadius(std::stod(radius));

                // Semi major axis
                radius = parameters.ReadAttribute(trafficChild, "semiMajorAxis", true);
                trafficSwarmAction->SetSemiMajorAxes(std::stod(radius));

                // Semi major axis
                radius = parameters.ReadAttribute(trafficChild, "semiMinorAxis", true);
                trafficSwarmAction->SetSemiMinorAxes(std::stod(radius));

                if (!traffic_name.empty())
                {
                    trafficSwarmAction->SetName(traffic_name);
                }

                // Number of vehicles
                numberOfVehicles = parameters.ReadAttribute(trafficChild, "numberOfVehicles", true);
                trafficSwarmAction->SetNumberOfVehicles(static_cast<int>(std::stoul(numberOfVehicles)));

                pugi::xml_node dotNode = trafficChild.child("DirectionOfTravelDistribution");
                if (!dotNode.empty())
                {
                    std::string opposite = parameters.ReadAttribute(dotNode, "opposite", true);
                    std::string same     = parameters.ReadAttribute(dotNode, "same", true);
                    std::cout << "opposite: " << opposite << ", same: " << same << std::endl;
                }

                // Velocity or Range handling
                // Is 0 really a good default for below values? Suggestion is reference vehicles speed

                if (GetVersionMajor() == 1 && GetVersionMinor() < 2)
                {
                    // Velocity
                    std::string velocity = parameters.ReadAttribute(trafficChild, "velocity");
                    if (velocity.empty())
                    {
                        LOG_WARN("Warning: Missing swarm velocity! Using default value 0.0");
                        velocity = "0.0";
                    }
                    trafficSwarmAction->Setvelocity(std::stod(velocity));
                }
                else if (GetVersionMajor() == 1 && GetVersionMinor() >= 2)
                {
                    // InitialSpeedRange
                    pugi::xml_node rangeNode = trafficChild.child("InitialSpeedRange");
                    std::string    lowerLimit, upperLimit;
                    if (rangeNode.empty())
                    {
                        LOG_WARN("Warning: Missing swarm InitialSpeedRange! Using default value 0.0 for both limits.");
                        lowerLimit = "0.0";
                        upperLimit = "0.0";
                    }
                    else
                    {
                        lowerLimit = parameters.ReadAttribute(rangeNode, "lowerLimit", true);
                        upperLimit = parameters.ReadAttribute(rangeNode, "upperLimit", true);
                    }
                    trafficSwarmAction->SetInitialSpeedRange(std::stod(lowerLimit), std::stod(upperLimit));
                }

                // TrafficDefinition or TrafficDistribution handling
                pugi::xml_node trafficNode;
                if (GetVersionMajor() == 1 && GetVersionMinor() < 3)
                {
                    trafficNode = trafficChild.child("TrafficDefinition");
                }
                else if (GetVersionMajor() == 1 && GetVersionMinor() >= 3)
                {
                    trafficNode = trafficChild.child("TrafficDistribution");
                }

                action = trafficSwarmAction;
            }
            else if (!strcmp(trafficChild.name(), "TrafficAreaAction"))
            {
                TrafficAreaAction *trafficAreaAction = new TrafficAreaAction(parent, trafficActionContext);

                if (!traffic_name.empty())
                {
                    trafficAreaAction->SetName(traffic_name);
                }

                std::string continuous, number_of_entites;

                continuous = parameters.ReadAttribute(trafficChild, "continuous", true);
                bool cont  = continuous == "true" || continuous == "1" || continuous == "True";
                trafficAreaAction->SetContinuous(cont);

                number_of_entites = parameters.ReadAttribute(trafficChild, "numberOfEntities", true);
                trafficAreaAction->SetNumberOfEntities(std::stoi(number_of_entites));

                if (trafficChild.child("TrafficDistribution"))
                {
                    auto traffic_dist_node = trafficChild.child("TrafficDistribution");
                    ParseTrafficDistribution(traffic_dist_node, trafficAreaAction->traffic_distribution_entry_);
                }

                pugi::xml_node trafficAreaNode = trafficChild.child("TrafficArea");
                if (!trafficAreaNode.empty())
                {
                    for (pugi::xml_node areaChild = trafficAreaNode.first_child(); areaChild; areaChild = areaChild.next_sibling())
                    {
                        std::string            areaChildName(areaChild.name());
                        std::vector<RoadRange> road_ranges;
                        if (areaChildName == "Polygon")
                        {
                            LOG_INFO("Assuming a convex Polygon");
                            // Read polygon points
                            std::vector<roadmanager::Position> polygon_points;
                            for (auto positionNode : areaChild.children("Position"))
                            {
                                if (!positionNode)
                                {
                                    throw std::runtime_error("Missing Position node");
                                }
                                std::unique_ptr<OSCPosition> pos    = std::unique_ptr<OSCPosition>(parseOSCPosition(positionNode));
                                roadmanager::Position       *rm_pos = pos->GetRMPos();
                                polygon_points.push_back(*rm_pos);
                            }
                            trafficAreaAction->SetPolygonPoints(polygon_points);
                        }
                        else if (areaChildName == "RoadRange")
                        {
                            RoadRange   road_range;
                            std::string length, laneId;

                            length = parameters.ReadAttribute(areaChild, "length");
                            if (!length.empty() && std::stod(length) < 0.0)
                            {
                                LOG_ERROR("RoadRange length must be non-negative");
                                LOG_INFO("RoadRange length set to 0.0");
                                length = "0.0";
                            }
                            road_range.length = !length.empty() ? std::stod(length) : 0.0;

                            std::vector<RoadCursor> road_cursors;

                            for (pugi::xml_node cursorNode : areaChild.children("RoadCursor"))
                            {
<<<<<<< HEAD
                                RoadCursor  road_cursor;
=======
                                RoadCursor road_cursor;
>>>>>>> 4a24b827
                                std::string roadId = parameters.ReadAttribute(cursorNode, "roadId", true);
                                if (!roadId.empty())
                                {
                                    road_cursor.roadId = std::stoi(roadId);
                                }
<<<<<<< HEAD
                                std::string s = parameters.ReadAttribute(cursorNode, "s");
=======
                                std::string s             = parameters.ReadAttribute(cursorNode, "s");
>>>>>>> 4a24b827
                                road_cursor.s = !s.empty() ? std::stod(s) : 0.0;
                                for (pugi::xml_node laneNode : cursorNode.children("Lane"))
                                {
                                    laneId = parameters.ReadAttribute(laneNode, "id", true);
                                    road_cursor.laneIds.push_back(std::stoi(laneId));
                                }
                                road_cursors.push_back(road_cursor);
                            }
                            if (road_cursors.size() < 2)
                            {
                                LOG_ERROR("RoadRange must have at least two RoadCursors");
                            }
                            road_cursors.back().last = true;
                            road_range.roadCursors   = road_cursors;

                            road_ranges.push_back(road_range);
                        }
                        else
                        {
                            LOG_ERROR("Missing area definition (Polygon or RoadRange)");
                        }
                        trafficAreaAction->SetRoadRanges(road_ranges);
                    }
                }
                else
                {
                    LOG_ERROR("Missing TrafficArea object");
                }

                action = trafficAreaAction;
            }
            else if (!strcmp(trafficChild.name(), "TrafficStopAction"))
            {
                LOG_INFO("TrafficStopAction not implemented yet");

                TrafficStopAction *trafficStopAction = new TrafficStopAction(parent, trafficActionContext);

                if (!traffic_name.empty())
                {
                    trafficStopAction->SetTrafficActionToStop(traffic_name);
                }

                action = trafficStopAction;
            }
        }
        else if (actionChild.name() == std::string("EntityAction"))
        {
            Object *entity;

            entity = ResolveObjectReference(parameters.ReadAttribute(actionChild, "entityRef"));
            if (entity == NULL)
            {
                LOG_ERROR_AND_QUIT("AddEntityAction: Failed to resolve entityRef {}", parameters.ReadAttribute(actionChild, "entityRef"));
            }

            for (pugi::xml_node eaChild = actionChild.first_child(); eaChild; eaChild = eaChild.next_sibling())
            {
                if (eaChild.name() == std::string("AddEntityAction"))
                {
                    AddEntityAction *addEntityAction = new AddEntityAction(entity, parent);
                    OSCPosition     *oscPosition     = parseOSCPosition(eaChild.child("Position"));
                    addEntityAction->pos_            = new roadmanager::Position(*oscPosition->GetRMPos());
                    delete oscPosition;
                    addEntityAction->SetEntities(entities_);
                    action = addEntityAction;
                }
                else if (eaChild.name() == std::string("DeleteEntityAction"))
                {
                    DeleteEntityAction *deleteEntityAction = new DeleteEntityAction(entity, parent);
                    deleteEntityAction->SetEntities(entities_);
                    deleteEntityAction->SetGateway(gateway_);

                    action = deleteEntityAction;
                }
                else
                {
                    LOG_WARN("EntityAction {} not supported yet", eaChild.name());
                }
            }
        }
        else if (actionChild.name() == std::string("EnvironmentAction"))
        {
            EnvironmentAction *envAction = new EnvironmentAction(parent);
            for (pugi::xml_node envChild = actionChild.first_child(); envChild; envChild = envChild.next_sibling())
            {
                if (envChild.name() == std::string("Environment"))
                {
                    parseOSCEnvironment(envChild, envAction->new_environment_);
                }
                else if (envChild.name() == std::string("CatalogReference"))
                {
                    Entry *entry = ResolveCatalogReference(envChild);
                    if (entry == nullptr)
                    {
                        LOG_WARN("Ignoring CatalogReference in environment, Failed to resolve catalog reference");
                        continue;
                    }
                    parseOSCEnvironment(entry->GetNode(), envAction->new_environment_);
                }
                else
                {
                    LOG_WARN("Unsupported EnvironmentAction {}", envChild.name());
                }
            }
            envAction->SetEnvironment(environment_);

            action = envAction;
        }
        else
        {
            LOG_WARN("Unsupported global action: {}", actionChild.name());
        }
    }

    if (action != 0)
    {
        if (actionNode.parent().attribute("name"))
        {
            action->SetName(parameters.ReadAttribute(actionNode.parent(), "name"));
        }
        else
        {
            action->SetName("no name");
        }
    }

    return action;
}

OSCUserDefinedAction *ScenarioReader::parseOSCUserDefinedAction(pugi::xml_node actionNode, Event *parent)
{
    OSCUserDefinedAction *action = nullptr;

    pugi::xml_node actionChild = actionNode.first_child();
    if (actionChild && actionChild.name() == std::string("CustomCommandAction"))
    {
        action                    = new OSCUserDefinedAction(parent);
        action->user_action_type_ = parameters.ReadAttribute(actionChild, "type");
        action->content_          = parameters.ResolveParametersInString(actionChild.first_child().value());
    }

    if (action != nullptr)
    {
        std::string action_name = parameters.ReadAttribute(actionNode.parent(), "name");
        if (!action_name.empty())
        {
            action->SetName(action_name);
        }
        else
        {
            action->SetName("No name UserDefinedAction");
        }
    }

    return action;
}

ActivateControllerAction *ScenarioReader::parseActivateControllerAction(pugi::xml_node actionNode, Event *parent)
{
    ControlActivationMode lat_mode   = ControlActivationMode::UNDEFINED;
    ControlActivationMode long_mode  = ControlActivationMode::UNDEFINED;
    ControlActivationMode light_mode = ControlActivationMode::UNDEFINED;
    ControlActivationMode anim_mode  = ControlActivationMode::UNDEFINED;

    std::string lat_str   = parameters.ReadAttribute(actionNode, "lateral");
    std::string long_str  = parameters.ReadAttribute(actionNode, "longitudinal");
    std::string light_str = parameters.ReadAttribute(actionNode, "lighting");
    std::string anim_str  = parameters.ReadAttribute(actionNode, "animation");
    std::string name_str  = parameters.ReadAttribute(actionNode, "controllerRef");

    if (lat_str == "false")
    {
        lat_mode = ControlActivationMode::OFF;
    }
    else if (lat_str == "true")
    {
        lat_mode = ControlActivationMode::ON;
    }

    if (long_str == "false")
    {
        long_mode = ControlActivationMode::OFF;
    }
    else if (long_str == "true")
    {
        long_mode = ControlActivationMode::ON;
    }

    if (light_str == "false")
    {
        light_mode = ControlActivationMode::OFF;
    }
    else if (light_str == "true")
    {
        light_mode = ControlActivationMode::ON;
    }

    if (anim_str == "false")
    {
        anim_mode = ControlActivationMode::OFF;
    }
    else if (anim_str == "true")
    {
        LOG_WARN("Animation activation is not supported yet");
        anim_mode = ControlActivationMode::ON;
    }

    ActivateControllerAction *activateControllerAction = new ActivateControllerAction(name_str, lat_mode, long_mode, light_mode, anim_mode, parent);

    return activateControllerAction;
}

int ScenarioReader::parseDynamicConstraints(pugi::xml_node dynamics_node, DynamicConstraints &dc, Object *obj)
{
    struct value
    {
        double     *variable;
        double      default_value;
        double      performance_value;
        std::string label;
    };

    std::vector<std::string> labels = {"maxSpeed", "maxAcceleration", "maxAccelerationRate", "maxDeceleration", "maxDecelerationRate"};

    value values[] = {
        {&dc.max_speed_, 250.0 / 3.6, obj ? obj->performance_.maxSpeed : LARGE_NUMBER, labels[0]},
        {&dc.max_acceleration_, 5.0, obj ? obj->performance_.maxAcceleration : LARGE_NUMBER, labels[1]},
        {&dc.max_acceleration_rate_, LARGE_NUMBER, dc.max_acceleration_rate_, labels[2]},
        {&dc.max_deceleration_, 10.0, obj ? obj->performance_.maxDeceleration : LARGE_NUMBER, labels[3]},
        {&dc.max_deceleration_rate_, LARGE_NUMBER, dc.max_deceleration_rate_, labels[4]},
    };

    for (pugi::xml_attribute a : dynamics_node.attributes())
    {
        auto it = std::find(labels.begin(), labels.end(), a.name());
        if (it == labels.end())
        {
            LOG_WARN("parseDynamicConstraints: Ignoring unexpected attribute {}. Misspelled?", a.name());
        }
    }

    for (unsigned int i = 0; i < sizeof(values) / sizeof(value); i++)
    {
        if (dynamics_node.attribute(values[i].label.c_str()).empty())
        {
            // If the attribute is not specified, set to any vehicle defined value or last resort default infinity
            LOG_DEBUG("parseDynamicConstraints: {} not specified, use vehicle setting: {}", values[i].label, values[i].performance_value);
            *values[i].variable = values[i].performance_value;
        }
        else
        {
            *values[i].variable = strtod(parameters.ReadAttribute(dynamics_node, values[i].label));

            if (*values[i].variable < SMALL_NUMBER)
            {
                LOG_WARN("parseDynamicConstraints: Unexpected small {} value: {:.5f}, replacing with {} value {:.2f}",
                         values[i].label,
                         *values[i].variable,
                         values[i].default_value < values[i].performance_value ? "default" : "performance",
                         values[i].default_value < values[i].performance_value ? values[i].default_value : values[i].performance_value);
                *values[i].variable = values[i].default_value < values[i].performance_value ? values[i].default_value : values[i].performance_value;
            }
            else if (*values[i].variable > values[i].performance_value)
            {
                LOG_WARN("parseDynamicConstraints: {} value {:.2f} exceeds object performance value: {:.2f}, truncating",
                         values[i].label,
                         *values[i].variable,
                         values[i].performance_value);
                *values[i].variable = values[i].performance_value;
            }
            else
            {
                LOG_DEBUG("parseDynamicConstraints: {} value = {:.2f}", values[i].label, *values[i].variable);
            }
        }
    }

    return 0;
}

OSCPrivateAction *ScenarioReader::parseOSCPrivateAction(pugi::xml_node actionNode, Object *object, Event *parent)
{
    OSCPrivateAction *action = 0;

    for (pugi::xml_node actionChild = actionNode.first_child(); actionChild; actionChild = actionChild.next_sibling())
    {
        if (actionChild.name() == std::string("LongitudinalAction"))
        {
            for (pugi::xml_node longitudinalChild = actionChild.first_child(); longitudinalChild;
                 longitudinalChild                = longitudinalChild.next_sibling())
            {
                if (longitudinalChild.name() == std::string("SpeedAction"))
                {
                    LongSpeedAction *action_speed = new LongSpeedAction(parent);

                    for (pugi::xml_node speedChild = longitudinalChild.first_child(); speedChild; speedChild = speedChild.next_sibling())
                    {
                        if (speedChild.name() == std::string("SpeedActionDynamics"))
                        {
                            ParseTransitionDynamics(speedChild, action_speed->transition_);
                        }
                        else if (speedChild.name() == std::string("SpeedActionTarget"))
                        {
                            for (pugi::xml_node targetChild = speedChild.first_child(); targetChild; targetChild = targetChild.next_sibling())
                            {
                                if (targetChild.name() == std::string("RelativeTargetSpeed"))
                                {
                                    LongSpeedAction::TargetRelative *target_rel = new LongSpeedAction::TargetRelative;

                                    target_rel->value_ = strtod(parameters.ReadAttribute(targetChild, "value"));

                                    target_rel->continuous_ = (parameters.ReadAttribute(targetChild, "continuous") == "true" ||
                                                               parameters.ReadAttribute(targetChild, "continuous") == "1");

                                    target_rel->object_ = ResolveObjectReference(parameters.ReadAttribute(targetChild, "entityRef"));

                                    std::string value_type = parameters.ReadAttribute(targetChild, "speedTargetValueType");
                                    if (value_type == "delta")
                                    {
                                        target_rel->value_type_ = LongSpeedAction::TargetRelative::ValueType::DELTA;
                                    }
                                    else if (value_type == "factor")
                                    {
                                        target_rel->value_type_ = LongSpeedAction::TargetRelative::ValueType::FACTOR;
                                    }
                                    else if (value_type == "")
                                    {
                                        LOG_WARN("Value type missing - falling back to delta");
                                        target_rel->value_type_ = LongSpeedAction::TargetRelative::DELTA;
                                    }
                                    else
                                    {
                                        LOG_ERROR("Value type {} not valid", value_type);
                                    }
                                    action_speed->target_.reset(target_rel);
                                }
                                else if (targetChild.name() == std::string("AbsoluteTargetSpeed"))
                                {
                                    LongSpeedAction::TargetAbsolute *target_abs = new LongSpeedAction::TargetAbsolute;

                                    target_abs->value_ = strtod(parameters.ReadAttribute(targetChild, "value"));
                                    action_speed->target_.reset(target_abs);
                                }
                                else
                                {
                                    LOG_ERROR("Unsupported Target type: {}", targetChild.name());
                                }
                            }
                        }
                    }
                    action = action_speed;
                }
                else if (longitudinalChild.name() == std::string("SpeedProfileAction"))  // v1.2
                {
                    LongSpeedProfileAction *action_speed_profile = new LongSpeedProfileAction(parent);

                    if (longitudinalChild.attribute("followingMode").empty())
                    {
                        LOG_WARN("Missing mandatory SpeedProfileAction attribute followingMode, set to position");
                        action_speed_profile->following_mode_ = FollowingMode::POSITION;  // set as default
                    }
                    else
                    {
                        std::string str = parameters.ReadAttribute(longitudinalChild, "followingMode");
                        if (str == "position")
                        {
                            action_speed_profile->following_mode_ = FollowingMode::POSITION;
                        }
                        else if (str == "follow")
                        {
                            action_speed_profile->following_mode_ = FollowingMode::FOLLOW;
                        }
                        else
                        {
                            LOG_WARN("Unsupported SpeedProfileAction followingMode value: {}, set to position", str);
                            action_speed_profile->following_mode_ = FollowingMode::POSITION;  // set as default
                        }
                    }

                    for (pugi::xml_node child = longitudinalChild.first_child(); child; child = child.next_sibling())
                    {
                        if (!strcmp(child.name(), "DynamicConstraints"))
                        {
                            parseDynamicConstraints(child, action_speed_profile->dynamics_, object);
                        }
                        else if (!strcmp(child.name(), "EntityRef"))
                        {
                            action_speed_profile->entity_ref_ = ResolveObjectReference(parameters.ReadAttribute(child, "entityRef"));
                        }
                        else if (!strcmp(child.name(), "SpeedProfileEntry"))
                        {
                            LongSpeedProfileAction::Entry entry;

                            if (child.attribute("speed").empty())
                            {
                                LOG_WARN("Missing mandatory SpeedProfileAction Entry attribute speed, set to 0");
                                entry.speed_ = 0.0;  // set as default
                            }
                            else
                            {
                                entry.speed_ = strtod(parameters.ReadAttribute(child, "speed"));
                            }

                            if (child.attribute("time").empty())
                            {
                                entry.time_ = -1.0;  // indicate not specified
                            }
                            else
                            {
                                entry.time_ = strtod(parameters.ReadAttribute(child, "time"));
                            }

                            action_speed_profile->entry_.push_back(entry);
                        }
                    }

                    action = action_speed_profile;
                }
                else if (longitudinalChild.name() == std::string("LongitudinalDistanceAction"))
                {
                    LongDistanceAction *action_dist = new LongDistanceAction(parent);

                    pugi::xml_node dynamics_node = longitudinalChild.child("DynamicConstraints");
                    if (dynamics_node != NULL)
                    {
                        parseDynamicConstraints(dynamics_node, action_dist->dynamics_, object);
                    }

                    action_dist->target_object_ = ResolveObjectReference(parameters.ReadAttribute(longitudinalChild, "entityRef"));
                    if (longitudinalChild.attribute("distance"))
                    {
                        action_dist->dist_type_ = LongDistanceAction::DistType::DISTANCE;
                        action_dist->distance_  = strtod(parameters.ReadAttribute(longitudinalChild, "distance"));
                    }
                    else if (longitudinalChild.attribute("timeGap"))
                    {
                        action_dist->dist_type_ = LongDistanceAction::DistType::TIME_GAP;
                        action_dist->distance_  = strtod(parameters.ReadAttribute(longitudinalChild, "timeGap"));
                    }
                    else
                    {
                        LOG_INFO("Need distance or timeGap");
                    }

                    std::string continuous   = parameters.ReadAttribute(longitudinalChild, "continuous");
                    action_dist->continuous_ = continuous == "true" ? true : false;

                    std::string freespace = parameters.ReadAttribute(longitudinalChild, "freespace");
                    if (freespace == "true" || freespace == "1")
                        action_dist->freespace_ = true;
                    else
                        action_dist->freespace_ = false;

                    std::string displacement = parameters.ReadAttribute(longitudinalChild, "displacement");
                    if (GetVersionMajor() <= 1 && GetVersionMinor() >= 1)
                    {
                        if (displacement.empty())
                        {
                            LOG_WARN("displacement attribute missing, setting default trailingReferencedEntity");
                            action_dist->displacement_ = LongDistanceAction::DisplacementType::TRAILING;
                        }
                        else if (displacement == "any")
                        {
                            action_dist->displacement_ = LongDistanceAction::DisplacementType::ANY;
                        }
                        else if (displacement == "trailingReferencedEntity")
                        {
                            action_dist->displacement_ = LongDistanceAction::DisplacementType::TRAILING;
                        }
                        else if (displacement == "leadingReferencedEntity")
                        {
                            action_dist->displacement_ = LongDistanceAction::DisplacementType::LEADING;
                        }
                        else
                        {
                            LOG_ERROR_AND_QUIT("Unsupported displacement type: {}", displacement);
                        }

                        if (action_dist->distance_ < 0.0)
                        {
                            // action_dist->displacement_ != LongDistanceAction::DisplacementType::NONE &&
                            LOG_WARN(
                                "Negative distance or timeGap not supported in OSC version >= 1.1. Using absolute value. Use displacement to specify leading or trailing behavior.");
                            action_dist->distance_ = abs(action_dist->distance_);
                        }
                    }
                    else if (!displacement.empty())
                    {
                        LOG_WARN("LongitudinalDistanceAction displacement not supported in OSC version {}.{}", GetVersionMajor(), GetVersionMinor());
                    }

                    action_dist->cs_ = ParseCoordinateSystem(longitudinalChild, roadmanager::CoordinateSystem::CS_ENTITY);

                    action = action_dist;
                }
            }
        }
        else if (actionChild.name() == std::string("LateralAction"))
        {
            for (pugi::xml_node lateralChild = actionChild.first_child(); lateralChild; lateralChild = lateralChild.next_sibling())
            {
                if (lateralChild.name() == std::string("LaneChangeAction"))
                {
                    LatLaneChangeAction *action_lane = new LatLaneChangeAction(parent);

                    if (!lateralChild.attribute("targetLaneOffset").empty())
                    {
                        action_lane->target_lane_offset_ = strtod(parameters.ReadAttribute(lateralChild, "targetLaneOffset"));
                    }

                    for (pugi::xml_node laneChangeChild = lateralChild.first_child(); laneChangeChild;
                         laneChangeChild                = laneChangeChild.next_sibling())
                    {
                        if (laneChangeChild.name() == std::string("LaneChangeActionDynamics"))
                        {
                            ParseTransitionDynamics(laneChangeChild, action_lane->transition_);
                        }
                        else if (laneChangeChild.name() == std::string("LaneChangeTarget"))
                        {
                            LatLaneChangeAction::Target *target = 0;

                            for (pugi::xml_node targetChild = laneChangeChild.first_child(); targetChild; targetChild = targetChild.next_sibling())
                            {
                                if (targetChild.name() == std::string("RelativeTargetLane"))
                                {
                                    LatLaneChangeAction::TargetRelative *target_rel = new LatLaneChangeAction::TargetRelative;

                                    if ((target_rel->object_ = ResolveObjectReference(parameters.ReadAttribute(targetChild, "entityRef"))) == 0)
                                    {
                                        LOG_ERROR("Failed to find object {}", parameters.ReadAttribute(targetChild, "entityRef"));
                                        return 0;
                                    }
                                    target_rel->value_ = strtoi(parameters.ReadAttribute(targetChild, "value"));
                                    target             = target_rel;
                                }
                                else if (targetChild.name() == std::string("AbsoluteTargetLane"))
                                {
                                    LatLaneChangeAction::TargetAbsolute *target_abs = new LatLaneChangeAction::TargetAbsolute;

                                    target_abs->value_ = strtoi(parameters.ReadAttribute(targetChild, "value"));
                                    target             = target_abs;
                                }
                                else
                                {
                                    throw std::runtime_error(std::string("Unsupported LaneChangeTarget: ") + targetChild.name());
                                }
                            }
                            if (target)
                            {
                                action_lane->target_ = target;
                            }
                        }
                    }
                    action = action_lane;
                }
                else if (lateralChild.name() == std::string("LaneOffsetAction"))
                {
                    LatLaneOffsetAction         *action_lane = new LatLaneOffsetAction(parent);
                    LatLaneOffsetAction::Target *target      = nullptr;
                    for (pugi::xml_node laneOffsetChild = lateralChild.first_child(); laneOffsetChild;
                         laneOffsetChild                = laneOffsetChild.next_sibling())
                    {
                        if (laneOffsetChild.name() == std::string("LaneOffsetActionDynamics"))
                        {
                            if (parameters.ReadAttribute(laneOffsetChild, "maxLateralAcc") != "")
                            {
                                action_lane->max_lateral_acc_ = strtod(parameters.ReadAttribute(laneOffsetChild, "maxLateralAcc"));
                                if (action_lane->max_lateral_acc_ < SMALL_NUMBER)
                                {
                                    action_lane->max_lateral_acc_ = SMALL_NUMBER;
                                }
                            }
                            else
                            {
                                action_lane->max_lateral_acc_ = 0.5;  // Just set some reasonable default value
                                LOG_WARN("Missing optional LaneOffsetAction maxLateralAcc attribute. Using default: {:.2f}",
                                         action_lane->max_lateral_acc_);
                            }

                            action_lane->transition_.shape_ = ParseDynamicsShape(parameters.ReadAttribute(laneOffsetChild, "dynamicsShape"));
                        }
                        else if (laneOffsetChild.name() == std::string("LaneOffsetTarget"))
                        {
                            for (pugi::xml_node targetChild = laneOffsetChild.first_child(); targetChild; targetChild = targetChild.next_sibling())
                            {
                                if (targetChild.name() == std::string("RelativeTargetLaneOffset"))
                                {
                                    LatLaneOffsetAction::TargetRelative *target_rel = new LatLaneOffsetAction::TargetRelative;

                                    target_rel->object_ = ResolveObjectReference(parameters.ReadAttribute(targetChild, "entityRef"));
                                    target_rel->value_  = strtod(parameters.ReadAttribute(targetChild, "value"));
                                    target              = target_rel;
                                }
                                else if (targetChild.name() == std::string("AbsoluteTargetLaneOffset"))
                                {
                                    LatLaneOffsetAction::TargetAbsolute *target_abs = new LatLaneOffsetAction::TargetAbsolute;

                                    target_abs->value_ = strtod(parameters.ReadAttribute(targetChild, "value"));
                                    target             = target_abs;
                                }
                            }
                            action_lane->target_.reset(target);
                        }
                    }
                    if (target == nullptr)
                    {
                        throw std::runtime_error("Missing LaneOffset Target");
                    }
                    action = action_lane;
                }
                else if (lateralChild.name() == std::string("LateralDistanceAction"))
                {
                    LatDistanceAction *action_dist = new LatDistanceAction(parent);

                    pugi::xml_node dynamics_node = lateralChild.child("DynamicConstraints");
                    if (dynamics_node != NULL)
                    {
                        // skip passing object to ignore entity configuration for this action
                        parseDynamicConstraints(dynamics_node, action_dist->dynamics_);
                        if (action_dist->dynamics_.max_acceleration_ < LARGE_NUMBER &&
                            action_dist->dynamics_.max_acceleration_ > object->performance_.maxAcceleration)
                        {
                            LOG_WARN("LateralDistanceAction maxAcceleration {:.2f} exceeds object {} performance value: {:.2f}. Accepted.",
                                     action_dist->dynamics_.max_acceleration_,
                                     object->GetName(),
                                     object->performance_.maxAcceleration);
                        }
                        if (action_dist->dynamics_.max_speed_ < LARGE_NUMBER && action_dist->dynamics_.max_speed_ > object->performance_.maxSpeed)
                        {
                            LOG_WARN("LateralDistanceAction maxSpeed {:.2f} exceeds object {} performance value: {:.2f}. Accepted.",
                                     action_dist->dynamics_.max_speed_,
                                     object->GetName(),
                                     object->performance_.maxSpeed);
                        }
                    }

                    std::string entity_ref = parameters.ReadAttribute(lateralChild, "entityRef");
                    if (entity_ref.empty())
                    {
                        LOG_ERROR_AND_QUIT("LateralDistanceAction: Mandatory attribute entityRef is missing");
                    }
                    action_dist->target_object_ = ResolveObjectReference(entity_ref);

                    std::string continuous = parameters.ReadAttribute(lateralChild, "continuous");
                    if (continuous.empty())
                    {
                        LOG_ERROR_AND_QUIT("LateralDistanceAction: Mandatory attribute continuous is missing");
                    }
                    action_dist->continuous_ = (continuous == "true");

                    std::string freespace = parameters.ReadAttribute(lateralChild, "freespace");
                    if (freespace.empty())
                    {
                        LOG_ERROR_AND_QUIT("LateralDistanceAction: Mandatory attribute freespace is missing");
                    }

                    action_dist->freespace_ = (freespace == "true" || freespace == "1");

                    std::string distance = parameters.ReadAttribute(lateralChild, "distance");
                    if (!distance.empty())
                    {
                        action_dist->distance_ = strtod(distance);
                    }

                    std::string displacement = parameters.ReadAttribute(lateralChild, "displacement");
                    if (GetVersionMajor() <= 1 && GetVersionMinor() >= 1)
                    {
                        if (displacement.empty())
                        {
                            LOG_WARN("displacement attribute missing, setting default 'any'");
                            action_dist->displacement_ = LatDistanceAction::DisplacementType::ANY;
                        }
                        else if (displacement == "leftToReferencedEntity")
                        {
                            action_dist->displacement_ = LatDistanceAction::DisplacementType::LEFT_TO_REFERENCED_ENTITY;
                        }
                        else if (displacement == "rightToReferencedEntity")
                        {
                            action_dist->displacement_ = LatDistanceAction::DisplacementType::RIGHT_TO_REFERENCED_ENTITY;
                        }
                        else
                        {
                            LOG_ERROR_AND_QUIT("Unsupported displacement type: {}", displacement);
                        }

                        if (action_dist->distance_ < 0.0)
                        {
                            LOG_WARN(
                                "Negative distance not supported in OSC version >= 1.1. Using absolute value. Use displacement to specify which lateral axis that applies.");
                            action_dist->distance_ = abs(action_dist->distance_);
                        }
                    }
                    else if (!displacement.empty())  // Is it supported in 1.1??
                    {
                        LOG_WARN("LateralDistanceAction displacement not supported in OSC version {}.{}", GetVersionMajor(), GetVersionMinor());
                    }

                    action_dist->cs_ = ParseCoordinateSystem(lateralChild, roadmanager::CoordinateSystem::CS_ENTITY);

                    action = action_dist;
                }
                else
                {
                    LOG_WARN("Unsupported element type: {}", lateralChild.name());
                }
            }
        }
        else if (actionChild.name() == std::string("SynchronizeAction"))
        {
            SynchronizeAction *action_synch = new SynchronizeAction(parent);

            std::string master_object_str = parameters.ReadAttribute(actionChild, "masterEntityRef");
            action_synch->master_object_  = ResolveObjectReference(master_object_str);

            pugi::xml_node target_position_master_node = actionChild.child("TargetPositionMaster");
            if (!target_position_master_node)
            {
                LOG_ERROR("Missing required element \"TargetPositionMaster\"");
                return 0;
            }
            OSCPosition *pos_osc                  = parseOSCPosition(target_position_master_node);
            action_synch->target_position_master_ = *pos_osc->GetRMPos();
            if (pos_osc->GetRMPos()->GetTrajectory() != nullptr)
            {
                action_synch->target_position_master_.SetTrajectory(pos_osc->GetRMPos()->GetTrajectory());
            }
            delete pos_osc;

            if (parameters.ReadAttribute(actionChild, "targetToleranceMaster") != "")
            {
                action_synch->tolerance_master_ = strtod(parameters.ReadAttribute(actionChild, "targetToleranceMaster"));
            }

            pugi::xml_node target_position_node = actionChild.child("TargetPosition");
            if (!target_position_node)
            {
                LOG_ERROR("Missing required element \"TargetPosition\"");
                return 0;
            }

            pos_osc                        = parseOSCPosition(target_position_node);
            action_synch->target_position_ = *pos_osc->GetRMPos();
            if (pos_osc->GetRMPos()->GetTrajectory() != nullptr)
            {
                action_synch->target_position_.SetTrajectory(pos_osc->GetRMPos()->GetTrajectory());
            }
            delete pos_osc;

            if (parameters.ReadAttribute(actionChild, "targetTolerance") != "")
            {
                action_synch->tolerance_ = strtod(parameters.ReadAttribute(actionChild, "targetTolerance"));
            }

            pugi::xml_node target_speed_node = actionChild.child("FinalSpeed");
            if (target_speed_node)
            {
                pugi::xml_node final_speed_element = target_speed_node.first_child();
                if (final_speed_element.empty())
                {
                    throw std::runtime_error("Unexpected missing FinalSpeed child element");
                }

                if (!strcmp(final_speed_element.name(), "AbsoluteSpeed"))
                {
                    LongSpeedAction::TargetAbsolute *targetSpeedAbs = new LongSpeedAction::TargetAbsolute;
                    targetSpeedAbs->value_                          = strtod(parameters.ReadAttribute(final_speed_element, "value"));
                    action_synch->final_speed_.reset(targetSpeedAbs);
                }
                else if (!strcmp(final_speed_element.name(), "RelativeSpeedToMaster"))
                {
                    LongSpeedAction::TargetRelative *targetSpeedRel = new LongSpeedAction::TargetRelative;

                    targetSpeedRel->value_ = strtod(parameters.ReadAttribute(final_speed_element, "value"));

                    targetSpeedRel->continuous_ = true;  // Continuous adaption needed

                    targetSpeedRel->object_ = action_synch->master_object_;  // Master object is the pivot vehicle

                    std::string value_type = parameters.ReadAttribute(final_speed_element, "speedTargetValueType");
                    if (value_type == "delta")
                    {
                        targetSpeedRel->value_type_ = LongSpeedAction::TargetRelative::ValueType::DELTA;
                    }
                    else if (value_type == "factor")
                    {
                        targetSpeedRel->value_type_ = LongSpeedAction::TargetRelative::ValueType::FACTOR;
                    }
                    else if (value_type == "")
                    {
                        LOG_WARN("Value type missing - falling back to delta");
                        targetSpeedRel->value_type_ = LongSpeedAction::TargetRelative::DELTA;
                    }
                    else
                    {
                        LOG_WARN("Value type {} not valid", value_type);
                    }
                    action_synch->final_speed_.reset(targetSpeedRel);
                }
                else
                {
                    LOG_ERROR("Unexpected FinalSpeed element: {}", final_speed_element.name());
                    throw std::runtime_error("Unexpected FinalSpeed element");
                }

                // Check for optional steady state element
                pugi::xml_node steady_state_node = final_speed_element.first_child();
                if (!steady_state_node.empty())
                {
                    if (GetVersionMajor() <= 1 && GetVersionMinor() < 1)
                    {
                        LOG_INFO("SynchronizeAction::SteadyState introduced in v1.1. Reading anyway.");
                    }
                    if (action_synch->final_speed_->type_ == scenarioengine::LongSpeedAction::Target::TargetType::ABSOLUTE_SPEED &&
                        action_synch->final_speed_->GetValue() < SMALL_NUMBER)
                    {
                        LOG_ERROR("SynchronizeAction steady state with 0 or negative final speed ({:.2f}) is not supported",
                                  action_synch->final_speed_->GetValue());
                        throw std::runtime_error("SynchronizeAction steady state with 0 or negative final speed is not supported");
                    }
                    if (!strcmp(steady_state_node.name(), "TargetDistanceSteadyState"))
                    {
                        action_synch->steadyState_.type_ = SynchronizeAction::SteadyStateType::STEADY_STATE_DIST;
                        action_synch->steadyState_.dist_ = strtod(parameters.ReadAttribute(steady_state_node, "distance"));
                    }
                    else if (!strcmp(steady_state_node.name(), "TargetTimeSteadyState"))
                    {
                        action_synch->steadyState_.type_ = SynchronizeAction::SteadyStateType::STEADY_STATE_TIME;
                        action_synch->steadyState_.time_ = strtod(parameters.ReadAttribute(steady_state_node, "time"));
                    }
                    else if (!strcmp(steady_state_node.name(), "TargetPositionSteadyState"))
                    {
                        pos_osc                         = parseOSCPosition(steady_state_node);
                        action_synch->steadyState_.pos_ = *pos_osc->GetRMPos();
                        if (pos_osc->GetRMPos()->GetTrajectory() != nullptr)
                        {
                            action_synch->steadyState_.pos_.SetTrajectory(pos_osc->GetRMPos()->GetTrajectory());
                        }
                        delete pos_osc;
                        action_synch->steadyState_.type_ = SynchronizeAction::SteadyStateType::STEADY_STATE_POS;
                    }
                    else
                    {
                        LOG_ERROR("Unexpected child element: {}", steady_state_node.name());
                        throw std::runtime_error("Unexpected child element: " + std::string(steady_state_node.name()));
                    }
                }
            }
            action = action_synch;
        }
        else if (actionChild.name() == std::string("TeleportAction"))
        {
            TeleportAction *action_pos = new TeleportAction(parent);
            OSCPosition    *pos        = parseOSCPosition(actionChild.first_child());
            action_pos->position_      = *pos->GetRMPos();
            if (pos->GetRMPos()->GetTrajectory() != nullptr)
            {
                action_pos->position_.SetTrajectory(pos->GetRMPos()->GetTrajectory());
            }
            action = action_pos;
            delete pos;
        }
        else if (actionChild.name() == std::string("TrailerAction"))
        {
            pugi::xml_node trailer_action_node = actionChild.first_child();
            if (trailer_action_node.empty())
            {
                LOG_ERROR("TrailerAction: missing child element");
                return nullptr;
            }

            if (trailer_action_node.name() == std::string("ConnectTrailerAction"))
            {
                ConnectTrailerAction *action_trailer = new ConnectTrailerAction(parent);
                std::string           trailer_ref    = parameters.ReadAttribute(trailer_action_node, "trailerRef");
                if (trailer_ref.empty())
                {
                    // Try with attribute name from old prototype implementation
                    trailer_ref = parameters.ReadAttribute(trailer_action_node, "trailer");
                    if (!trailer_ref.empty())
                    {
                        LOG_WARN("Warning: Accepting trailer ref attribute 'trailer'. Consider use correct 'trailerRef' instead.");
                    }
                }

                if (!trailer_ref.empty())
                {
                    action_trailer->trailer_object_ = ResolveObjectReference(trailer_ref);
                }
                else
                {
                    LOG_ERROR("TrailerAction: Missing mandatory trailer reference, ignoring action");
                    return nullptr;
                }

                action = action_trailer;
            }
            else if (trailer_action_node.name() == std::string("DisconnectTrailerAction"))
            {
                DisconnectTrailerAction *action_trailer = new DisconnectTrailerAction(parent);
                action                                  = action_trailer;
            }
            else
            {
                LOG_ERROR("TrailerAction: Unexpected child element name: {}", trailer_action_node.name());
            }
        }
        else if (actionChild.name() == std::string("RoutingAction"))
        {
            for (pugi::xml_node routingChild = actionChild.first_child(); routingChild; routingChild = routingChild.next_sibling())
            {
                if (routingChild.name() == std::string("AssignRouteAction"))
                {
                    for (pugi::xml_node assignRouteChild = routingChild.first_child(); assignRouteChild;
                         assignRouteChild                = assignRouteChild.next_sibling())
                    {
                        if (assignRouteChild.name() == std::string("Route"))
                        {
                            AssignRouteAction *action_follow_route = new AssignRouteAction(parent);
                            action_follow_route->route_            = parseOSCRoute(assignRouteChild);
                            action                                 = action_follow_route;
                        }
                        else if (assignRouteChild.name() == std::string("CatalogReference"))
                        {
                            AssignRouteAction *action_assign_route = new AssignRouteAction(parent);

                            // Find route in catalog
                            Entry *entry = ResolveCatalogReference(assignRouteChild);

                            if (entry == 0 || entry->root_ == 0)
                            {
                                throw std::runtime_error("Failed to resolve catalog reference");
                            }

                            if (entry->type_ == CatalogType::CATALOG_ROUTE)
                            {
                                // Make a new instance from catalog entry
                                action_assign_route->route_ = parseOSCRoute(entry->GetNode());
                                action                      = action_assign_route;
                                break;
                            }
                            else
                            {
                                throw std::runtime_error(std::string("Found catalog entry ") + entry->name_ +
                                                         ". But wrong type: " + entry->GetTypeAsStr() +
                                                         ". Expected: " + Entry::GetTypeAsStr_(CatalogType::CATALOG_ROUTE) + ".");
                            }
                        }
                    }
                }
                else if (routingChild.name() == std::string("FollowTrajectoryAction"))
                {
                    FollowTrajectoryAction *action_follow_trajectory = new FollowTrajectoryAction(parent);

                    if (!routingChild.attribute("initialDistanceOffset").empty())
                    {
                        action_follow_trajectory->initialDistanceOffset_ = strtod(parameters.ReadAttribute(routingChild, "initialDistanceOffset"));
                    }
                    else
                    {
                        action_follow_trajectory->initialDistanceOffset_ = 0.0;
                    }

                    action_follow_trajectory->following_mode_ = FollowingMode::FOLLOW;
                    pugi::xml_node followingModeNode          = routingChild.child("TrajectoryFollowingMode");
                    if (followingModeNode != NULL)
                    {
                        std::string followingMode = parameters.ReadAttribute(followingModeNode, "followingMode");
                        if (followingMode.empty())
                        {
                            LOG_WARN("trajectoryFollowingMode followingMode attribute missing, applying \"follow\"");
                        }
                        else if (followingMode == "position")
                        {
                            action_follow_trajectory->following_mode_ = FollowingMode::POSITION;
                        }
                        else if (followingMode != "follow")
                        {
                            LOG_WARN("trajectoryFollowingMode {} not supported yet, applying \"follow\"", followingMode);
                        }
                    }
                    else
                    {
                        LOG_WARN("trajectoryFollowingMode missing, applying \"following\"");
                    }

                    for (pugi::xml_node followTrajectoryChild = routingChild.first_child(); followTrajectoryChild;
                         followTrajectoryChild                = followTrajectoryChild.next_sibling())
                    {
                        if (followTrajectoryChild.name() == std::string("TrajectoryRef"))
                        {
                            action_follow_trajectory->traj_ = parseTrajectoryRef(followTrajectoryChild);
                        }
                        else if (followTrajectoryChild.name() == std::string("Trajectory"))
                        {
                            action_follow_trajectory->traj_ = parseTrajectory(followTrajectoryChild);
                        }
                        else if (followTrajectoryChild.name() == std::string("CatalogReference"))
                        {
                            // Find trajectory in catalog
                            Entry *entry = ResolveCatalogReference(followTrajectoryChild);

                            if (entry == 0 || entry->root_ == 0)
                            {
                                throw std::runtime_error("Failed to resolve catalog reference");
                            }

                            if (entry->type_ == CatalogType::CATALOG_TRAJECTORY)
                            {
                                // Make a new instance from catalog entry
                                action_follow_trajectory->traj_ = parseTrajectory(entry->GetNode());
                            }
                            else
                            {
                                throw std::runtime_error(std::string("Found catalog entry ") + entry->name_ +
                                                         ". But wrong type: " + entry->GetTypeAsStr() +
                                                         ". Expected: " + Entry::GetTypeAsStr_(CatalogType::CATALOG_ROUTE) + ".");
                            }
                        }
                        else if (followTrajectoryChild.name() == std::string("TimeReference"))
                        {
                            pugi::xml_node timingNode = followTrajectoryChild.first_child();
                            if (timingNode && std::string(timingNode.name()) == "Timing")
                            {
                                std::string timeDomain = parameters.ReadAttribute(timingNode, "domainAbsoluteRelative");
                                if (timeDomain == "relative")
                                {
                                    action_follow_trajectory->timing_domain_ = FollowTrajectoryAction::TimingDomain::TIMING_RELATIVE;
                                }
                                else if (timeDomain == "absolute")
                                {
                                    action_follow_trajectory->timing_domain_ = FollowTrajectoryAction::TimingDomain::TIMING_ABSOLUTE;
                                }
                                else
                                {
                                    throw std::runtime_error("Unexpected TimeDomain: " + timeDomain);
                                }

                                action_follow_trajectory->timing_scale_  = strtod(parameters.ReadAttribute(timingNode, "scale"));
                                action_follow_trajectory->timing_offset_ = strtod(parameters.ReadAttribute(timingNode, "offset"));
                            }
                            else if (timingNode && std::string(timingNode.name()) == "None")
                            {
                                action_follow_trajectory->timing_domain_ = FollowTrajectoryAction::TimingDomain::NONE;
                            }
                            else
                            {
                                LOG_WARN("Missing TimeReference child element, set to None");
                                action_follow_trajectory->timing_domain_ = FollowTrajectoryAction::TimingDomain::NONE;
                            }
                        }
                    }

                    // Check that trajectory has time duration
                    if (action_follow_trajectory->timing_domain_ != FollowTrajectoryAction::TimingDomain::NONE &&
                        action_follow_trajectory->traj_->GetDuration() < SMALL_NUMBER)
                    {
                        LOG_WARN("Warning: FollowTrajectoryAction {} timeref is != NONE but trajectory duration is 0. Applying timeref=NONE.",
                                 action_follow_trajectory->GetName());
                        action_follow_trajectory->timing_domain_ = FollowTrajectoryAction::TimingDomain::NONE;
                    }

                    // If trajectory contains timestamps and time reference it affects both lateral and longitudinal domains
                    // otherwise only lateral
                    if (action_follow_trajectory->timing_domain_ == FollowTrajectoryAction::TimingDomain::NONE)
                    {
                        action_follow_trajectory->domains_ = static_cast<unsigned int>(ControlDomainMasks::DOMAIN_MASK_LAT);
                    }
                    else
                    {
                        action_follow_trajectory->domains_ = static_cast<unsigned int>(ControlDomainMasks::DOMAIN_MASK_LAT_AND_LONG);
                    }

                    action = action_follow_trajectory;
                }
                else if (routingChild.name() == std::string("AcquirePositionAction"))
                {
                    AcquirePositionAction *acqPosAction = new AcquirePositionAction(parent);

                    OSCPosition *pos               = parseOSCPosition(routingChild.first_child());
                    acqPosAction->target_position_ = *pos->GetRMPos();
                    delete pos;

                    action = acqPosAction;
                }
                else
                {
                    throw std::runtime_error("Action is not supported: " + std::string(routingChild.name()));
                }
            }
        }
        else if (actionChild.name() == std::string("ActivateControllerAction"))
        {
            if (disable_controllers_)
            {
                LOG_INFO("Skipping ActivateControllerAction for object {} due to --disable_controllers", object->GetName());
                continue;
            }

            if (GetVersionMajor() == 1 && GetVersionMinor() == 1)
            {
                LOG_WARN("In OSC 1.1 ActivateControllerAction should be placed under ControllerAction. Accepting anyway.");
            }

            ActivateControllerAction *activateControllerAction = parseActivateControllerAction(actionChild, parent);

            action = activateControllerAction;
        }
        else if (actionChild.name() == std::string("ControllerAction"))
        {
            for (pugi::xml_node controllerChild = actionChild.first_child(); controllerChild; controllerChild = controllerChild.next_sibling())
            {
                if (disable_controllers_)
                {
                    LOG_INFO("Skipping {} for object {} due to --disable_controllers", controllerChild.name(), object->GetName());
                    continue;
                }

                if (controllerChild.name() == std::string("AssignControllerAction"))
                {
                    std::string ctrl_name;
                    if (GetVersionMinor() >= 3)
                    {
                        // expect an "ObjectController" parent umbrella element
                        if (!controllerChild.child("ObjectController").empty())
                        {
                            controllerChild = controllerChild.child("ObjectController");
                            ctrl_name       = parameters.ReadAttribute(controllerChild, "name");
                        }
                    }

                    for (pugi::xml_node controllerDefNode = controllerChild.first_child(); controllerDefNode;
                         controllerDefNode                = controllerDefNode.next_sibling())
                    {
                        Controller *controller = 0;
                        if (controllerDefNode.name() == std::string("Controller"))
                        {
                            controller = parseOSCObjectController(controllerDefNode);
                        }
                        else if (controllerDefNode.name() == std::string("CatalogReference"))
                        {
                            Entry *entry = ResolveCatalogReference(controllerDefNode);

                            if (entry == 0)
                            {
                                LOG_ERROR("No entry found");
                            }
                            else
                            {
                                if (entry->type_ == CatalogType::CATALOG_CONTROLLER)
                                {
                                    controller = parseOSCObjectController(entry->GetNode());
                                }
                                else
                                {
                                    LOG_ERROR("Unexpected catalog type {}", entry->GetTypeAsStr());
                                }
                            }
                        }
                        else
                        {
                            LOG_ERROR("Unexpected AssignControllerAction subelement: {}", controllerDefNode.name());
                            return 0;
                        }

                        if (controller)
                        {
                            controller->SetName(ctrl_name);
                            controller_.push_back(controller);
                            controller->LinkObject(object);
                        }

                        ControlActivationMode lat_mode   = ControlActivationMode::UNDEFINED;
                        ControlActivationMode long_mode  = ControlActivationMode::UNDEFINED;
                        ControlActivationMode light_mode = ControlActivationMode::UNDEFINED;
                        ControlActivationMode anim_mode  = ControlActivationMode::UNDEFINED;

                        std::string lat_str   = parameters.ReadAttribute(controllerDefNode, "lateral");
                        std::string long_str  = parameters.ReadAttribute(controllerDefNode, "longitudinal");
                        std::string light_str = parameters.ReadAttribute(controllerDefNode, "lighting");
                        std::string anim_str  = parameters.ReadAttribute(controllerDefNode, "animation");

                        if (lat_str == "false")
                        {
                            lat_mode = ControlActivationMode::OFF;
                        }
                        else if (lat_str == "true")
                        {
                            lat_mode = ControlActivationMode::ON;
                        }

                        if (long_str == "false")
                        {
                            long_mode = ControlActivationMode::OFF;
                        }
                        else if (long_str == "true")
                        {
                            long_mode = ControlActivationMode::ON;
                        }

                        if (light_str == "false")
                        {
                            light_mode = ControlActivationMode::OFF;
                        }
                        else if (light_str == "true")
                        {
                            light_mode = ControlActivationMode::ON;
                        }

                        if (anim_str == "false")
                        {
                            anim_mode = ControlActivationMode::OFF;
                        }
                        else if (anim_str == "true")
                        {
                            LOG_WARN("Animation activation is not supported yet");
                            anim_mode = ControlActivationMode::ON;
                        }

                        AssignControllerAction *assignControllerAction =
                            new AssignControllerAction(controller, lat_mode, long_mode, light_mode, anim_mode, parent);

                        action = assignControllerAction;
                    }
                }
                else if (controllerChild.name() == std::string("OverrideControllerValueAction"))
                {
                    OverrideControlAction       *override_action = new OverrideControlAction(parent);
                    Object::OverrideActionStatus overrideStatus;
                    bool                         verFromMinor2 = (GetVersionMajor() == 1 && GetVersionMinor() >= 2);

                    for (pugi::xml_node controllerDefNode = controllerChild.first_child(); controllerDefNode;
                         controllerDefNode                = controllerDefNode.next_sibling())
                    {
                        // read active flag
                        overrideStatus.active = parameters.ReadAttribute(controllerDefNode, "active") == "true" ? true : false;

                        if (controllerDefNode.name() == std::string("Throttle"))
                        {
                            double value         = strtod(parameters.ReadAttribute(controllerDefNode, "value"));
                            overrideStatus.type  = static_cast<int>(Object::OverrideType::OVERRIDE_THROTTLE);
                            overrideStatus.value = override_action->RangeCheckAndErrorLog(Object::OverrideType::OVERRIDE_THROTTLE, value);

                            // version 1.2 with throttle attribute
                            if ((verFromMinor2) && (!(controllerDefNode.attribute("maxRate").empty())))
                            {
                                double maxRate         = strtod(parameters.ReadAttribute(controllerDefNode, "maxRate"));
                                overrideStatus.maxRate = maxRate;
                            }
                        }
                        else if (controllerDefNode.name() == std::string("Brake"))
                        {
                            overrideStatus.type             = Object::OverrideType::OVERRIDE_BRAKE;
                            pugi::xml_node brake_input_node = controllerDefNode.first_child();

                            if (brake_input_node.empty())
                            {
                                // No BrakeInput child element
                                double value         = strtod(parameters.ReadAttribute(controllerDefNode, "value"));
                                overrideStatus.value = override_action->RangeCheckAndErrorLog(Object::OverrideType::OVERRIDE_BRAKE, value);
                                if (verFromMinor2)
                                {
                                    LOG_WARN("From version 1.2 BrakeInput element should be used instead of value attribute, Accepting anyway");
                                }
                            }
                            else
                            {
                                // BrakeInput child element seems to be present
                                double value = strtod(parameters.ReadAttribute(brake_input_node, "value"));
                                if ((brake_input_node.name() == std::string("BrakeForce")))
                                {
                                    overrideStatus.value_type = static_cast<int>(Object::OverrideBrakeType::Force);
                                    // No upper limit
                                    if (value < 0.0)
                                    {
                                        LOG_WARN("Unexpected negative brake force {:.2f} - ignoring, set to 0", value);
                                        overrideStatus.value = 0.0;
                                    }
                                    else
                                    {
                                        overrideStatus.value = value;
                                    }
                                }
                                else if ((controllerDefNode.first_child().name() == std::string("BrakePercent")))
                                {
                                    overrideStatus.value_type = static_cast<int>(Object::OverrideBrakeType::Percent);
                                    overrideStatus.value      = override_action->RangeCheckAndErrorLog(Object::OverrideType::OVERRIDE_BRAKE, value);
                                }
                                else
                                {
                                    LOG_ERROR("Unexpected Brake child element: {}", brake_input_node.name());
                                    delete override_action;
                                    return 0;
                                }

                                // Check for optional maxRate attribute
                                if (!brake_input_node.attribute("maxRate").empty())
                                {
                                    overrideStatus.maxRate = strtod(parameters.ReadAttribute(brake_input_node, "maxRate"));
                                }

                                if (!verFromMinor2)
                                {
                                    LOG_ERROR("Unexpected BrakeInput element in version {}.{}, introduced in OSC 1.2",
                                              GetVersionMajor(),
                                              GetVersionMinor());
                                }
                            }
                        }
                        else if (controllerDefNode.name() == std::string("Clutch"))
                        {
                            double value         = strtod(parameters.ReadAttribute(controllerDefNode, "value"));
                            overrideStatus.type  = Object::OverrideType::OVERRIDE_CLUTCH;
                            overrideStatus.value = override_action->RangeCheckAndErrorLog(Object::OverrideType::OVERRIDE_CLUTCH, value);

                            // version 1.2 with clutch attribute
                            if ((verFromMinor2) && (!(controllerDefNode.attribute("maxRate").empty())))
                            {
                                double maxRate         = strtod(parameters.ReadAttribute(controllerDefNode, "maxRate"));
                                overrideStatus.maxRate = maxRate;
                            }
                        }
                        else if (controllerDefNode.name() == std::string("ParkingBrake"))
                        {
                            overrideStatus.type                     = Object::OverrideType::OVERRIDE_PARKING_BRAKE;
                            pugi::xml_node parking_brake_input_node = controllerDefNode.first_child();

                            if (parking_brake_input_node.empty())
                            {
                                // No BrakeInput child element
                                double value         = strtod(parameters.ReadAttribute(controllerDefNode, "value"));
                                overrideStatus.value = override_action->RangeCheckAndErrorLog(Object::OverrideType::OVERRIDE_PARKING_BRAKE, value);
                                if (verFromMinor2)
                                {
                                    LOG_WARN("From version 1.2 BrakeInput element should be used instead of value attribute, Accepting anyway");
                                }
                            }
                            else
                            {
                                // BrakeInput child element seems to be present
                                double value = strtod(parameters.ReadAttribute(parking_brake_input_node, "value"));
                                if ((parking_brake_input_node.name() == std::string("BrakeForce")))
                                {
                                    overrideStatus.value_type = static_cast<int>(Object::OverrideBrakeType::Force);
                                    // No upper limit
                                    if (value < 0.0)
                                    {
                                        LOG_WARN("Unexpected negative brake force {:.2f} - ignoring, set to 0", value);
                                        overrideStatus.value = 0.0;
                                    }
                                    else
                                    {
                                        overrideStatus.value = value;
                                    }
                                }
                                else if ((controllerDefNode.first_child().name() == std::string("BrakePercent")))
                                {
                                    overrideStatus.value_type = static_cast<int>(Object::OverrideBrakeType::Percent);
                                    overrideStatus.value =
                                        override_action->RangeCheckAndErrorLog(Object::OverrideType::OVERRIDE_PARKING_BRAKE, value);
                                }
                                else
                                {
                                    LOG_ERROR("Unexpected Parking Brake child element: {}", parking_brake_input_node.name());
                                    delete override_action;
                                    return 0;
                                }

                                // Check for optional maxRate attribute
                                if (!parking_brake_input_node.attribute("maxRate").empty())
                                {
                                    overrideStatus.maxRate = strtod(parameters.ReadAttribute(parking_brake_input_node, "maxRate"));
                                }

                                if (!verFromMinor2)
                                {
                                    LOG_ERROR("Unexpected BrakeInput element in version {}.{}, introduced in OSC 1.2",
                                              GetVersionMajor(),
                                              GetVersionMinor());
                                }
                            }
                        }

                        else if (controllerDefNode.name() == std::string("SteeringWheel"))
                        {
                            double value        = strtod(parameters.ReadAttribute(controllerDefNode, "value"));
                            overrideStatus.type = Object::OverrideType::OVERRIDE_STEERING_WHEEL;
                            overrideStatus.value =
                                override_action->RangeCheckAndErrorLog(Object::OverrideType::OVERRIDE_STEERING_WHEEL, value, -2 * M_PI, 2 * M_PI);
                            // version 1.2 and steering maxRate attribute
                            if ((verFromMinor2) && (!(controllerDefNode.attribute("maxRate").empty())))
                            {
                                double maxRate         = strtod(parameters.ReadAttribute(controllerDefNode, "maxRate"));
                                overrideStatus.maxRate = maxRate;
                            }
                            // version 1.2 and steering maxTorque attribute
                            if ((verFromMinor2) && (!(controllerDefNode.attribute("maxTorque").empty())))
                            {
                                double maxTorque         = strtod(parameters.ReadAttribute(controllerDefNode, "maxTorque"));
                                overrideStatus.maxTorque = maxTorque;
                            }
                        }
                        else if (controllerDefNode.name() == std::string("Gear"))
                        {
                            overrideStatus.type = Object::OverrideType::OVERRIDE_GEAR;
                            // version < 1.2 or no gear type
                            if (controllerDefNode.first_child().empty())
                            {
                                overrideStatus.value_type = static_cast<int>(Object::OverrideGearType::Manual);
                                if (!(controllerDefNode.attribute("number").empty()))  // version < 1.2 with number attribute
                                {
                                    // Skip range check since valid range is [-inf, inf]
                                    overrideStatus.number = static_cast<int>(strtod(parameters.ReadAttribute(controllerDefNode, "number")));
                                }
                                else if (!(controllerDefNode.attribute("value").empty()))  // version 1.1.1 with value attribute
                                {
                                    // Skip range check since valid range is [-inf, inf]
                                    overrideStatus.number = static_cast<int>(strtod(parameters.ReadAttribute(controllerDefNode, "value")));
                                    LOG_WARN("Unexpected Gear attribute name, change value to number, Accepting this time");
                                }
                                else
                                {
                                    LOG_ERROR("Unexpected OverrideControllerValueAction subelement: {}", controllerDefNode.name());
                                    delete override_action;
                                    return 0;
                                }
                            }
                            // version 1.2
                            else
                            {
                                if (controllerDefNode.first_child().name() == std::string("AutomaticGear"))
                                {
                                    int number;
                                    overrideStatus.value_type = static_cast<int>(Object::OverrideGearType::Automatic);
                                    std::string number_str    = parameters.ReadAttribute(controllerDefNode.first_child(), "gear");
                                    if (number_str == std::string("r"))
                                    {
                                        number = -1;
                                    }
                                    else if (number_str == std::string("p"))
                                    {
                                        number = 1;
                                    }
                                    else if (number_str == std::string("n"))
                                    {
                                        number = 0;
                                    }
                                    else if (number_str == std::string("d"))
                                    {
                                        number = 2;
                                    }
                                    else
                                    {
                                        LOG_ERROR("Unexpected AutomaticGear number: {}", number_str);
                                        delete override_action;
                                        return 0;
                                    }

                                    // Range check was done above
                                    overrideStatus.number = number;
                                }
                                // version 1.2 with ManualGear attribute
                                else if (controllerDefNode.first_child().name() == std::string("ManualGear"))
                                {
                                    overrideStatus.value_type = static_cast<int>(Object::OverrideGearType::Manual);
                                    // Skip range check since valid range is [-inf, inf]
                                    overrideStatus.number = strtoi(parameters.ReadAttribute(controllerDefNode.first_child(), "number"));
                                }
                                else
                                {
                                    LOG_ERROR("Unexpected Gear child element: {}", controllerDefNode.first_child().name());
                                    delete override_action;
                                    return 0;
                                }
                                if (!verFromMinor2)
                                {
                                    LOG_ERROR("Unexpected Gear element in version {}.{}, introduced in OSC 1.2",
                                              GetVersionMajor(),
                                              GetVersionMinor());
                                }
                            }
                        }
                        else
                        {
                            LOG_ERROR("Unexpected OverrideControllerValueAction subelement: {}", controllerDefNode.name());
                            delete override_action;
                            return 0;
                        }

                        override_action->AddOverrideStatus(overrideStatus);
                    }

                    action = override_action;
                }
                else if (controllerChild.name() == std::string("ActivateControllerAction"))
                {
                    if (GetVersionMajor() == 1 && GetVersionMinor() == 0)
                    {
                        LOG_WARN("In OSC 1.0 ActivateControllerAction should be placed under PrivateAction. Accepting anyway.");
                    }

                    std::string ctrl_name;
                    if (GetVersionMinor() >= 3)
                    {
                        ctrl_name = parameters.ReadAttribute(controllerChild, "objectControllerRef");
                    }

                    ActivateControllerAction *activateControllerAction = parseActivateControllerAction(controllerChild, parent);
                    activateControllerAction->ctrl_name_               = ctrl_name;

                    action = activateControllerAction;
                }
                else
                {
                    LOG_ERROR("Unexpected ControllerAction subelement: {}", controllerChild.name());
                }
            }
        }
        else if (actionChild.name() == std::string("VisibilityAction"))
        {
            bool graphics = true;
            bool traffic  = true;
            bool sensors  = true;

            // Find attributes
            std::string attributeString = parameters.ReadAttribute(actionChild, "graphics");
            if (attributeString == "false" || attributeString == "False")
            {
                graphics = false;
            }

            attributeString = parameters.ReadAttribute(actionChild, "traffic");
            if (attributeString == "false" || attributeString == "False")
            {
                traffic = false;
            }

            attributeString = parameters.ReadAttribute(actionChild, "sensors");
            if (attributeString == "false" || attributeString == "False")
            {
                sensors = false;
            }

            VisibilityAction *visAction = new VisibilityAction(parent);
            visAction->graphics_        = graphics;
            visAction->traffic_         = traffic;
            visAction->sensors_         = sensors;

            action = visAction;
        }
        else
        {
            throw std::runtime_error("Action is not supported: " + std::string(actionChild.name()));
        }
    }

    if (action != 0)
    {
        if (actionNode.parent().attribute("name"))
        {
            action->SetName(parameters.ReadAttribute(actionNode.parent(), "name"));
        }
        else
        {
            action->SetName("no name");
        }
        action->object_ = object;

        action->SetScenarioEngine(scenarioEngine_);
    }

    return action;
}

void ScenarioReader::parseInit(Init &init)
{
    pugi::xml_node actionsNode = osc_root_.child("Storyboard").child("Init").child("Actions");

    for (pugi::xml_node actionsChild = actionsNode.first_child(); actionsChild; actionsChild = actionsChild.next_sibling())
    {
        std::string actionsChildName(actionsChild.name());

        if (actionsChildName == "GlobalAction")
        {
            LOG_INFO("Parsing global action {}", actionsChild.first_child().name());
            OSCGlobalAction *action = parseOSCGlobalAction(actionsChild, nullptr);
            if (action != nullptr)
            {
                action->SetName("Init " + std::string(actionsChild.first_child().name()));
                init.global_action_.push_back(action);
            }
        }
        else if (actionsChildName == "UserDefinedAction")
        {
            OSCUserDefinedAction *action = parseOSCUserDefinedAction(actionsChild, nullptr);
            if (action != nullptr)
            {
                action->SetName("Init " + std::string(actionsChild.first_child().name()));
                init.user_defined_action_.push_back(action);
            }
        }
        else if (actionsChildName == "Private")
        {
            Object *entityRef;

            entityRef = ResolveObjectReference(parameters.ReadAttribute(actionsChild, "entityRef"));

            if (entityRef != NULL)
            {
                for (pugi::xml_node privateChild = actionsChild.first_child(); privateChild; privateChild = privateChild.next_sibling())
                {
                    // Assume children are PrivateActions
                    OSCPrivateAction *action = parseOSCPrivateAction(privateChild, entityRef, nullptr);
                    if (action != 0)
                    {
                        action->SetName("Init " + entityRef->name_ + " " + privateChild.first_child().name());
                        // bool teleport = false;
                        // if (action->action_type_ == OSCPrivateAction::ActionType::TELEPORT)
                        // {
                        //     teleport = true;
                        // }
                        // else if (action->action_type_ == OSCPrivateAction::ActionType::ACTIVATE_CONTROLLER)
                        if (action->action_type_ == OSCPrivateAction::ActionType::ACTIVATE_CONTROLLER)
                        {
                            LOG_WARN("WARNING: Controller activated before positioning (TeleportAction) the entity {}", entityRef->GetName());
                        }

                        init.private_action_.push_back(action);
                        entityRef->initActions_.push_back(action);
                    }
                }
                entities_->activateObject(entityRef);
            }
        }
    }

    // Now, potentially the list of init actions needs to be sorted based on dependencies
    for (size_t i = 1; i < init.private_action_.size(); i++)
    {
        // If relative actions depends on earlier action, switch position
        for (size_t j = 0; j < i; j++)
        {
            roadmanager::Position *pos = 0;
            if (init.private_action_[j]->action_type_ == OSCPrivateAction::ActionType::TELEPORT)
            {
                TeleportAction *action = static_cast<TeleportAction *>(init.private_action_[j]);
                if (action->position_.GetType() == roadmanager::Position::PositionType::RELATIVE_LANE)
                {
                    pos = action->position_.GetRelativePosition();
                }
                else if (action->position_.GetType() == roadmanager::Position::PositionType::RELATIVE_OBJECT)
                {
                    pos = action->position_.GetRelativePosition();
                }
            }
            if (pos == &init.private_action_[i]->object_->pos_)
            {
                // swap places
                OSCPrivateAction *tmp_action = init.private_action_[i];
                init.private_action_[i]      = init.private_action_[j];
                init.private_action_[j]      = tmp_action;
            }
        }
    }
}

static OSCCondition::ConditionEdge ParseConditionEdge(std::string edge)
{
    if (edge == "rising")
    {
        return OSCCondition::ConditionEdge::RISING;
    }
    else if (edge == "falling")
    {
        return OSCCondition::ConditionEdge::FALLING;
    }
    else if (edge == "risingOrFalling")
    {
        return OSCCondition::ConditionEdge::RISING_OR_FALLING;
    }
    else if (edge == "none")
    {
        return OSCCondition::ConditionEdge::NONE;
    }
    else
    {
        LOG_ERROR("Unsupported edge: {}", edge);
    }

    return OSCCondition::ConditionEdge::UNDEFINED;
}

static Rule ParseRule(std::string rule)
{
    if (rule == "greaterThan")
    {
        return Rule::GREATER_THAN;
    }
    else if (rule == "greaterOrEqual")
    {
        return Rule::GREATER_OR_EQUAL;
    }
    else if (rule == "lessThan")
    {
        return Rule::LESS_THAN;
    }
    else if (rule == "lessOrEqual")
    {
        return Rule::LESS_OR_EQUAL;
    }
    else if (rule == "equalTo")
    {
        return Rule::EQUAL_TO;
    }
    else if (rule == "notEqualTo")
    {
        return Rule::NOT_EQUAL_TO;
    }
    else
    {
        LOG_ERROR("Invalid or missing rule {}", rule);
    }

    return Rule::UNDEFINED_RULE;
}

static Direction ParseDirection(std::string direction)
{
    if (direction == "longitudinal")
    {
        return Direction::LONGITUDINAL;
    }
    else if (direction == "lateral")
    {
        return Direction::LATERAL;
    }
    else if (direction == "vertical")
    {
        return Direction::VERTICAL;
    }
    else
    {
        LOG_ERROR("Invalid or missing direction {}", direction);
        return Direction::UNDEFINED_DIRECTION;
    }

    return Direction::UNDEFINED_DIRECTION;
}

static TrigByState::CondElementState ParseState(std::string state)
{
    if (state == "startTransition")
    {
        return TrigByState::CondElementState::START_TRANSITION;
    }
    else if (state == "endTransition")
    {
        return TrigByState::CondElementState::END_TRANSITION;
    }
    else if (state == "stopTransition")
    {
        return TrigByState::CondElementState::STOP_TRANSITION;
    }
    else if (state == "skipTransition")
    {
        return TrigByState::CondElementState::SKIP_TRANSITION;
    }
    else if (state == "completeState")
    {
        return TrigByState::CondElementState::COMPLETE;
    }
    else if (state == "runningState")
    {
        return TrigByState::CondElementState::RUNNING;
    }
    else if (state == "standbyState")
    {
        return TrigByState::CondElementState::STANDBY;
    }
    else
    {
        LOG_ERROR("Invalid state {}", state);
    }

    return TrigByState::CondElementState::UNDEFINED_ELEMENT_STATE;
}

static StoryBoardElement::ElementType ParseElementType(std::string element_type)
{
    if (element_type == "story")
    {
        return StoryBoardElement::ElementType::STORY;
    }
    else if (element_type == "act")
    {
        return StoryBoardElement::ElementType::ACT;
    }
    else if (element_type == "maneuver")
    {
        return StoryBoardElement::ElementType::MANEUVER;
    }
    else if (element_type == "maneuverGroup")
    {
        return StoryBoardElement::ElementType::MANEUVER_GROUP;
    }
    else if (element_type == "event")
    {
        return StoryBoardElement::ElementType::EVENT;
    }
    else if (element_type == "action")
    {
        return StoryBoardElement::ElementType::ACTION;
    }
    else
    {
        LOG_ERROR("Invalid or unsupported element type {}", element_type);
    }

    return StoryBoardElement::ElementType::UNDEFINED_ELEMENT_TYPE;
}
// ------------------------------------------
OSCCondition *ScenarioReader::parseOSCCondition(pugi::xml_node conditionNode)
{
    std::string condition_type;

    OSCCondition *condition = 0;

    for (pugi::xml_node conditionChild = conditionNode.first_child(); conditionChild; conditionChild = conditionChild.next_sibling())
    {
        std::string conditionChildName(conditionChild.name());
        if (conditionChildName == "ByEntityCondition")
        {
            pugi::xml_node entity_condition = conditionChild.child("EntityCondition");
            if (entity_condition == NULL)
            {
                throw std::runtime_error("Missing EntityCondition");
            }
            else
            {
                for (pugi::xml_node condition_node = entity_condition.first_child(); condition_node; condition_node = condition_node.next_sibling())
                {
                    condition_type = condition_node.name();
                    if (condition_type == "TimeHeadwayCondition")
                    {
                        TrigByTimeHeadway *trigger = new TrigByTimeHeadway;
                        trigger->object_           = ResolveObjectReference(parameters.ReadAttribute(condition_node, "entityRef"));

                        std::string freespace_str = parameters.ReadAttribute(condition_node, "freespace");
                        if ((freespace_str == "true") || (freespace_str == "1"))
                        {
                            trigger->freespace_ = true;
                        }
                        else
                        {
                            trigger->freespace_ = false;
                        }

                        trigger->cs_          = ParseCoordinateSystem(condition_node, roadmanager::CoordinateSystem::CS_UNDEFINED);
                        trigger->relDistType_ = ParseRelativeDistanceType(condition_node, roadmanager::RelativeDistanceType::REL_DIST_UNDEFINED);

                        if (trigger->cs_ == roadmanager::CoordinateSystem::CS_UNDEFINED &&
                            trigger->relDistType_ == roadmanager::RelativeDistanceType::REL_DIST_UNDEFINED)
                        {
                            // look for v1.0 attribute alongroute
                            std::string along_route_str = parameters.ReadAttribute(condition_node, "alongRoute");
                            if (!along_route_str.empty())
                            {
                                if (GetVersionMajor() == 1 && GetVersionMinor() == 1)
                                {
                                    LOG_WARN("alongRoute attribute is depricated from v1.1. Reading it anyway.");
                                }
                                if ((along_route_str == "true") || (along_route_str == "1"))
                                {
                                    trigger->cs_ = roadmanager::CoordinateSystem::CS_ROAD;
                                }
                            }
                        }

                        if (trigger->cs_ == roadmanager::CoordinateSystem::CS_UNDEFINED)
                        {
                            // Set default value
                            trigger->cs_ = roadmanager::CoordinateSystem::CS_ENTITY;
                        }

                        if (trigger->relDistType_ == roadmanager::RelativeDistanceType::REL_DIST_UNDEFINED)
                        {
                            // Set default value
                            trigger->relDistType_ = roadmanager::RelativeDistanceType::REL_DIST_EUCLIDIAN;
                        }

                        trigger->value_ = strtod(parameters.ReadAttribute(condition_node, "value"));
                        trigger->rule_  = ParseRule(parameters.ReadAttribute(condition_node, "rule"));

                        condition = trigger;
                    }
                    else if (condition_type == "TimeToCollisionCondition")
                    {
                        TrigByTimeToCollision *trigger = new TrigByTimeToCollision;

                        pugi::xml_node target      = condition_node.child("TimeToCollisionConditionTarget");
                        pugi::xml_node targetChild = target.first_child();
                        std::string    targetChildName(targetChild.name());
                        if (targetChildName == "Position")
                        {
                            trigger->position_.reset(parseOSCPosition(targetChild));
                        }
                        else if (targetChildName == "EntityRef")
                        {
                            trigger->object_ = ResolveObjectReference(parameters.ReadAttribute(targetChild, "entityRef"));
                        }
                        else
                        {
                            LOG_ERROR("Unexpected target type: {}", targetChildName);
                            return 0;
                        }

                        std::string freespace_str = parameters.ReadAttribute(condition_node, "freespace");
                        if ((freespace_str == "true") || (freespace_str == "1"))
                        {
                            trigger->freespace_ = true;
                        }
                        else
                        {
                            trigger->freespace_ = false;
                        }

                        trigger->cs_          = ParseCoordinateSystem(condition_node, roadmanager::CoordinateSystem::CS_UNDEFINED);
                        trigger->relDistType_ = ParseRelativeDistanceType(condition_node, roadmanager::RelativeDistanceType::REL_DIST_UNDEFINED);

                        if (trigger->cs_ == roadmanager::CoordinateSystem::CS_UNDEFINED &&
                            trigger->relDistType_ == roadmanager::RelativeDistanceType::REL_DIST_UNDEFINED)
                        {
                            // look for v1.0 attribute alongroute
                            std::string along_route_str = parameters.ReadAttribute(condition_node, "alongRoute");
                            if (!along_route_str.empty())
                            {
                                if (GetVersionMajor() == 1 && GetVersionMinor() == 1)
                                {
                                    LOG_WARN("alongRoute attribute is depricated from v1.1. Reading it anyway.");
                                }
                                if ((along_route_str == "true") || (along_route_str == "1"))
                                {
                                    trigger->cs_ = roadmanager::CoordinateSystem::CS_ROAD;
                                }
                            }
                        }

                        if (trigger->cs_ == roadmanager::CoordinateSystem::CS_UNDEFINED)
                        {
                            // Set default value
                            trigger->cs_ = roadmanager::CoordinateSystem::CS_ENTITY;
                        }

                        if (trigger->relDistType_ == roadmanager::RelativeDistanceType::REL_DIST_UNDEFINED)
                        {
                            // Set default value
                            trigger->relDistType_ = roadmanager::RelativeDistanceType::REL_DIST_EUCLIDIAN;
                        }

                        trigger->value_ = strtod(parameters.ReadAttribute(condition_node, "value"));
                        trigger->rule_  = ParseRule(parameters.ReadAttribute(condition_node, "rule"));

                        condition = trigger;
                    }
                    else if (condition_type == "ReachPositionCondition")
                    {
                        TrigByReachPosition *trigger = new TrigByReachPosition;

                        trigger->tolerance_ = strtod(parameters.ReadAttribute(condition_node, "tolerance", true));

                        // Read position
                        pugi::xml_node pos_node = condition_node.child("Position");
                        trigger->position_.reset(parseOSCPosition(pos_node));
                        if (trigger->position_ && !pos_node.first_child().child("Orientation").empty())
                        {
                            trigger->checkOrientation_ = true;
                        }

                        condition = trigger;
                    }
                    else if (condition_type == "RelativeDistanceCondition")
                    {
                        TrigByRelativeDistance *trigger = new TrigByRelativeDistance;
                        trigger->object_                = ResolveObjectReference(parameters.ReadAttribute(condition_node, "entityRef"));

                        std::string freespace_str = parameters.ReadAttribute(condition_node, "freespace");
                        if ((freespace_str == "true") || (freespace_str == "1"))
                        {
                            trigger->freespace_ = true;
                        }
                        else
                        {
                            trigger->freespace_ = false;
                        }

                        trigger->cs_          = ParseCoordinateSystem(condition_node, roadmanager::CoordinateSystem::CS_ENTITY);
                        trigger->relDistType_ = ParseRelativeDistanceType(condition_node, roadmanager::RelativeDistanceType::REL_DIST_EUCLIDIAN);
                        trigger->value_       = strtod(parameters.ReadAttribute(condition_node, "value"));
                        trigger->rule_        = ParseRule(parameters.ReadAttribute(condition_node, "rule"));

                        condition = trigger;
                    }
                    else if (condition_type == "CollisionCondition")
                    {
                        TrigByCollision *trigger = new TrigByCollision;

                        pugi::xml_node by_type = condition_node.child("ByType");
                        if (by_type)
                        {
                            std::string type_str = parameters.ReadAttribute(by_type, "type");
                            if (type_str == "pedestrian")
                            {
                                trigger->objectType_ = Object::Type::PEDESTRIAN;
                            }
                            else if (type_str == "vehicle")
                            {
                                trigger->objectType_ = Object::Type::VEHICLE;
                            }
                            else if (type_str == "miscellaneous")
                            {
                                trigger->objectType_ = Object::Type::MISC_OBJECT;
                            }
                            else
                            {
                                throw std::runtime_error(std::string("Unexpected ObjectType in CollisionCondition: ") + type_str);
                            }
                        }
                        else  // Assume EntityRef
                        {
                            pugi::xml_node target = condition_node.child("EntityRef");
                            trigger->object_      = ResolveObjectReference(parameters.ReadAttribute(target, "entityRef"));
                            trigger->objectType_  = Object::Type::TYPE_NONE;
                        }
                        trigger->storyBoard_ = story_board_;

                        condition = trigger;
                    }
                    else if (condition_type == "DistanceCondition")
                    {
                        TrigByDistance *trigger = new TrigByDistance;

                        // Read position
                        pugi::xml_node pos_node = condition_node.child("Position");

                        trigger->position_.reset(parseOSCPosition(pos_node));

                        std::string freespace_str = parameters.ReadAttribute(condition_node, "freespace");
                        if ((freespace_str == "true") || (freespace_str == "1"))
                        {
                            trigger->freespace_ = true;
                        }
                        else
                        {
                            trigger->freespace_ = false;
                        }

                        trigger->cs_          = ParseCoordinateSystem(condition_node, roadmanager::CoordinateSystem::CS_UNDEFINED);
                        trigger->relDistType_ = ParseRelativeDistanceType(condition_node, roadmanager::RelativeDistanceType::REL_DIST_UNDEFINED);

                        if (trigger->cs_ == roadmanager::CoordinateSystem::CS_UNDEFINED &&
                            trigger->relDistType_ == roadmanager::RelativeDistanceType::REL_DIST_UNDEFINED)
                        {
                            // look for v1.0 attribute alongroute
                            std::string along_route_str = parameters.ReadAttribute(condition_node, "alongRoute");
                            if (!along_route_str.empty())
                            {
                                if (GetVersionMajor() == 1 && GetVersionMinor() == 1)
                                {
                                    LOG_WARN("alongRoute attribute is depricated from v1.1. Reading it anyway.");
                                }
                                if ((along_route_str == "true") || (along_route_str == "1"))
                                {
                                    trigger->cs_ = roadmanager::CoordinateSystem::CS_ROAD;
                                }
                            }
                        }

                        if (trigger->cs_ == roadmanager::CoordinateSystem::CS_UNDEFINED)
                        {
                            // Set default value
                            trigger->cs_ = roadmanager::CoordinateSystem::CS_ENTITY;
                        }

                        if (trigger->relDistType_ == roadmanager::RelativeDistanceType::REL_DIST_UNDEFINED)
                        {
                            // Set default value
                            trigger->relDistType_ = roadmanager::RelativeDistanceType::REL_DIST_EUCLIDIAN;
                        }

                        trigger->value_ = strtod(parameters.ReadAttribute(condition_node, "value"));
                        trigger->rule_  = ParseRule(parameters.ReadAttribute(condition_node, "rule"));

                        condition = trigger;
                    }
                    else if (condition_type == "TraveledDistanceCondition")
                    {
                        TrigByTraveledDistance *trigger = new TrigByTraveledDistance;

                        trigger->value_ = strtod(parameters.ReadAttribute(condition_node, "value"));

                        condition = trigger;
                    }
                    else if (condition_type == "EndOfRoadCondition")
                    {
                        TrigByEndOfRoad *trigger = new TrigByEndOfRoad;

                        trigger->duration_ = strtod(parameters.ReadAttribute(condition_node, "duration"));

                        condition = trigger;
                    }
                    else if (condition_type == "OffroadCondition")
                    {
                        TrigByOffRoad *trigger = new TrigByOffRoad;

                        trigger->duration_ = strtod(parameters.ReadAttribute(condition_node, "duration"));

                        condition = trigger;
                    }
                    else if (condition_type == "StandStillCondition")
                    {
                        TrigByStandStill *trigger = new TrigByStandStill;

                        trigger->duration_ = strtod(parameters.ReadAttribute(condition_node, "duration"));

                        condition = trigger;
                    }
                    else if (condition_type == "AccelerationCondition")
                    {
                        TrigByAcceleration *trigger = new TrigByAcceleration;

                        trigger->value_ = strtod(parameters.ReadAttribute(condition_node, "value"));
                        trigger->rule_  = ParseRule(parameters.ReadAttribute(condition_node, "rule"));
                        if (!condition_node.attribute("direction").empty())
                        {
                            trigger->direction_ = ParseDirection(parameters.ReadAttribute(condition_node, "direction"));
                        }

                        condition = trigger;
                    }
                    else if (condition_type == "SpeedCondition")
                    {
                        TrigBySpeed *trigger = new TrigBySpeed;

                        trigger->value_ = strtod(parameters.ReadAttribute(condition_node, "value"));
                        trigger->rule_  = ParseRule(parameters.ReadAttribute(condition_node, "rule"));
                        if (!condition_node.attribute("direction").empty())
                        {
                            trigger->direction_ = ParseDirection(parameters.ReadAttribute(condition_node, "direction"));
                        }

                        condition = trigger;
                    }
                    else if (condition_type == "RelativeSpeedCondition")
                    {
                        TrigByRelativeSpeed *trigger = new TrigByRelativeSpeed;

                        trigger->object_ = ResolveObjectReference(parameters.ReadAttribute(condition_node, "entityRef"));
                        trigger->value_  = strtod(parameters.ReadAttribute(condition_node, "value"));
                        trigger->rule_   = ParseRule(parameters.ReadAttribute(condition_node, "rule"));
                        if (!condition_node.attribute("direction").empty())
                        {
                            trigger->direction_ = ParseDirection(parameters.ReadAttribute(condition_node, "direction"));
                        }

                        condition = trigger;
                    }
                    else if (condition_type == "RelativeClearanceCondition")
                    {
                        std::string strTemp;

                        TrigByRelativeClearance *trigger = new TrigByRelativeClearance;

                        if (!parameters.ReadAttribute(condition_node, "distanceForward").empty())
                        {  // populate only if available else use default
                            trigger->distanceForward_ = strtod(parameters.ReadAttribute(condition_node, "distanceForward"));
                            if (trigger->distanceForward_ < 0)
                            {
                                trigger->distanceForward_ = abs(trigger->distanceForward_);
                                LOG_WARN("Negative value not allowed as distanceForward in RelativeClearanceCondition. Converted as positive value");
                            }
                        }

                        if (!parameters.ReadAttribute(condition_node, "distanceBackward").empty())
                        {  // populate only if available else use default
                            trigger->distanceBackward_ = strtod(parameters.ReadAttribute(condition_node, "distanceBackward"));
                            if (trigger->distanceBackward_ < 0)
                            {
                                trigger->distanceBackward_ = abs(trigger->distanceBackward_);
                                LOG_WARN("Negative value not allowed as distanceBackward in RelativeClearanceCondition. Converted as positive value");
                            }
                        }

                        if (!parameters.ReadAttribute(condition_node, "freeSpace").empty())
                        {
                            strTemp             = parameters.ReadAttribute(condition_node, "freeSpace");
                            trigger->freeSpace_ = strTemp == "true" ? true : false;
                        }
                        else if (!parameters.ReadAttribute(condition_node, "freespace").empty())
                        {
                            strTemp             = parameters.ReadAttribute(condition_node, "freespace");
                            trigger->freeSpace_ = strTemp == "true" ? true : false;
                        }
                        else
                        {  // Provide warring and use default value
                            LOG_WARN("FreeSpace is mandatory attribute in RelativeClearanceCondition. Anyway setting it false");
                        }

                        if (!parameters.ReadAttribute(condition_node, "oppositeLanes").empty())
                        {
                            strTemp                 = parameters.ReadAttribute(condition_node, "oppositeLanes");
                            trigger->oppositeLanes_ = strTemp == "true" ? true : false;
                        }
                        else
                        {  // Provide warring and use default value
                            LOG_WARN("OppositeLanes is mandatory attribute in RelativeClearanceCondition. Anyway setting it false");
                        }

                        Object *object_;
                        for (pugi::xml_node relClearanceChild = condition_node.first_child(); relClearanceChild;
                             relClearanceChild                = relClearanceChild.next_sibling())
                        {
                            if (std::strcmp(relClearanceChild.name(), "EntityRef") == 0)
                            {  // populate all entity
                                object_ = ResolveObjectReference(parameters.ReadAttribute(relClearanceChild, "entityRef"));
                                trigger->objects_.push_back(object_);
                            }
                            else if (std::strcmp(relClearanceChild.name(), "RelativeLaneRange") == 0)
                            {
                                if (!parameters.ReadAttribute(relClearanceChild, "to").empty())
                                {  // populate only if available else use default
                                    trigger->to_ = strtoi(parameters.ReadAttribute(relClearanceChild, "to"));
                                }

                                if (!parameters.ReadAttribute(relClearanceChild, "from").empty())
                                {  // populate only if available else use default
                                    trigger->from_ = strtoi(parameters.ReadAttribute(relClearanceChild, "from"));
                                }
                            }
                            else
                            {
                                LOG_ERROR("Unexpected element {} in RelativeClearanceCondition ", relClearanceChild.name());
                            }
                        }

                        trigger->storyBoard_ = story_board_;

                        condition = trigger;
                    }
                    else
                    {
                        LOG_ERROR_AND_QUIT("Entity condition {} not supported", condition_type);
                    }
                }
            }

            pugi::xml_node triggering_entities = conditionChild.child("TriggeringEntities");
            if (triggering_entities != NULL)
            {
                TrigByEntity *trigger = static_cast<TrigByEntity *>(condition);

                std::string trig_ent_rule = parameters.ReadAttribute(triggering_entities, "triggeringEntitiesRule");
                if (trig_ent_rule == "any")
                {
                    trigger->triggering_entity_rule_ = TrigByEntity::TriggeringEntitiesRule::ANY;
                }
                else if (trig_ent_rule == "all")
                {
                    trigger->triggering_entity_rule_ = TrigByEntity::TriggeringEntitiesRule::ALL;
                }
                else
                {
                    LOG_ERROR("Invalid triggering entity type: {}", trig_ent_rule);
                }

                for (pugi::xml_node triggeringEntitiesChild = triggering_entities.first_child(); triggeringEntitiesChild;
                     triggeringEntitiesChild                = triggeringEntitiesChild.next_sibling())
                {
                    std::string triggeringEntitiesChildName(triggeringEntitiesChild.name());

                    if (triggeringEntitiesChildName == "EntityRef")
                    {
                        TrigByEntity::Entity entity;
                        entity.object_ = ResolveObjectReference(parameters.ReadAttribute(triggeringEntitiesChild, "entityRef"));
                        if (entity.object_ == 0)
                        {
                            throw std::runtime_error("Failed to find referenced entity - see log");
                        }
                        trigger->triggering_entities_.entity_.push_back(entity);
                    }
                }
            }
            else
            {
                throw std::runtime_error("Missing TriggeringEntities");
            }
        }
        else if (conditionChildName == "ByValueCondition")
        {
            for (pugi::xml_node byValueChild = conditionChild.first_child(); byValueChild; byValueChild = byValueChild.next_sibling())
            {
                condition_type = byValueChild.name();
                if (condition_type == "SimulationTimeCondition")
                {
                    TrigBySimulationTime *trigger = new TrigBySimulationTime;
                    trigger->value_               = strtod(parameters.ReadAttribute(byValueChild, "value"));
                    trigger->rule_                = ParseRule(parameters.ReadAttribute(byValueChild, "rule"));
                    condition                     = trigger;
                }
                else if (condition_type == "ParameterCondition")
                {
                    TrigByParameter *trigger = new TrigByParameter;
                    trigger->parameterRef_   = parameters.ReadAttribute(byValueChild, "parameterRef");
                    trigger->value_          = parameters.ReadAttribute(byValueChild, "value");
                    trigger->rule_           = ParseRule(parameters.ReadAttribute(byValueChild, "rule"));
                    trigger->parameters_     = &parameters;
                    condition                = trigger;
                }
                else if (condition_type == "VariableCondition")
                {
                    TrigByVariable *trigger = new TrigByVariable;
                    trigger->variableRef_   = variables.ReadAttribute(byValueChild, "variableRef");
                    trigger->value_         = variables.ReadAttribute(byValueChild, "value");
                    trigger->rule_          = ParseRule(variables.ReadAttribute(byValueChild, "rule"));
                    trigger->variables_     = &variables;
                    condition               = trigger;
                }
                else if (condition_type == "StoryboardElementStateCondition")
                {
                    TrigByState                 *trigger = new TrigByState();
                    StoryBoardElementTriggerInfo info;

                    info.element_name = parameters.ReadAttribute(byValueChild, "storyboardElementRef");
                    info.type         = ParseElementType(parameters.ReadAttribute(byValueChild, "storyboardElementType"));
                    info.state        = ParseState(parameters.ReadAttribute(byValueChild, "state"));
                    info.element      = nullptr;
                    info.condition    = trigger;

                    // register this trigger for later resolving storyboard element references
                    storyboard_element_triggers.push_back(info);

                    condition = trigger;
                }
                else
                {
                    LOG_WARN("WARNING: ByValueCondition {} not supported yet. Ignoring.", condition_type);
                }
            }
        }
        else
        {
            throw std::runtime_error("Unsupported condition: " + conditionChildName);
        }
    }

    if (condition == 0)
    {
        return 0;
    }
    condition->name_ = parameters.ReadAttribute(conditionNode, "name");

    if (condition->name_.empty())
    {
        // No name, set a dummy name
        condition->name_ = "no name " + condition_type;
    }

    if (conditionNode.attribute("delay") != NULL)
    {
        condition->delay_ = strtod(parameters.ReadAttribute(conditionNode, "delay"));
    }
    else
    {
        LOG_ERROR("Attribute \"delay\" missing");
    }

    std::string edge_str = parameters.ReadAttribute(conditionNode, "conditionEdge");
    if (edge_str != "")
    {
        condition->edge_ = ParseConditionEdge(edge_str);
    }
    else
    {
        condition->edge_ = OSCCondition::ConditionEdge::NONE;
    }

    return condition;
}

Trigger *ScenarioReader::parseTrigger(pugi::xml_node triggerNode, bool defaultValue)
{
    Trigger *trigger = new Trigger(defaultValue);

    for (pugi::xml_node cgNode = triggerNode.first_child(); cgNode; cgNode = cgNode.next_sibling())
    {
        ConditionGroup *condition_group = new ConditionGroup;

        for (pugi::xml_node cNode = cgNode.first_child(); cNode; cNode = cNode.next_sibling())
        {
            OSCCondition *condition = parseOSCCondition(cNode);
            if (condition != nullptr)
            {
                condition_group->condition_.push_back(condition);
            }
        }

        trigger->conditionGroup_.push_back(condition_group);
    }

    return trigger;
}

void ScenarioReader::parseOSCManeuver(Maneuver *maneuver, pugi::xml_node maneuverNode, ManeuverGroup *mGroup)
{
    maneuver->SetName(parameters.ReadAttribute(maneuverNode, "name"));

    for (pugi::xml_node maneuverChild = maneuverNode.first_child(); maneuverChild; maneuverChild = maneuverChild.next_sibling())
    {
        std::string maneuverChildName(maneuverChild.name());

        if (maneuverChildName == "ParameterDeclarations")
        {
            parameters.addParameterDeclarations(maneuverChild);
        }
        else if (maneuverChildName == "Event")
        {
            Event *event = new Event(maneuver);

            event->SetName(parameters.ReadAttribute(maneuverChild, "name"));

            std::string prio = parameters.ReadAttribute(maneuverChild, "priority");
            if (prio == "overwrite")
            {
                if (GetVersionMajor() == 1 && GetVersionMinor() > 1)
                {
                    LOG_WARN("Info: \"overwrite\" priority deprecated in v1.2. Use \"override\" instead. Accepting it anyway.");
                }
                event->priority_ = Event::Priority::OVERWRITE;
            }
            else if (prio == "override")
            {
                if (GetVersionMajor() == 1 && GetVersionMinor() < 2)
                {
                    LOG_WARN("Info: \"override\" priority was introduced in v1.2. Use \"overwrite\" for earlier versions. Accepting it anyway.");
                }
                event->priority_ = Event::Priority::OVERWRITE;
            }
            else if (prio == "skip")
            {
                event->priority_ = Event::Priority::SKIP;
            }
            else if (prio == "parallel")
            {
                event->priority_ = Event::Priority::PARALLEL;
            }
            else
            {
                LOG_ERROR("Invalid priority: {}", prio);
            }

            if (parameters.ReadAttribute(maneuverChild, "maximumExecutionCount") != "")
            {
                event->max_num_executions_ = strtoi(parameters.ReadAttribute(maneuverChild, "maximumExecutionCount"));
            }
            else
            {
                event->max_num_executions_ = 1;  // 1 is default
            }

            bool event_added_to_objects = false;

            for (pugi::xml_node eventChild = maneuverChild.first_child(); eventChild; eventChild = eventChild.next_sibling())
            {
                std::string childName(eventChild.name());

                if (childName == "Action")
                {
                    for (pugi::xml_node actionChild = eventChild.first_child(); actionChild; actionChild = actionChild.next_sibling())
                    {
                        std::string actionChildName(actionChild.name());

                        if (actionChildName == "GlobalAction")
                        {
                            OSCGlobalAction *action = parseOSCGlobalAction(actionChild, event);
                            if (action != 0)
                            {
                                event->action_.push_back(static_cast<OSCAction *>(action));
                            }
                        }
                        else if (actionChildName == "UserDefinedAction")
                        {
                            OSCUserDefinedAction *action = parseOSCUserDefinedAction(actionChild, event);
                            if (action != nullptr)
                            {
                                event->action_.push_back(static_cast<OSCAction *>(action));
                            }
                        }
                        else if (actionChildName == "PrivateAction")
                        {
                            if (mGroup->actor_.size() == 0)
                            {
                                LOG_ERROR_AND_QUIT(
                                    "PrivateAction {} missing actor(s). SelectTriggeringEntities feature not supported yet. Add actor(s) to ManeuverGroup.",
                                    parameters.ReadAttribute(eventChild, "name"));
                            }

                            for (size_t i = 0; i < mGroup->actor_.size(); i++)
                            {
                                OSCPrivateAction *action = parseOSCPrivateAction(actionChild, mGroup->actor_[i]->object_, event);
                                if (action != 0)
                                {
                                    event->action_.push_back(static_cast<OSCAction *>(action));
                                    if (!event_added_to_objects)
                                    {
                                        mGroup->actor_[i]->object_->addEvent(event);
                                    }
                                }
                            }

                            event_added_to_objects = true;
                        }
                    }
                }
                else if (childName == "StartTrigger")
                {
                    event->start_trigger_ = parseTrigger(eventChild, true);

                    // Check and warn for start trigger with rising edge in combination with simulationTime == 0
                    for (size_t i = 0; i < event->start_trigger_->conditionGroup_.size(); i++)
                    {
                        for (size_t j = 0; j < event->start_trigger_->conditionGroup_[i]->condition_.size(); j++)
                        {
                            OSCCondition *cond = event->start_trigger_->conditionGroup_[i]->condition_[j];
                            if (cond->base_type_ == OSCCondition::ConditionType::BY_VALUE)
                            {
                                TrigByValue *trig = static_cast<TrigByValue *>(cond);
                                if (trig->type_ == TrigByValue::Type::SIMULATION_TIME && trig->edge_ != OSCCondition::NONE &&
                                    fabs((static_cast<TrigBySimulationTime *>((trig)))->value_) < SMALL_NUMBER)
                                {
                                    LOG_WARN(
                                        "Warning: simulationTime = 0 condition used with edge \"{}\" which could be missed. Edge \"none\" is recommended.",
                                        trig->Edge2Str());
                                }
                            }
                        }
                    }
                }
                else
                {
                    LOG_ERROR("{} not supported", childName);
                }
            }

            if (event->start_trigger_ == 0)
            {
                // Add a default (empty) trigger
                event->start_trigger_ = new Trigger(true);
            }
            maneuver->event_.push_back(event);
        }
    }
}

int ScenarioReader::parseStoryBoard(StoryBoard &storyBoard)
{
    story_board_                  = &storyBoard;
    pugi::xml_node storyBoardNode = osc_root_.child("Storyboard");
    pugi::xml_node storyNode      = storyBoardNode.child("Story");

    for (; storyNode; storyNode = storyNode.next_sibling("Story"))
    {
        std::string storyNodeName(storyNode.name());

        if (storyNodeName == "Story")
        {
            std::string name  = parameters.ReadAttribute(storyNode, "name", false);
            Story      *story = new Story(name, &storyBoard);
            storyBoard.story_.push_back(story);

            parameters.CreateRestorePoint();

            if (!strcmp(storyNode.first_child().name(), "ParameterDeclarations"))
            {
                parameters.addParameterDeclarations(storyNode.first_child());
            }

            for (pugi::xml_node storyChild = storyNode.child("Act"); storyChild; storyChild = storyChild.next_sibling("Act"))
            {
                std::string childName(storyChild.name());

                if (childName == "Act")
                {
                    Act *act = new Act(story);
                    story->act_.push_back(act);

                    act->SetName(parameters.ReadAttribute(storyChild, "name"));

                    for (pugi::xml_node actChild = storyChild.first_child(); actChild; actChild = actChild.next_sibling())
                    {
                        std::string actChildName(actChild.name());

                        if (actChildName == "ManeuverGroup")
                        {
                            ManeuverGroup *mGroup = new ManeuverGroup(act);
                            act->maneuverGroup_.push_back(mGroup);

                            if (parameters.ReadAttribute(actChild, "maximumExecutionCount") != "")
                            {
                                mGroup->max_num_executions_ = strtoi(parameters.ReadAttribute(actChild, "maximumExecutionCount"));
                            }
                            else
                            {
                                mGroup->max_num_executions_ = 1;  // 1 is Default
                            }

                            mGroup->SetName(parameters.ReadAttribute(actChild, "name"));

                            pugi::xml_node actors_node = actChild.child("Actors");
                            if (actors_node != NULL)
                            {
                                for (pugi::xml_node actorsChild = actors_node.first_child(); actorsChild; actorsChild = actorsChild.next_sibling())
                                {
                                    ManeuverGroup::Actor *actor = new ManeuverGroup::Actor;

                                    std::string actorsChildName(actorsChild.name());
                                    if (actorsChildName == "EntityRef")
                                    {
                                        if ((actor->object_ = ResolveObjectReference(parameters.ReadAttribute(actorsChild, "entityRef"))) == 0)
                                        {
                                            throw std::runtime_error(std::string("Failed to resolve entityRef ") +
                                                                     parameters.ReadAttribute(actorsChild, "entityRef"));
                                        }
                                    }
                                    else if (actorsChildName == "ByCondition")
                                    {
                                        LOG_WARN("Actor by condition - not implemented");
                                    }
                                    mGroup->actor_.push_back(actor);
                                }
                            }

                            for (pugi::xml_node catalog_n = actChild.child("CatalogReference"); catalog_n;
                                 catalog_n                = catalog_n.next_sibling("CatalogReference"))
                            {
                                // Maneuver catalog reference. The catalog entry is simply the maneuver XML node
                                parameters.CreateRestorePoint();
                                Entry *entry = ResolveCatalogReference(catalog_n);

                                if (entry == 0 || entry->root_ == 0)
                                {
                                    throw std::runtime_error("Failed to resolve catalog reference");
                                }

                                if (entry->type_ == CatalogType::CATALOG_MANEUVER)
                                {
                                    Maneuver *maneuver = new Maneuver(mGroup);
                                    mGroup->maneuver_.push_back(maneuver);

                                    // Make a new instance from catalog entry
                                    parseOSCManeuver(maneuver, entry->GetNode(), mGroup);
                                }
                                else
                                {
                                    throw std::runtime_error(std::string("Unexpected catalog type: ") + entry->GetTypeAsStr());
                                }

                                // Remove temporary parameters used for catalog reference
                                parameters.RestoreParameterDeclarations();
                            }

                            for (pugi::xml_node maneuver_n = actChild.child("Maneuver"); maneuver_n; maneuver_n = maneuver_n.next_sibling("Maneuver"))
                            {
                                if (maneuver_n != NULL)
                                {
                                    Maneuver *maneuver = new Maneuver(mGroup);
                                    mGroup->maneuver_.push_back(maneuver);

                                    parseOSCManeuver(maneuver, maneuver_n, mGroup);
                                }
                            }
                        }
                        else if (actChildName == "StartTrigger")
                        {
                            act->start_trigger_ = parseTrigger(actChild, true);
                        }
                        else if (actChildName == "StopTrigger")
                        {
                            act->stop_trigger_ = parseTrigger(actChild, false);
                        }
                    }
                }
            }
            parameters.RestoreParameterDeclarations();
        }
    }

    pugi::xml_node stopTrigger = storyBoardNode.child("StopTrigger");

    if (!stopTrigger.empty())
    {
        storyBoard.stop_trigger_ = parseTrigger(stopTrigger, false);
    }

    // Log parameter declarations
    parameters.Print("parameters");

    // Now when complete storyboard is parsed, resolve storyboard element triggers
    for (auto trigger_info : storyboard_element_triggers)
    {
        // locate storyboard element
        std::vector<StoryBoardElement *> elements = story_board_->FindChildByTypeAndName(trigger_info.type, trigger_info.element_name);

        if (elements.size() > 0)
        {
            if (elements.size() > 1)
            {
                LOG_WARN("Warning: Non unique element name: {}, picking first occurrence", trigger_info.element_name);
            }
            trigger_info.element                          = elements[0];
            trigger_info.condition->element_              = trigger_info.element;
            trigger_info.condition->target_element_state_ = trigger_info.state;
            trigger_info.element->AddTriggerRef(trigger_info.condition);
        }
        else
        {
            LOG_ERROR_AND_QUIT("Error: StoryboardElement {} not found. Quit.", trigger_info.element_name);
        }
    }

    storyboard_element_triggers.clear();

    return 0;
}

static void SelectCloudState(scenarioengine::CloudState &state, const std::string &cloudStateStr)
{
    // Helper function for parseOSCEnvironment
    using scenarioengine::CloudState;
    std::map<std::string, CloudState> stateMap{
        {"cloudy", CloudState::CLOUDY},
        {"free", CloudState::FREE},
        {"overcast", CloudState::OVERCAST},
        {"rainy", CloudState::RAINY},
        {"skyOff", CloudState::SKYOFF},
    };

    auto it = stateMap.find(cloudStateStr);
    if (it == stateMap.end())
    {
        LOG_WARN("Not valid cloud state name:{}, Set to other", cloudStateStr);
        state = CloudState::OTHER;
    }
    else
    {
        state = stateMap[cloudStateStr];
    }
}

void ScenarioReader::parseOSCEnvironment(const pugi::xml_node &xml_node, OSCEnvironment &env)
{
    for (pugi::xml_node envChild : xml_node.children())
    {
        std::string envChildName(envChild.name());
        if (envChildName == "ParameterDeclarations")
        {
            parameters.addParameterDeclarations(envChild);
        }
        else if (envChildName == "TimeOfDay")
        {
            bool animation = (parameters.ReadAttribute(envChild, "animation") == "true") ? true : false;
            if (const auto &val = parameters.ReadAttribute(envChild, "dateTime"); !val.empty())
            {
                if (IsValidDateTimeFormat(val))
                {
                    env.SetTimeOfDay(TimeOfDay{animation, val});
                }
                else
                {
                    LOG_WARN("Ignorning TimeOfDay in envirnoment, attribute {} is not in valid format", envChildName);
                }
            }
            else
            {
                LOG_WARN("Ignorning TimeOfDay in envirnoment, attribute {} is empty or missing", envChildName);
            }
        }
        else if (envChildName == "Weather")
        {
            for (pugi::xml_attribute weatherAttr : envChild.attributes())
            {
                std::string weatherAttrName(weatherAttr.name());
                if (weatherAttrName == "atmosphericPressure")
                {
                    if (const auto &val = parameters.ReadAttribute(envChild, "atmosphericPressure"); !val.empty())
                    {
                        env.SetAtmosphericPressure(std::stod(val));
                    }
                }
                else if (weatherAttrName == "cloudState")
                {
                    if (const auto &val = parameters.ReadAttribute(envChild, "cloudState"); !val.empty())
                    {
                        if (GetVersionMajor() == 1 && GetVersionMinor() <= 1)
                        {
                            LOG_WARN("cloudState is deprecated in v1.2. Use fractionalCloudCover instead, Accepting it anyway.");
                        }
                        scenarioengine::CloudState cloudState;
                        SelectCloudState(cloudState, val);
                        env.SetCloudState(cloudState);
                    }
                }
                else if (weatherAttrName == "fractionalCloudCover")
                {
                    if (const auto &val = parameters.ReadAttribute(envChild, "fractionalCloudCover"); !val.empty())
                    {
                        env.SetFractionalCloudState(val);
                    }
                }
                else if (weatherAttrName == "temperature")
                {
                    if (const auto &val = parameters.ReadAttribute(envChild, "temperature"); !val.empty())
                    {
                        env.SetTemperature(std::stod(val));
                    }
                }
                else
                {
                    LOG_WARN("Not valid weather property name:{}", weatherAttrName);
                }
            }

            for (pugi::xml_node weatherChild : envChild.children())
            {
                std::string weatherChildName(weatherChild.name());
                if (weatherChildName == "Sun")
                {
                    std::string azimuth        = parameters.ReadAttribute(weatherChild, "azimuth");
                    std::string elevation      = parameters.ReadAttribute(weatherChild, "elevation");
                    std::string intensityStr   = parameters.ReadAttribute(weatherChild, "intensity");
                    std::string illuminanceStr = parameters.ReadAttribute(weatherChild, "illuminance");

                    if (azimuth.empty() || elevation.empty())
                    {
                        LOG_WARN("Ignorning Sun, attribute azimuth or elevation missing");
                        continue;
                    }
                    if (!intensityStr.empty())
                    {
                        if (GetVersionMajor() == 1 && GetVersionMinor() >= 2)
                        {
                            LOG_WARN("In Sun, intensity is deprecated in v1.1. Use illuminance instead, Accepting it anyway.");
                        }
                        env.SetSun(Sun{std::stod(azimuth), std::stod(elevation), std::stod(intensityStr)});
                    }
                    else if (!illuminanceStr.empty())
                    {
                        if (GetVersionMajor() == 1 && GetVersionMinor() < 2)
                        {
                            LOG_WARN("In Sun, illuminance is introduced in v1.2. Use intensity for earlier versions, Accepting it anyway.");
                        }
                        env.SetSun(Sun{std::stod(azimuth), std::stod(elevation), std::stod(illuminanceStr)});
                    }
                    else
                    {
                        env.SetSun(Sun{std::stod(azimuth), std::stod(elevation), std::nullopt});
                    }
                }
                else if (weatherChildName == "Fog")
                {
                    std::string visualRange = parameters.ReadAttribute(weatherChild, "visualRange");
                    if (visualRange.empty())
                    {
                        LOG_WARN("Ignorning Fog in wheather, mandatory attribute visualRange missing");
                        continue;
                    }
                    if (weatherChild.child("BoundingBox") != NULL)
                    {
                        OSCBoundingBox bb;
                        ParseOSCBoundingBox(bb, weatherChild);
                        env.SetFog(Fog{std::stod(visualRange), bb});
                    }
                    else
                    {
                        env.SetFog(std::stod(visualRange));
                    }
                }
                else if (weatherChildName == "Precipitation")
                {
                    std::string                       precipTypeStr = parameters.ReadAttribute(weatherChild, "precipitationType");
                    scenarioengine::PrecipitationType precipType    = scenarioengine::PrecipitationType::DRY;
                    if (precipTypeStr == "dry")
                    {
                        precipType = scenarioengine::PrecipitationType::DRY;
                    }
                    else if (precipTypeStr == "rain")
                    {
                        precipType = scenarioengine::PrecipitationType::RAIN;
                    }
                    else if (precipTypeStr == "snow")
                    {
                        precipType = scenarioengine::PrecipitationType::SNOW;
                    }
                    else
                    {
                        LOG_WARN("Ignorning Precipitation in wheather, mandatory attribute precipitationType missing");
                        continue;
                    }

                    if (const auto &intensity = parameters.ReadAttribute(weatherChild, "intensity"); !intensity.empty())
                    {
                        if (GetVersionMajor() == 1 && GetVersionMinor() <= 0)
                        {
                            LOG_WARN("In Precipitation, intensity is deprecated in v1.1. Use precipitationIntensity instead, Accepting it anyway.");
                        }
                        env.SetPrecipitation(Precipitation{std::stod(intensity), precipType});
                    }
                    else if (const auto &val = parameters.ReadAttribute(weatherChild, "precipitationIntensity"); !val.empty())
                    {
                        env.SetPrecipitation(Precipitation{std::stod(val), precipType});
                    }
                    else
                    {
                        env.SetPrecipitation(Precipitation{std::nullopt, precipType});
                    }
                }
                else if (weatherChildName == "Wind")
                {
                    std::string direction = parameters.ReadAttribute(weatherChild, "direction");
                    std::string speed     = parameters.ReadAttribute(weatherChild, "speed");
                    if (direction.empty() || speed.empty())
                    {
                        LOG_WARN("Ignorning Wind in wheather, mandatory attribute direction or speed missing");
                        continue;
                    }
                    env.SetWind(Wind{std::stod(direction), std::stod(speed)});
                }
                else
                {
                    LOG_WARN("Not valid weather property name:{}", weatherChildName);
                }
            }
        }
        else if (envChildName == "RoadCondition")
        {
            std::string friction = parameters.ReadAttribute(envChild, "frictionScaleFactor");
            if (friction.empty())
            {
                LOG_WARN("Ignorning {} in Envirnoment, mandatory attribute frictionScaleFactor missing", envChildName);
                continue;
            }
            env.SetRoadCondition(std::stod(friction));
        }
        else
        {
            LOG_WARN("Not valid environment attribute name:{}", envChildName);
        }
    }
}<|MERGE_RESOLUTION|>--- conflicted
+++ resolved
@@ -2617,21 +2617,13 @@
 
                             for (pugi::xml_node cursorNode : areaChild.children("RoadCursor"))
                             {
-<<<<<<< HEAD
-                                RoadCursor  road_cursor;
-=======
                                 RoadCursor road_cursor;
->>>>>>> 4a24b827
                                 std::string roadId = parameters.ReadAttribute(cursorNode, "roadId", true);
                                 if (!roadId.empty())
                                 {
                                     road_cursor.roadId = std::stoi(roadId);
                                 }
-<<<<<<< HEAD
-                                std::string s = parameters.ReadAttribute(cursorNode, "s");
-=======
                                 std::string s             = parameters.ReadAttribute(cursorNode, "s");
->>>>>>> 4a24b827
                                 road_cursor.s = !s.empty() ? std::stod(s) : 0.0;
                                 for (pugi::xml_node laneNode : cursorNode.children("Lane"))
                                 {
