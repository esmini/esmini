--- conflicted
+++ resolved
@@ -440,18 +440,12 @@
 	{
 		if (player)
 		{
-<<<<<<< HEAD
-			return player->scenarioGateway->UpdateOSISensorView(false);
-=======
 			return player->scenarioGateway->UpdateOSISensorView();
->>>>>>> c8622fdb
-		}
-
-		return 0;
-	}
-
-<<<<<<< HEAD
-=======
+		}
+
+		return 0;
+	}
+
 	SE_DLL_API bool SE_OSIFileOpen()
 	{
 		if (player)
@@ -472,7 +466,6 @@
 		return false;
 	}
 
->>>>>>> c8622fdb
 	SE_DLL_API int SE_GetObjectGhostState(int index, SE_ScenarioObjectState *state)
 	{
 		if (player)
