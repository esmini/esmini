
set ( VIEWER_BASE_INCLUDE_DIR "${CMAKE_CURRENT_SOURCE_DIR}/ViewerBase" )
set ( PLAYER_BASE_INCLUDE_DIR "${CMAKE_CURRENT_SOURCE_DIR}/PlayerBase" )
set ( WORLDMANAGER_INCLUDE_DIR "${CMAKE_CURRENT_SOURCE_DIR}/WorldManager" )
set ( REPLAY_INCLUDE_DIR "${CMAKE_CURRENT_SOURCE_DIR}/Replayer" )
set ( ROADMANAGER_INCLUDE_DIR "${CMAKE_CURRENT_SOURCE_DIR}/RoadManager" )
set ( ROADMANAGER_DLL_INCLUDE_DIR "${CMAKE_CURRENT_SOURCE_DIR}/RoadManagerDLL" )
set ( SCENARIOENGINE_DLL_INCLUDE_DIR "${CMAKE_CURRENT_SOURCE_DIR}/ScenarioEngineDLL" )
set ( SCENARIOENGINE_INCLUDE_DIR "${CMAKE_CURRENT_SOURCE_DIR}/ScenarioEngine/SourceFiles")
set ( SCENARIOENGINE_INCLUDE_DIRS
 "${SCENARIOENGINE_INCLUDE_DIR}"
 "${CMAKE_CURRENT_SOURCE_DIR}/ScenarioEngine/Actions"
 "${CMAKE_CURRENT_SOURCE_DIR}/ScenarioEngine/Conditions"
 "${CMAKE_CURRENT_SOURCE_DIR}/ScenarioEngine/OSCTypeDefs"
 )
set ( COMMON_MINI_INCLUDE_DIR "${CMAKE_CURRENT_SOURCE_DIR}/CommonMini")

# OpenSceneGraph package adapted for this project
set ( OSG_VERSION "osg161" )
set ( OSG_BASE_DIR "${CMAKE_CURRENT_SOURCE_DIR}/../externals/OpenSceneGraph" )
#set ( PB_VERSION "3.5.0" )
#set ( OSI_VERSION "1?" )
set ( OSI_BASE_DIR "${CMAKE_CURRENT_SOURCE_DIR}/../externals/OSI" )
set ( SUMO_BASE_DIR "${CMAKE_CURRENT_SOURCE_DIR}/../externals/SUMO" )

# GoogleTest package
set ( GTEST_VERSION "1.10.1" )
set ( GTEST_BASE_DIR "${CMAKE_CURRENT_SOURCE_DIR}/../externals/googletest" )

set( CMAKE_VERBOSE_MAKEFILE true )

if (APPLE)
  set ( TIME_LIB "" ) 
  set ( OSG_PACKAGE_URL https://drive.google.com/uc?export=download&id=1zy9neztZP7mY88zbm-oVP24Vzr-LTUeY )
  set ( OSG_DIR "${OSG_BASE_DIR}/mac" )
  set ( OSI_PACKAGE_URL https://drive.google.com/uc?export=download&id=1xcwteK9t4O--9cnnY3kuEdYuXz8_S2nQ )
  set ( OSI_DIR "${OSI_BASE_DIR}/mac" )
  set ( SUMO_PACKAGE_URL https://drive.google.com/uc?export=download&id=1VSXqtNwP5xLuyqu76zyxyL5NGv1IcBRA )
  set ( SUMO_DIR "${SUMO_BASE_DIR}/mac" )
elseif (UNIX)
  set ( TIME_LIB "" )
  set ( OSG_PACKAGE_URL https://drive.google.com/uc?export=download&id=1OufA3TUQjBTkaRvAuo0rSUwryvoqde8G )
  set ( OSG_DIR "${OSG_BASE_DIR}/linux" )
  set ( OSI_PACKAGE_URL https://drive.google.com/uc?export=download&id=1ZIQ4Hq6VUrYO-cs4hUe7iTB6_CtYVPUH )
  set ( OSI_DIR "${OSI_BASE_DIR}/linux" )
<<<<<<< HEAD
  set ( SUMO_PACKAGE_URL https://drive.google.com/uc?export=download&id=1ThXnLQjULcMr_wxVprns5JMgXzm1NGcu )
  set ( SUMO_DIR "${SUMO_BASE_DIR}/linux" )
=======
  set ( GTEST_PACKAGE_URL https://drive.google.com/uc?export=download&id=19bFhtkoCD6Nk84EgxFrgVTa9Z4Gt7_3g )
  set ( GTEST_DIR "${GTEST_BASE_DIR}/linux" )
>>>>>>> 4b81cc21
elseif (WIN32)
  if (WINSDK7_1)
    message ("Configuring for Windows SDK v7.1 x64")
    set ( SOCK_LIB Ws2_32.lib )
    set ( TIME_LIB winmm.lib )
    set ( OSG_PACKAGE_URL https://drive.google.com/uc?export=download&id=1NBEvGZiTWmqxk-MEOq7uK1uh_vaUMaEL )
    set ( OSG_DIR "${OSG_BASE_DIR}/winsdk71" )
  elseif ("${CMAKE_VS_PLATFORM_NAME}" STREQUAL "Win32")
    message ("Configuring for Windows SDK v10 win32")
    set ( SOCK_LIB Ws2_32.lib )
    set ( TIME_LIB "" )
    set ( OSG_PACKAGE_URL https://drive.google.com/uc?export=download&id=10dV9P0qOeJUgTtsSDld4AlbClE--SivX )
    set ( OSG_DIR "${OSG_BASE_DIR}/win32" )
  elseif ("${CMAKE_VS_PLATFORM_NAME}" STREQUAL "x64")
    message ("Configuring for Windows SDK v10 x64")
    set ( SOCK_LIB Ws2_32.lib )
    set ( TIME_LIB "" )
    set ( OSG_PACKAGE_URL https://drive.google.com/uc?export=download&id=1YxLVdQLhKBMGW4HB_ArJglRIpzuDiwhJ )
    set ( OSI_PACKAGE_URL https://drive.google.com/uc?export=download&id=168Qf08TktrVc-WNFm4xZ1SNUG3v7ENeG )
    set ( SUMO_PACKAGE_URL https://drive.google.com/uc?export=download&id=1C7FzC7fwjdm8jWP43gaDijj4gRCfI_4L )
    set ( OSG_DIR "${OSG_BASE_DIR}/v10" )
    set ( OSI_DIR "${OSI_BASE_DIR}/v10" )
    set ( SUMO_DIR "${SUMO_BASE_DIR}/v10" )
  else ()
    message ("Unknown configuration")
  endif ()
endif (APPLE)

set ( OSG_INCLUDE_DIR 
	"${OSG_DIR}/build/include"
	"${OSG_DIR}/include"
)
set ( OSG_LIBRARIES_PATH 
	"${OSG_DIR}/lib" 
	"${OSG_DIR}/lib/osgPlugins-3.6.5"
)

set ( OSI_INCLUDE_DIR "${OSI_DIR}/include" )
set ( OSI_LIBRARIES_PATH "${OSI_DIR}/lib" )

<<<<<<< HEAD
set ( SUMO_INCLUDE_DIR "${SUMO_DIR}/include" )
set ( SUMO_LIBRARIES_PATH "${SUMO_DIR}/lib" )

link_directories(${OSG_LIBRARIES_PATH} ${OSI_LIBRARIES_PATH} ${SUMO_LIBRARIES_PATH})
=======
set ( GTEST_INCLUDE_DIR "${GTEST_DIR}/include" )

set ( GTEST_LIBRARIES_PATH "${GTEST_DIR}/lib" )

link_directories(${OSG_LIBRARIES_PATH} ${OSI_LIBRARIES_PATH} ${GTEST_LIBRARIES_PATH})
>>>>>>> 4b81cc21

if(APPLE)
  SET(CMAKE_CXX_FLAGS "-std=c++14 -pthread -flto -Wl,-dead_strip")

  SET( "-framework OpenGL -framework Cocoa")
  
  set ( OSG_LIBRARIES
	
    osgdb_serializers_osgsim
    osgdb_serializers_osg
    osgdb_osg
    osgdb_jpeg
    osgAnimation
    osgText
    osgSim
    osgViewer
    osgUtil
    osgDB
    osgGA
    osg
    OpenThreads
    jpeg

    "-framework OpenGL"
    "-framework Cocoa"
    dl
    z
    #db_fbx
  )

  set ( OSI_LIBRARIES 
	open_simulation_interface_pic
	protobuf
  )

  set ( SUMO_LIBRARIES 
    optimized libsumostatic debug libsumostaticd
    optimized netload debug netloadd
    optimized traciserver debug traciserverd
    optimized libsumostatic debug libsumostaticd
    optimized utils_vehicle debug utils_vehicled
    optimized utils_distribution debug utils_distributiond
    optimized utils_shapes debug utils_shapesd
    optimized utils_options debug utils_optionsd
    optimized utils_xml debug utils_xmld
    optimized utils_geom debug utils_geomd
    optimized utils_common debug utils_commond
    optimized utils_iodevices debug utils_iodevicesd
    optimized utils_traction_wire debug utils_traction_wired
    optimized utils_emissions debug utils_emissionsd
    optimized microsim_engine debug microsim_engined
    optimized microsim_lcmodels debug microsim_lcmodelsd
    optimized microsim_devices debug microsim_devicesd
    optimized microsim_trigger debug microsim_triggerd
    optimized microsim_output debug microsim_outputd
    optimized microsim_transportables debug microsim_transportablesd
    optimized microsim_actions debug microsim_actionsd
    optimized microsim_traffic_lights debug microsim_traffic_lightsd
    optimized microsim debug microsimd
    optimized mesosim debug mesosimd
    optimized foreign_phemlight debug foreign_phemlightd
    optimized foreign_tcpip debug foreign_tcpipd
    optimized microsim_cfmodels debug microsim_cfmodelsd
    optimized zlibstatic debug zlibstaticd
    optimized xerces-c_3 debug xerces-c_3D
  )

elseif(UNIX)
  SET(CMAKE_CXX_FLAGS "-std=c++14 -pthread -fPIC -Wl,-strip-all")
  
  set ( OSG_LIBRARIES
    optimized osgdb_serializers_osgsim debug osgdb_serializers_osgsimd 
    optimized osgdb_serializers_osg debug osgdb_serializers_osgd
    optimized osgdb_osg debug osgdb_osgd 
    optimized osgdb_jpeg debug osgdb_jpegd
    optimized osgAnimation debug osgAnimationd
    optimized osgText debug osgTextd
    optimized osgSim debug osgSimd
    optimized osgViewer debug osgViewerd
    optimized osgUtil debug osgUtild
    optimized osgDB debug osgDBd
    optimized osgGA debug osgGAd
    optimized osg debug osgd
    optimized OpenThreads debug OpenThreadsd
    optimized jpeg debug jpegd

    GL
    X11
    Xrandr
    dl
    z
    Xinerama
    fontconfig
    #db_fbx
  )
  
  set ( OSI_LIBRARIES 
	optimized open_simulation_interface_pic debug open_simulation_interface_picd
	optimized protobuf debug protobufd
  )
  
  set ( SUMO_LIBRARIES 
    optimized libsumostatic debug libsumostaticd
    optimized netload debug netloadd
    optimized traciserver debug traciserverd
    optimized libsumostatic debug libsumostaticd
    optimized utils_vehicle debug utils_vehicled
    optimized utils_distribution debug utils_distributiond
    optimized utils_shapes debug utils_shapesd
    optimized utils_options debug utils_optionsd
    optimized utils_xml debug utils_xmld
    optimized utils_geom debug utils_geomd
    optimized utils_common debug utils_commond
    optimized utils_iodevices debug utils_iodevicesd
    optimized utils_traction_wire debug utils_traction_wired
    optimized utils_emissions debug utils_emissionsd
    optimized microsim_engine debug microsim_engined
    optimized microsim_lcmodels debug microsim_lcmodelsd
    optimized microsim_devices debug microsim_devicesd
    optimized microsim_trigger debug microsim_triggerd
    optimized microsim_output debug microsim_outputd
    optimized microsim_transportables debug microsim_transportablesd
    optimized microsim_actions debug microsim_actionsd
    optimized microsim_traffic_lights debug microsim_traffic_lightsd
    optimized microsim debug microsimd
    optimized mesosim debug mesosimd
    optimized foreign_phemlight debug foreign_phemlightd
    optimized foreign_tcpip debug foreign_tcpipd
    optimized microsim_cfmodels debug microsim_cfmodelsd
    optimized zlibstatic debug zlibstaticd
    optimized xerces-c_3 debug xerces-c_3D
  )

  set (GTEST_LIBRARIES
  optimized gmock debug gmockd
  optimized gmock_main debug gmock_maind
  optimized gtest debug gtestd
  optimized gtest_main debug gtest_maind
  )

else() #not UNIX

  # Get rid of historical macros preventing SUMO integration
  SET(CMAKE_CXX_FLAGS "${CMAKE_CXX_FLAGS} /D NOMINMAX ")
  
  set ( OSG_LIBRARIES 
      opengl32.lib
      optimized zlibstatic.lib debug zlibstaticd.lib 
      optimized jpeg.lib debug jpegd.lib 
      optimized ${OSG_VERSION}-osg.lib debug ${OSG_VERSION}-osgd.lib
      optimized ${OSG_VERSION}-osgAnimation.lib debug ${OSG_VERSION}-osgAnimationd.lib
      optimized ${OSG_VERSION}-osgDB.lib debug ${OSG_VERSION}-osgDBd.lib
      optimized ${OSG_VERSION}-osgGA.lib debug ${OSG_VERSION}-osgGAd.lib
      optimized ${OSG_VERSION}-osgViewer.lib debug ${OSG_VERSION}-osgViewerd.lib
      optimized ${OSG_VERSION}-osgText.lib debug ${OSG_VERSION}-osgTextd.lib
      optimized ${OSG_VERSION}-osgUtil.lib debug ${OSG_VERSION}-osgUtild.lib
      optimized ${OSG_VERSION}-osgSim.lib debug ${OSG_VERSION}-osgSimd.lib
      optimized ot21-OpenThreads.lib debug ot21-OpenThreadsd.lib
      optimized osgdb_serializers_osgsim.lib debug osgdb_serializers_osgsimd.lib
      optimized osgdb_serializers_osg.lib debug osgdb_serializers_osgd.lib
      optimized osgdb_osg.lib debug osgdb_osgd.lib 	
      optimized osgdb_fbx.lib debug osgdb_fbxd.lib 	
      optimized osgdb_jpeg.lib debug osgdb_jpegd.lib
  )

  set ( OSI_LIBRARIES 
	optimized libprotobuf.lib debug libprotobufd.lib
	optimized open_simulation_interface_pic.lib debug open_simulation_interface_picd.lib
  )

  set ( SUMO_LIBRARIES 
    optimized foreign_phemlight.lib debug foreign_phemlightd.lib
    optimized foreign_tcpip.lib debug foreign_tcpipd.lib
    optimized libsumostatic.lib debug libsumostaticd.lib
    optimized mesosim.lib debug mesosimd.lib
    optimized microsim.lib debug microsimd.lib
    optimized microsim_actions.lib debug microsim_actionsd.lib
    optimized microsim_cfmodels.lib debug microsim_cfmodelsd.lib
    optimized microsim_devices.lib debug microsim_devicesd.lib
    optimized microsim_engine.lib debug microsim_engined.lib
    optimized microsim_lcmodels.lib debug microsim_lcmodelsd.lib
    optimized microsim_output.lib debug microsim_outputd.lib
    optimized microsim_traffic_lights.lib debug microsim_traffic_lightsd.lib
    optimized microsim_transportables.lib debug microsim_transportablesd.lib
    optimized microsim_trigger.lib debug microsim_triggerd.lib
    optimized netload.lib debug netloadd.lib
    optimized traciserver.lib debug traciserverd.lib
    optimized utils_common.lib debug utils_commond.lib
    optimized utils_distribution.lib debug utils_distributiond.lib
    optimized utils_emissions.lib debug utils_emissionsd.lib
    optimized utils_geom.lib debug utils_geomd.lib
    optimized utils_iodevices.lib debug utils_iodevicesd.lib
    optimized utils_options.lib debug utils_optionsd.lib
    optimized utils_shapes.lib debug utils_shapesd.lib
    optimized utils_traction_wire.lib debug utils_traction_wired.lib
    optimized utils_vehicle.lib debug utils_vehicled.lib
    optimized utils_xml.lib debug utils_xmld.lib
    optimized xerces-c_3.lib debug xerces-c_3D.lib
    optimized zlibstatic.lib debug zlibstaticd.lib
  )  
#
#if (NOT WINSDK7_1)  # FBX not supporting winsdk 7.1
#  list ( APPEND OSG_LIBRARIES optimized libfbxsdk-md.lib debug libfbxsdk-mdd.lib )
#endif()

endif() #Endif UNIX

add_subdirectory(RoadManager)
add_subdirectory(CommonMini)
add_subdirectory(ScenarioEngine)
add_subdirectory(RoadManagerDLL)
add_subdirectory(ScenarioEngineDLL)
add_subdirectory(PlayerBase)
add_subdirectory(ScenarioViewer)
add_subdirectory(EnvironmentSimulator)
add_subdirectory(EgoSimulator)

# Add unittest folder
add_subdirectory(Unittest)
    
set ( ModulesFolder Modules )
set ( ApplicationsFolder Applications )  

set_target_properties (RoadManager PROPERTIES FOLDER ${ModulesFolder} )
set_target_properties (CommonMini PROPERTIES FOLDER ${ModulesFolder} )
set_target_properties (ScenarioEngine PROPERTIES FOLDER ${ModulesFolder} )
set_target_properties (RoadManagerDLL PROPERTIES FOLDER ${ModulesFolder} )
set_target_properties (ScenarioEngineDLL PROPERTIES FOLDER ${ModulesFolder} )

#
# Download library and content binary packets
#
function (download_and_extract url target_folder target_filename)
	message (STATUS "downloading ${target_filename} ...")
	file (DOWNLOAD ${url} ${target_folder}/${target_filename})
	
	message (STATUS "extracting ${target_filename} ... ")
	execute_process (COMMAND ${CMAKE_COMMAND} -E tar xfz ${target_filename} WORKING_DIRECTORY ${target_folder})
	file (REMOVE ${target_folder}/${target_filename})
endfunction (download_and_extract)

# download OpenSceneGraph 
set ( OSG_PACKAGE_FILENAME "osg.7z" )
if (FORCE_DOWNLOAD_BINARIES OR NOT EXISTS ${OSG_DIR} )
	download_and_extract( ${OSG_PACKAGE_URL} ${OSG_BASE_DIR} ${OSG_PACKAGE_FILENAME} )
endif()

# download OSI
set ( OSI_PACKAGE_FILENAME "osi.7z" )
if (FORCE_DOWNLOAD_BINARIES OR NOT EXISTS ${OSI_DIR} )
	download_and_extract( ${OSI_PACKAGE_URL} ${OSI_BASE_DIR} ${OSI_PACKAGE_FILENAME} )
endif()

<<<<<<< HEAD
# download SUMO
set ( SUMO_PACKAGE_FILENAME "sumo.7z" )
if (FORCE_DOWNLOAD_BINARIES OR NOT EXISTS ${SUMO_DIR} )
	download_and_extract( ${SUMO_PACKAGE_URL} ${SUMO_BASE_DIR} ${SUMO_PACKAGE_FILENAME} )
=======
# dowanload googletest
set ( GTEST_PACKAGE_FILENAME "googletest.7z" )
if (FORCE_DOWNLOAD_BINARIES OR NOT EXISTS ${GTEST_DIR} )
	download_and_extract( ${GTEST_PACKAGE_URL} ${GTEST_BASE_DIR} ${GTEST_PACKAGE_FILENAME} )
>>>>>>> 4b81cc21
endif()

set ( MODELS_BASE_DIR "${CMAKE_CURRENT_SOURCE_DIR}/../resources" )
set ( MODELS_DIR "${MODELS_BASE_DIR}/models" )
set ( MODELS_PACKAGE_FILENAME models.7z)
set ( MODELS_PACKAGE_URL https://drive.google.com/uc?export=download&id=11a8njhkRIjLYMqCsSL9pU-d5_A8pMVhc )

if (FORCE_DOWNLOAD_BINARIES OR NOT EXISTS ${MODELS_DIR} )
	download_and_extract(${MODELS_PACKAGE_URL} ${MODELS_BASE_DIR} ${MODELS_PACKAGE_FILENAME})
endif()

if (USE_OSG)
  if (NOT USE_ENVSIM_ADAPT)
    add_subdirectory(Replayer)
    add_subdirectory(OpenDriveViewer)
    add_subdirectory(OdrPlot)
  endif (NOT USE_ENVSIM_ADAPT)
  add_subdirectory(ViewerBase)

  if (NOT USE_ENVSIM_ADAPT)
    set_target_properties (EnvironmentSimulator PROPERTIES FOLDER ${ApplicationsFolder} )
    set_target_properties (ScenarioViewer PROPERTIES FOLDER ${ApplicationsFolder} )
    set_target_properties (EgoSimulator PROPERTIES FOLDER ${ApplicationsFolder} )
    set_target_properties (Replayer PROPERTIES FOLDER ${ApplicationsFolder} )
    set_target_properties (dat2ascii PROPERTIES FOLDER ${ApplicationsFolder} )    
    set_target_properties (osi_receiver PROPERTIES FOLDER ${ApplicationsFolder} )    
    set_target_properties (OpenDriveViewer PROPERTIES FOLDER ${ApplicationsFolder} )
    set_target_properties (OdrPlot PROPERTIES FOLDER ${ApplicationsFolder} )
  endif (NOT USE_ENVSIM_ADAPT)
  set_target_properties (ViewerBase PROPERTIES FOLDER ${ModulesFolder} )
  set_target_properties (PlayerBase PROPERTIES FOLDER ${ModulesFolder} )

endif (USE_OSG)<|MERGE_RESOLUTION|>--- conflicted
+++ resolved
@@ -43,13 +43,10 @@
   set ( OSG_DIR "${OSG_BASE_DIR}/linux" )
   set ( OSI_PACKAGE_URL https://drive.google.com/uc?export=download&id=1ZIQ4Hq6VUrYO-cs4hUe7iTB6_CtYVPUH )
   set ( OSI_DIR "${OSI_BASE_DIR}/linux" )
-<<<<<<< HEAD
   set ( SUMO_PACKAGE_URL https://drive.google.com/uc?export=download&id=1ThXnLQjULcMr_wxVprns5JMgXzm1NGcu )
   set ( SUMO_DIR "${SUMO_BASE_DIR}/linux" )
-=======
   set ( GTEST_PACKAGE_URL https://drive.google.com/uc?export=download&id=19bFhtkoCD6Nk84EgxFrgVTa9Z4Gt7_3g )
   set ( GTEST_DIR "${GTEST_BASE_DIR}/linux" )
->>>>>>> 4b81cc21
 elseif (WIN32)
   if (WINSDK7_1)
     message ("Configuring for Windows SDK v7.1 x64")
@@ -90,18 +87,15 @@
 set ( OSI_INCLUDE_DIR "${OSI_DIR}/include" )
 set ( OSI_LIBRARIES_PATH "${OSI_DIR}/lib" )
 
-<<<<<<< HEAD
 set ( SUMO_INCLUDE_DIR "${SUMO_DIR}/include" )
 set ( SUMO_LIBRARIES_PATH "${SUMO_DIR}/lib" )
 
 link_directories(${OSG_LIBRARIES_PATH} ${OSI_LIBRARIES_PATH} ${SUMO_LIBRARIES_PATH})
-=======
+
 set ( GTEST_INCLUDE_DIR "${GTEST_DIR}/include" )
-
 set ( GTEST_LIBRARIES_PATH "${GTEST_DIR}/lib" )
 
 link_directories(${OSG_LIBRARIES_PATH} ${OSI_LIBRARIES_PATH} ${GTEST_LIBRARIES_PATH})
->>>>>>> 4b81cc21
 
 if(APPLE)
   SET(CMAKE_CXX_FLAGS "-std=c++14 -pthread -flto -Wl,-dead_strip")
@@ -355,17 +349,16 @@
 	download_and_extract( ${OSI_PACKAGE_URL} ${OSI_BASE_DIR} ${OSI_PACKAGE_FILENAME} )
 endif()
 
-<<<<<<< HEAD
 # download SUMO
 set ( SUMO_PACKAGE_FILENAME "sumo.7z" )
 if (FORCE_DOWNLOAD_BINARIES OR NOT EXISTS ${SUMO_DIR} )
-	download_and_extract( ${SUMO_PACKAGE_URL} ${SUMO_BASE_DIR} ${SUMO_PACKAGE_FILENAME} )
-=======
-# dowanload googletest
+  download_and_extract( ${SUMO_PACKAGE_URL} ${SUMO_BASE_DIR} ${SUMO_PACKAGE_FILENAME} )
+endif()
+
+# download googletest
 set ( GTEST_PACKAGE_FILENAME "googletest.7z" )
 if (FORCE_DOWNLOAD_BINARIES OR NOT EXISTS ${GTEST_DIR} )
 	download_and_extract( ${GTEST_PACKAGE_URL} ${GTEST_BASE_DIR} ${GTEST_PACKAGE_FILENAME} )
->>>>>>> 4b81cc21
 endif()
 
 set ( MODELS_BASE_DIR "${CMAKE_CURRENT_SOURCE_DIR}/../resources" )
