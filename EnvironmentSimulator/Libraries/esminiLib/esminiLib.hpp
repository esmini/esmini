﻿/*
 * esmini - Environment Simulator Minimalistic
 * https://github.com/esmini/esmini
 *
 * This Source Code Form is subject to the terms of the Mozilla Public
 * License, v. 2.0. If a copy of the MPL was not distributed with this
 * file, You can obtain one at https://mozilla.org/MPL/2.0/.
 *
 * Copyright (c) partners of Simulation Scenarios
 * https://sites.google.com/view/simulationscenarios
 */

#pragma once

#ifdef WIN32
#define SE_DLL_API __declspec(dllexport)
#else
#define SE_DLL_API // Leave empty on Mac
#endif

#define SE_PARAM_NAME_SIZE 32

typedef struct
{
	int id;		   // Automatically generated unique object id
	int model_id;  // Id to control what 3D model to represent the vehicle - see carModelsFiles_[] in scenarioenginedll.cpp
	int ctrl_type; // 0: DefaultController 1: External. Further values see Controller::Type enum
	float timestamp;
	float x;
	float y;
	float z;
	float h;
	float p;
	float r;
	int roadId;
	int junctionId;
	float t;
	int laneId;
	float laneOffset;
	float s;
	float speed;
	float centerOffsetX;
	float centerOffsetY;
	float centerOffsetZ;
	float width;
	float length;
	float height;
	int objectType;		// Main type according to entities.hpp / Object / Type
	int objectCategory; // Sub category within type, according to entities.hpp / Vehicle, Pedestrian, MiscObject / Category
} SE_ScenarioObjectState;

typedef struct
{
	float global_pos_x;	 // target position, in global coordinate system
	float global_pos_y;	 // target position, in global coordinate system
	float global_pos_z;	 // target position, in global coordinate system
	float local_pos_x;	 // target position, relative vehicle (pivot position object) coordinate system
	float local_pos_y;	 // target position, relative vehicle (pivot position object) coordinate system
	float local_pos_z;	 // target position, relative vehicle (pivot position object) coordinate system
	float angle;		 // heading angle to target from and relatove to vehicle (pivot position)
	float road_heading;	 // road heading at steering target point
	float road_pitch;	 // road pitch (inclination) at steering target point
	float road_roll;	 // road roll (camber) at target point
	float trail_heading; // trail heading (only when used for trail lookups, else equals road_heading)
	float curvature;	 // road curvature at steering target point
	float speed_limit;	 // speed limit given by OpenDRIVE type entry
	int roadId;			 // target position, road ID
	int junctionId;      // target position, junction ID (-1 if not in a junction)
	int laneId;			 // target position, lane ID
	float laneOffset;	 // target position, lane offset (lateral distance from lane center)
	float s;			 // target position, s (longitudinal distance along reference line)
	float t;			 // target position, t (lateral distance from reference line)
} SE_RoadInfo;

typedef struct
{
	int far_left_lb_id;
	int left_lb_id;
	int right_lb_id;
	int far_right_lb_id;
} SE_LaneBoundaryId;

typedef struct
{
	float x;
	float y;
	float z;
	float h;
	float p;
	float speed;
} SE_SimpleVehicleState;

typedef struct
{
	const char *name; // Name of the parameter as defined in the OpenSCENARIO file
	void *value;	  // Pointer to value which can be an integer, double, bool or string (const char*) as defined in the OpenSCENARIO file
} SE_Parameter;

typedef struct
{
	bool active;  // True: override; false: stop overriding
	double value; // Depends on action, see SE_OverrideActionList
} SE_OverrideActionStatus;

typedef struct
{
	SE_OverrideActionStatus throttle;	   // Value range: [0..1]. 0 represents 0%, 1 represents 100% of pressing the throttle pedal.
	SE_OverrideActionStatus brake;		   // Value range: [0..1]. 0 represents 0%, 1 represents 100% of pressing the brake pedal.
	SE_OverrideActionStatus clutch;		   // Value range: [0..1]. 0 represents 0%, 1 represents 100% of pressing the clutch pedal.
	SE_OverrideActionStatus parkingBrake;  // Value range: [0..1]. 0 represents 0%, The value 1 represent the maximum parking brake state.
	SE_OverrideActionStatus steeringWheel; // Steering wheel angle. Unit: rad. (0: Neutral position, positive: Left, negative: Right)
	SE_OverrideActionStatus gear;		   // Gear number. (-1:Reverse, 0:Neutral, 1:Gear 1, 2:Gear 2, and so on.)
} SE_OverrideActionList;

typedef struct
{
	int id;	           // just an unique identifier of the sign
	float x;           // global x coordinate of sign position
	float y;           // global y coordinate of sign position
	float z;           // global z coordinate of sign position
	float z_offset;    // z offset from road level
	float h;           // global heading of sign orientation
	int roadId;        // road id of sign road position
	float s;           // longitudinal position along road
	float t;           // lateral position from road reference line
	const char* name;  // sign name, typically used for 3D model filename
	int orientation;   // 1=facing traffic in road direction, -1=facing traffic opposite road direction
	float length;      // length as sepcified in OpenDRIVE
	float height;      // height as sepcified in OpenDRIVE
	float width;       // width as sepcified in OpenDRIVE
} SE_RoadSign;

typedef struct
{
	int fromLane;
	int toLane;
} SE_RoadObjValidity;

#ifdef __cplusplus
extern "C"
{
#endif

	// Basic interface
	//

	/**
		Add a search path for OpenDRIVE and 3D model files
		Needs to be called prior to SE_Init()
		@param path Path to a directory
		@return 0 if successful, -1 if not
	*/
	SE_DLL_API int SE_AddPath(const char *path);

	/**
		Clear all search paths for OpenDRIVE and 3D model files
		Needs to be called prior to SE_Init()
	*/
	SE_DLL_API void SE_ClearPaths();

	/**
		Specify logfile name, optionally including directory path
		examples: "../logfile.txt" "c:/tmp/esmini.log" "my.log"
		Set "" to disable logfile
		Note: Needs to be called prior to calling SE_Init()
		@param path Logfile path
	*/
	SE_DLL_API void SE_SetLogFilePath(const char *logFilePath);

	/**
		Configure tolerances/resolution for OSI road features
		@param max_longitudinal_distance Maximum distance between OSI points, even on straight road. Default=50(m)
		@param max_lateral_deviation Control resolution w.r.t. curvature default=0.05(m)
		@return 0 if successful, -1 if not
	*/
	SE_DLL_API int SE_SetOSITolerances(double maxLongitudinalDistance, double maxLateralDeviation);

	/**
		Initialize the scenario engine
		@param oscFilename Path to the OpenSCENARIO file
		@param disable_ctrls 1=Any controller will be disabled 0=Controllers applied according to OSC file
		@param use_viewer 0=no viewer, 1=use viewer
		@param threads 0=single thread, 1=viewer in a separate thread, parallel to scenario engine
		@param record Create recording for later playback 0=no recording 1=recording
		@return 0 if successful, -1 if not
	*/
	SE_DLL_API int SE_Init(const char *oscFilename, int disable_ctrls, int use_viewer, int threads, int record);

	/**
		Initialize the scenario engine
		@param oscAsXMLString OpenSCENARIO XML as string
		@param disable_ctrls 1=Any controller will be disabled 0=Controllers applied according to OSC file
		@param use_viewer 0=no viewer, 1=use viewer
		@param threads 0=single thread, 1=viewer in a separate thread, parallel to scenario engine
		@param record Create recording for later playback 0=no recording 1=recording
		@return 0 if successful, -1 if not
	*/
	SE_DLL_API int SE_InitWithString(const char *oscAsXMLString, int disable_ctrls, int use_viewer, int threads, int record);

	/**
		Initialize the scenario engine
		@param oscFilename Path to the OpenSCENARIO file
		@param argc Number of arguments
		@param argv Arguments
		@return 0 if successful, -1 if not
	*/
	SE_DLL_API int SE_InitWithArgs(int argc, char *argv[]);

	/**
		Step the simulation forward with specified timestep
		@param dt time step in seconds
		@return 0 if successful, -1 if not
	*/
	SE_DLL_API int SE_StepDT(float dt);

	/**
		Step the simulation forward. Time step will be elapsed system (world) time since last step. Useful for interactive/realtime use cases.
		@return 0 if successful, -1 if not
	*/
	SE_DLL_API int SE_Step();

	/**
		Stop simulation gracefully. Two purposes: 1. Release memory and 2. Prepare for next simulation, e.g. reset object lists.
	*/
	SE_DLL_API void SE_Close();

	/**
		Enable or disable log to stdout/console
		@param mode true=enable, false=disable
	*/
	SE_DLL_API void SE_LogToConsole(bool mode);

	/**
		Get simulation time in seconds
	*/
	SE_DLL_API float SE_GetSimulationTime(); // Get simulation time in seconds

	/**
		Get simulation time step in seconds
		The time step is calculated as difference since last call to same funtion.
		Clamped to some reasonable values. First call returns smallest delta (typically 1 ms).
	*/
	SE_DLL_API float SE_GetSimTimeStep();

	/**
		Is esmini about to quit?
		@return 0 if not, 1 if yes, -1 if some error e.g. scenario not loaded
	*/
	SE_DLL_API int SE_GetQuitFlag();

	/**
		Get name of currently referred and loaded OpenDRIVE file
		@return filename as string (const, since it's allocated and handled by esmini)
	*/
	SE_DLL_API const char *SE_GetODRFilename();

	/**
		Get name of currently referred and loaded SceneGraph file
		@return filename as string (const, since it's allocated and handled by esmini)
	*/
	SE_DLL_API const char *SE_GetSceneGraphFilename();

	/**
		Get the number of named parameters within the current scenario
		@return number of parameters
	*/
	SE_DLL_API int SE_GetNumberOfParameters();

	/**
		Get the name of a named parameter
		@param index The index of the parameter, range [0:numberOfParameters-1]
		@param Output parameter type 0=int, 1=double, 2=string (const char*), 3=bool, see OSCParameterDeclarations/ParameterType
		@return name if found, else 0
	*/
	SE_DLL_API const char *SE_GetParameterName(int index, int *type);

	/**
		Get the number of vehicle properties by index
		@param index The index of the vehicle
		@return number of parameters if found, -1 indicating some error
	*/
	SE_DLL_API int SE_GetNumberOfProperties(int index);
	/**
		Get the number of vehicle properties by index
		@param index The index of the vehicle
		@param propertyIndex The index of the property
		@return the name of the property by index if found, else ""
	*/
	SE_DLL_API const char *SE_GetObjectPropertyName(int index, int propertyIndex);
	/**
		Get the value of a vehicle property by name
		@param index The index of the vehicle
		@param vehiclePropertyName the vehicle property name
		@return the value of a vehicle property by name if found, else ""
	*/
	SE_DLL_API const char *SE_GetObjectPropertyValue(int index, const char *objectPropertyName);

	/**
		Set value of named parameter
		@param parameter Struct object including name of parameter and pointer to value, see SE_Parameter declaration
		@return 0 if successful, -1 if not
	*/
	SE_DLL_API int SE_SetParameter(SE_Parameter parameter);

	/**
		Get value of named parameter. The value within the parameter struct will be filled in.
		@param parameter Pointer to parameter struct object, see SE_Parameter declaration.
		@return 0 if successful, -1 if not
	*/
	SE_DLL_API int SE_GetParameter(SE_Parameter *parameter);

	/**
		Get typed value of named parameter
		@parameterName Name of the parameter
		@return 0 if successful, -1 if not (e.g. wrong type)
	*/
	SE_DLL_API int SE_GetParameterInt(const char *parameterName, int *value);

	/**
		Get typed value of named parameter
		@parameterName Name of the parameter
		@return 0 if successful, -1 if not (e.g. wrong type)
	*/
	SE_DLL_API int SE_GetParameterDouble(const char *parameterName, double *value);

	/**
	Get typed value of named parameter
	@parameterName Name of the parameter
	@return 0 if successful, -1 if not (e.g. wrong type)
	*/
	SE_DLL_API int SE_GetParameterString(const char *parameterName, const char **value);

	/**
	Get typed value of named parameter
	@parameterName Name of the parameter
	@return 0 if successful, -1 if not (e.g. wrong type)
	*/
	SE_DLL_API int SE_GetParameterBool(const char *parameterName, bool *value);

	/**
	Set typed value of named parameter
	@parameterName Name of the parameter
	@value Value
	@return 0 if successful, -1 if not
	*/
	SE_DLL_API int SE_SetParameterInt(const char *parameterName, int value);

	/**
	Set typed value of named parameter
	@parameterName Name of the parameter
	@value Value
	@return 0 if successful, -1 if not
	*/
	SE_DLL_API int SE_SetParameterDouble(const char *parameterName, double value);

	/**
	Set typed value of named parameter
	@parameterName Name of the parameter
	@value Value
	@return 0 if successful, -1 if not
	*/
	SE_DLL_API int SE_SetParameterString(const char *parameterName, const char *value);

	/**
	Set typed value of named parameter
	@parameterName Name of the parameter
	@value Value
	@return 0 if successful, -1 if not
	*/
	SE_DLL_API int SE_SetParameterBool(const char *parameterName, bool value);

	SE_DLL_API void *SE_GetODRManager();

	/**
		Specify if and how position object will align to the road. This version
		sets same mode for all components: Heading, Pitch, Roll and Z (elevation)
		@id Id of the object
		@param mode as defined by roadmanager::Position::ALIGN_MODE:
		0 = ALIGN_NONE // No alignment to road
		1 = ALIGN_SOFT // Align to road but add relative orientation
		2 = ALIGN_HARD // Completely align to road, disregard relative orientation
	*/
	SE_DLL_API void RM_SetAlignMode(int id, int mode);

	/**
		Specify if and how position object will align to the road. This version
		sets same mode for only heading component.
		@id Id of the object
		@param mode as defined by roadmanager::Position::ALIGN_MODE:
		0 = ALIGN_NONE // No alignment to road
		1 = ALIGN_SOFT // Align to road but add relative orientation
		2 = ALIGN_HARD // Completely align to road, disregard relative orientation
	*/
	SE_DLL_API void RM_SetAlignModeH(int id, int mode);

	/**
		Specify if and how position object will align to the road. This version
		sets same mode for only pitch component.
		@id Id of the object
		@param mode as defined by roadmanager::Position::ALIGN_MODE:
		0 = ALIGN_NONE // No alignment to road
		1 = ALIGN_SOFT // Align to road but add relative orientation
		2 = ALIGN_HARD // Completely align to road, disregard relative orientation
	*/

	SE_DLL_API void RM_SetAlignModeP(int id, int mode);
	/**
		Specify if and how position object will align to the road. This version
		sets same mode for only roll component.
		@id Id of the object
		@param mode as defined by roadmanager::Position::ALIGN_MODE:
		0 = ALIGN_NONE // No alignment to road
		1 = ALIGN_SOFT // Align to road but add relative orientation
		2 = ALIGN_HARD // Completely align to road, disregard relative orientation
	*/
	SE_DLL_API void RM_SetAlignModeR(int id, int mode);

	/**
		Specify if and how position object will align to the road. This version
		sets same mode for only Z (elevation) component.
		@id Id of the object
		@param mode as defined by roadmanager::Position::ALIGN_MODE:
		0 = ALIGN_NONE // No alignment to road
		1 = ALIGN_SOFT // Align to road but add relative orientation
		2 = ALIGN_HARD // Completely align to road, disregard relative orientation
	*/
	SE_DLL_API void RM_SetAlignModeZ(int id, int mode);

	/**
		Report object position in cartesian coordinates
		@param id Id of the object
		@param timestamp Timestamp (not really used yet, OK to set 0)
		@param x X coordinate
		@param y Y coordinate
		@param z Z coordinate
		@param h Heading / yaw
		@param p Pitch
		@param r Roll
		@param speed Speed in forward direction of the enitity
		@return 0 if successful, -1 if not
	*/
	SE_DLL_API int SE_ReportObjectPos(int id, float timestamp, float x, float y, float z, float h, float p, float r, float speed);

	/**
		Report object position in limited set of cartesian coordinates x, y and heading,
		the remaining z, pitch and roll will be aligned to the road surface
		@param id Id of the object
		@param timestamp Timestamp (not really used yet, OK to set 0)
		@param x X coordinate
		@param y Y coordinate
		@param h Heading / yaw
		@param speed Speed in forward direction of the enitity
		@return 0 if successful, -1 if not
	*/
	SE_DLL_API int SE_ReportObjectPosXYH(int id, float timestamp, float x, float y, float h, float speed);

	/**
		Report object position in road coordinates
		@param id Id of the object
		@param timestamp Timestamp (not really used yet, OK to set 0)
		@param roadId Id of the road
		@param laneId Id of the lane
		@param laneOffset Lateral offset from center of specified lane
		@param s Longitudinal distance of the position along the specified road
		@param speed Speed in forward direction (s axis) of the enitity
		@return 0 if successful, -1 if not
	*/
	SE_DLL_API int SE_ReportObjectRoadPos(int id, float timestamp, int roadId, int laneId, float laneOffset, float s, float speed);

	/**
		Report object longitudinal speed. Useful for an external longitudinal controller.
		@param id Id of the object
		@param speed Speed in forward direction of the enitity
		@return 0 if successful, -1 if not
	*/
	SE_DLL_API int SE_ReportObjectSpeed(int id, float speed);

	/**
		Report object lateral position relative road centerline. Useful for an external lateral controller.
		@param id Id of the object
		@param t Lateral position
		@return 0 if successful, -1 if not
	*/
	SE_DLL_API int SE_ReportObjectLateralPosition(int id, float t);

	/**
		Report object lateral position by lane id and lane offset. Useful for an external lateral controller.
		@param id Id of the object
		@param laneId Id of the lane
		@param laneOffset Lateral offset from center of specified lane
		@return 0 if successful, -1 if not
	*/
	SE_DLL_API int SE_ReportObjectLateralLanePosition(int id, int laneId, float laneOffset);

	/**
		Report object position in cartesian coordinates
		@param id Id of the object
		@param timestamp Timestamp (not really used yet, OK to set 0)
		@param x_vel X component of linear velocity
		@param y_vel Y component of linear velocity
		@param z_vel Z component of linear velocity
		@return 0 if successful, -1 if not

	*/
	SE_DLL_API int SE_ReportObjectVel(int id, float timestamp, float x_vel, float y_vel, float z_vel);

	/**
		Report object position in cartesian coordinates
		@param id Id of the object
		@param timestamp Timestamp (not really used yet, OK to set 0)
		@param h_vel Heading component of angular velocity
		@param p_vel Pitch component of angular velocity
		@param r_vel Roll component of angular velocity
		@return 0 if successful, -1 if not
	*/
	SE_DLL_API int SE_ReportObjectAngularVel(int id, float timestamp, float h_rate, float p_rate, float r_rate);

	/**
		Report object position in cartesian coordinates
		@param id Id of the object
		@param timestamp Timestamp (not really used yet, OK to set 0)
		@param x_acc X component of linear acceleration
		@param y_acc Y component of linear acceleration
		@param z_acc Z component of linear acceleration
		@return 0 if successful, -1 if not
	*/
	SE_DLL_API int SE_ReportObjectAcc(int id, float timestamp, float x_acc, float y_acc, float z_acc);

	/**
		Report object position in cartesian coordinates
		@param id Id of the object
		@param timestamp Timestamp (not really used yet, OK to set 0)
		@param h_acc Heading component of angular acceleration
		@param p_acc Pitch component of angular acceleration
		@param r_acc Roll component of angular acceleration
		@return 0 if successful, -1 if not
	*/
	SE_DLL_API int SE_ReportObjectAngularAcc(int id, float timestamp, float h_acc, float p_acc, float r_acc);

	/**
		Controls whether to keep lane ID regardless of lateral position or snap to closest lane (default)
		@parameter mode True=keep lane False=Snap to closest (default)
		@return 0 if successful, -1 if not
	*/
	SE_DLL_API int SE_SetLockOnLane(int id, bool mode);

	/**
		Get the number of entities in the current scenario
		@return Number of entities, -1 on error e.g. scenario not initialized
	*/
	SE_DLL_API int SE_GetNumberOfObjects();

	/**
		Get the state of specified object
		@param index Index of the object. Note: not ID
		@param state Pointer/reference to a SE_ScenarioObjectState struct to be filled in
		@return 0 if successful, -1 if not
	*/
	SE_DLL_API int SE_GetObjectState(int index, SE_ScenarioObjectState *state);

	/**
		Get the overrideActionStatus of specified object
		@param objectId ID of the object.
		@param list Pointer/reference to a SE_OverrideActionList struct to be filled in
		@return 0 if successful, -1 if not
	*/
	SE_DLL_API int SE_GetOverrideActionStatus(int objectId, SE_OverrideActionList *list);

	/**
		Get the name of specified object
		@param index Index of the object. Note: not ID
		@return Name
	*/
	SE_DLL_API const char *SE_GetObjectName(int index);

	/**
		Check whether an object has a ghost (special purpose lead vehicle)
		@param index Index of the object. Note: not ID
		@return 1 if ghost, 0 if not, -1 indicates error e.g. scenario not loaded
	*/
	SE_DLL_API int SE_ObjectHasGhost(int index);

	/**
		Get the state of specified object's ghost (special purpose lead vehicle)
		@param index Index of the object. Note: not ID
		@param state Pointer/reference to a SE_ScenarioObjectState struct to be filled in
		@return 0 if successful, -1 if not
	*/
	SE_DLL_API int SE_GetObjectGhostState(int index, SE_ScenarioObjectState *state);

	/**
		Get information suitable for driver modeling of a point at a specified distance from object along the road ahead
		@param object_id Handle to the position object from which to measure
		@param lookahead_distance The distance, along the road, to the point
		@param data Struct including all result values, see typedef for details
		@param lookAheadMode Measurement strategy: Along 0=lane center, 1=road center (ref line) or 2=current lane offset. See roadmanager::Position::LookAheadMode enum
		@param inRoadDrivingDirection If true always look along primary driving direction. If false, look in most straightforward direction according to object heading.
		@return 0 if successful, 1 if probe reached end of road, 2 if end ouf route, -1 if some error
	*/
	SE_DLL_API int SE_GetRoadInfoAtDistance(int object_id, float lookahead_distance, SE_RoadInfo *data, int lookAheadMode, bool inRoadDrivingDirection);

	/**
		Get information suitable for driver modeling of a ghost vehicle driving ahead of the ego vehicle
		@param object_id Handle to the position object from which to measure (the actual externally controlled Ego vehicle, not ghost)
		@param lookahead_distance The distance, along the ghost trail, to the point from the current Ego vehicle location
		@param data Struct including all result values, see typedef for details
		@param speed_ghost reference to a variable returning the speed that the ghost had at this point along trail
		@return 0 if successful, -1 if not
	*/
	SE_DLL_API int SE_GetRoadInfoAlongGhostTrail(int object_id, float lookahead_distance, SE_RoadInfo *data, float *speed_ghost);

	/**
		Create an ideal object sensor and attach to specified vehicle
		@param object_id Handle to the object to which the sensor should be attached
		@param x Position x coordinate of the sensor in vehicle local coordinates
		@param y Position y coordinate of the sensor in vehicle local coordinates
		@param z Position z coordinate of the sensor in vehicle local coordinates
		@param h heading of the sensor in vehicle local coordinates
		@param fovH Horizontal field of view, in degrees
		@param rangeNear Near value of the sensor depth range
		@param rangeFar Far value of the sensor depth range
		@param maxObj Maximum number of objects theat the sensor can track
		@return Sensor ID (Global index of sensor), -1 if unsucessful
	*/
	SE_DLL_API int SE_AddObjectSensor(int object_id, float x, float y, float z, float h, float rangeNear, float rangeFar, float fovH, int maxObj);

	/**
		Allow to view detected sensor data.
		@param object_id Handle to the object to which the sensor should be attached
		@return Sensor ID (Global index of sensor), -1 if unsucessful
	*/
	SE_DLL_API int SE_ViewSensorData(int object_id);

	/**
		Fetch list of identified objects from a sensor
		@param sensor_id Handle (index) to the sensor
		@param list Array of object indices
		@return Number of identified objects, i.e. length of list. -1 if unsuccesful.
	*/
	SE_DLL_API int SE_FetchSensorObjectList(int sensor_id, int *list);

	/**
		Register a function and optional parameter (ref) to be called back from esmini after each frame (update of scenario)
		The current state of specified entity will be returned.
		Complete or part of the state can then be overridden by calling the SE_ReportObjectPos/SE_ReportObjectRoadPos functions.
		@param object_id Handle to the position object (entity)
		@param SE_ScenarioObjectState A pointer to the function to be invoked
		@param user_data Optional pointer to a local data object that will be passed as argument in the callback. Set 0/NULL if not needed.
	*/
	SE_DLL_API void SE_RegisterObjectCallback(int object_id, void (*fnPtr)(SE_ScenarioObjectState *, void *), void *user_data);

	/**
		Get the number of road signs along specified road
		@param road_id The road along which to look for signs
		@return Number of road signs
	*/
	SE_DLL_API int SE_GetNumberOfRoadSigns(int road_id);

	/**
		Get information on specifed road sign
		@param road_id The road of which to look for the sign
		@param index Index of the sign. Note: not ID
		@param road_sign Pointer/reference to a SE_RoadSign struct to be filled in
		@return 0 if successful, -1 if not
	*/
	SE_DLL_API int SE_GetRoadSign(int road_id, int index, SE_RoadSign *road_sign);

	/**
		Get the number of lane validity records of specified road object/sign
		@param road_id The road of which to look for the sign
		@param index Index of the sign. Note: not ID
		@return Number of validity records of specified road sign
	*/
	SE_DLL_API int SE_GetNumberOfRoadSignValidityRecords(int road_id, int index);

	/**
		Get specified validity record of specifed road sign
		@param road_id The road of which to look for the sign
		@param signIndex Index of the sign. Note: not ID
		@param validityIndex Index of the validity record
		@param road_sign Pointer/reference to a SE_RoadObjValidity struct to be filled in
		@return 0 if successful, -1 if not
	*/
	SE_DLL_API int SE_GetRoadSignValidityRecord(int road_id, int signIndex, int validityIndex, SE_RoadObjValidity* validity);

	// OSI interface
	//

	/**
		Send OSI packages over UDP to specified IP address
	*/
	SE_DLL_API int SE_OpenOSISocket(const char *ipaddr);

	/**
		Switch off logging to OSI file(s)
		@return 0 if successful, -1 if not
	*/
	SE_DLL_API void SE_DisableOSIFile();

	/**
		Switch on logging to OSI file(s)
		@param filename Optional filename, including path. Set to 0 or "" to use default.
	*/
	SE_DLL_API void SE_EnableOSIFile(const char *filename);

	/**
		The SE_ClearOSIGroundTruth clears the certain groundtruth data
		This function should only be used together with SE_UpdateOSIStaticGroundTruth and SE_UpdateOSIDynamicGroundTruth
		@return 0
	*/
	SE_DLL_API int SE_ClearOSIGroundTruth();

	/**
		The SE_UpdateOSIGroundTruth function calls SE_UpdateOSIStaticGroundTruth and SE_UpdateOSIDynamicGroundTruth and updates OSI Groundtruth
		@return 0
	*/
	SE_DLL_API int SE_UpdateOSIGroundTruth();

	/**
		The SE_UpdateOSIStaticGroundTruth function updates OSI static Groundtruth
		@return 0
	*/
	SE_DLL_API int SE_UpdateOSIStaticGroundTruth();

	/**
		The SE_UpdateOSIDynamicGroundTruth function updates OSI dynamic Groundtruth
		@return 0
	*/
	SE_DLL_API int SE_UpdateOSIDynamicGroundTruth();

	/**
		The SE_GetOSIGroundTruth function returns a char array containing the osi GroundTruth serialized to a string
		@return osi3::GroundTruth*
	*/
	SE_DLL_API const char *SE_GetOSIGroundTruth(int *size);

	/**
		The SE_GetOSIGroundTruthRaw function returns a char array containing the OSI GroundTruth information
		@return osi3::GroundTruth*
	*/
	SE_DLL_API const char *SE_GetOSIGroundTruthRaw();

	/**
		The SE_SetOSISensorDataRaw function returns a char array containing the OSI GroundTruth information
		@return 0
	*/
<<<<<<< HEAD
	SE_DLL_API int *SE_SetOSISensorDataRaw(const char* sensordata);
=======
	SE_DLL_API int SE_SetOSISensorDataRaw(const char* sensordata);
>>>>>>> b4619a37

	/**
		The SE_GetOSISensorDataRaw function returns a char array containing the OSI SensorData information
		@return osi3::SensorData*
	*/
	SE_DLL_API const char *SE_GetOSISensorDataRaw();

	/**
		The SE_GetOSIRoadLane function returns a char array containing the osi Lane information/message of the lane where the object with object_id is, serialized to a string
	*/
	SE_DLL_API const char *SE_GetOSIRoadLane(int *size, int object_id);

	/**
		The SE_GetOSIRoadLane function returns a char array containing the osi Lane Boundary information/message with the specified GLOBAL id
	*/
	SE_DLL_API const char *SE_GetOSILaneBoundary(int *size, int global_id);

	/**
		The SE_GetOSILaneBoundaryIds function the global ids for left, far elft, right and far right lane boundaries
		@param object_id Handle to the object to which the sensor should be attached
		@param ids Reference to a struct which will be filled with the Ids
	*/
	SE_DLL_API void SE_GetOSILaneBoundaryIds(int object_id, SE_LaneBoundaryId *ids);

	/**
		The SE_GetOSISensorDataRaw function returns a char array containing the OSI SensorData information
		@return osi3::SensorData*
	*/
	SE_DLL_API const char *SE_GetOSISensorDataRaw();

	/**
		Create and open osi file
	*/
	SE_DLL_API bool SE_OSIFileOpen(const char *filename);

	/**
		Create and open osi file
	*/
	SE_DLL_API bool SE_OSIFileWrite(bool flush = false);

	/**
		Set explicit OSI timestap
		Note that this timestamp does NOT affect esmini simulation time
		Also note that setting timestamp with this function will move into explicit time mode
		and from that point OSI timestamp is exclusively controlled by this function.
		@param nanoseconds Nano seconds (1e-9 s)
		@return 0 if successful, -1 if not
	*/
	SE_DLL_API int SE_OSISetTimeStamp(unsigned long long int nanoseconds);


	SE_DLL_API void SE_LogMessage(char *message);

	// Viewer settings
	/**
		The SE_GetOSILaneBoundaryIds function the global ids for left, far elft, right and far right lane boundaries
		@param featureType Type of the features, see viewer::NodeMask typedef
		@param enable Set true to show features, false to hide
	*/
	SE_DLL_API void SE_ViewerShowFeature(int featureType, bool enable);

	// Simple vehicle
	/**
		Create an instance of a simplistic vehicle based on a 2D bicycle kincematic model
		@param x Initial position X world coordinate
		@param y Initial position Y world coordinate
		@param h Initial heading
		@param length Length of the vehicle
		@return Handle to the created object
	*/
	SE_DLL_API void *SE_SimpleVehicleCreate(float x, float y, float h, float length);

	/**
		Delete an instance of the simplistic vehicle model
	*/
	SE_DLL_API void SE_SimpleVehicleDelete(void *handleSimpleVehicle);

	/**
		Control the speed and steering with discreet [-1, 0, 1] values, suitable for keyboard control (e.g. up/none/down).
		The function also steps the vehicle model, updating its position according to motion state and timestep.
		@param dt timesStep (s)
		@param throttle Longitudinal control, -1: brake, 0: none, +1: accelerate
		@param steering Lateral control, -1: left, 0: straight, 1: right
	*/
	SE_DLL_API void SE_SimpleVehicleControlBinary(void *handleSimpleVehicle, double dt, int throttle, int steering); // throttle and steering [-1, 0 or 1]

	/**
		Control the speed and steering with floaing values in the range [-1, 1], suitable for driver models.
		The function also steps the vehicle model, updating its position according to motion state and timestep.
		@param dt timesStep (s)
		@param throttle Longitudinal control, -1: maximum brake, 0: no acceleration, +1: maximum acceleration
		@param steering Lateral control, -1: max left, 0: straight, 1: max right
	*/
	SE_DLL_API void SE_SimpleVehicleControlAnalog(void *handleSimpleVehicle, double dt, double throttle, double steering); // throttle and steering [-1, 0 or 1]

	/**
		Set maximum vehicle speed.
		@param speed Maximum speed (km/h)
	*/
	SE_DLL_API void SE_SimpleVehicleSetMaxSpeed(void *handleSimpleVehicle, float speed);

	/**
		Set acceleration scale factor
		@param accScale Acceleration scale factor speed (0:10)
	*/
	SE_DLL_API void SE_SimpleVehicleSetAcclerationScale(void* handleSimpleVehicle, float accScale);

	/**
		Get current state of the vehicle. Typically called after Control has been applied.
		@param state Pointer/reference to a SE_SimpleVehicleState struct to be filled in
	*/
	SE_DLL_API void SE_SimpleVehicleGetState(void *handleSimpleVehicle, SE_SimpleVehicleState *state);

#ifdef __cplusplus
}
#endif<|MERGE_RESOLUTION|>--- conflicted
+++ resolved
@@ -744,11 +744,7 @@
 		The SE_SetOSISensorDataRaw function returns a char array containing the OSI GroundTruth information
 		@return 0
 	*/
-<<<<<<< HEAD
-	SE_DLL_API int *SE_SetOSISensorDataRaw(const char* sensordata);
-=======
 	SE_DLL_API int SE_SetOSISensorDataRaw(const char* sensordata);
->>>>>>> b4619a37
 
 	/**
 		The SE_GetOSISensorDataRaw function returns a char array containing the OSI SensorData information
