--- conflicted
+++ resolved
@@ -804,12 +804,8 @@
 				// reuse some values
 				Object *obj = player->scenarioEngine->entities.object_[id];
 				player->scenarioGateway->reportObject(id, obj->name_, obj->type_, obj->category_, obj->model_id_,
-<<<<<<< HEAD
-					obj->GetActivatedControllerType(), obj->boundingbox_, static_cast<int>(obj->scaleMode_), timestamp, speed, 0, 0, x, y, z, h, p, r);
-=======
 					obj->GetActivatedControllerType(), obj->boundingbox_, static_cast<int>(obj->scaleMode_), timestamp, speed,
 					obj->wheel_angle_, obj->wheel_rot_, x, y, z, h, p, r);
->>>>>>> b4619a37
 			}
 		}
 
@@ -829,12 +825,8 @@
 				// reuse some values
 				Object *obj = player->scenarioEngine->entities.object_[id];
 				player->scenarioGateway->reportObject(id, obj->name_, obj->type_, obj->category_, obj->model_id_,
-<<<<<<< HEAD
-					obj->GetActivatedControllerType(), obj->boundingbox_, static_cast<int>(obj->scaleMode_), timestamp, speed, 0, 0, x, y, h);
-=======
 					obj->GetActivatedControllerType(), obj->boundingbox_, static_cast<int>(obj->scaleMode_), timestamp, speed,
 					obj->wheel_angle_, obj->wheel_rot_, x, y, h);
->>>>>>> b4619a37
 			}
 		}
 
@@ -1115,13 +1107,6 @@
 		return 0;
 	}
 
-<<<<<<< HEAD
-	SE_DLL_API int *SE_SetOSISensorDataRaw(const char* sensordata)
-	{
-		// Work In Progress
-		// const osi3::SensorData *sd = reinterpret_cast<const osi3::SensorData *>(sensordata);
-		// player
-=======
 	SE_DLL_API int SE_SetOSISensorDataRaw(const char* sensordata)
 	{
 		if (player != nullptr)
@@ -1143,7 +1128,6 @@
 			}
 #endif
 		}
->>>>>>> b4619a37
 		return 0;
 	}
 
@@ -1388,8 +1372,6 @@
 	SE_DLL_API int SE_AddObjectSensor(int object_id, float x, float y, float z, float h, float rangeNear, float rangeFar, float fovH, int maxObj)
 	{
 		if (player == nullptr)
-<<<<<<< HEAD
-=======
 		{
 			return -1;
 		}
@@ -1409,21 +1391,10 @@
 	SE_DLL_API int SE_ViewSensorData(int object_id)
 	{
 		if (player)
->>>>>>> b4619a37
-		{
-			return -1;
-		}
-
-<<<<<<< HEAD
-		if (object_id < 0 || object_id >= player->scenarioEngine->entities.object_.size())
-		{
-			LOG("Invalid object_id (%d/%d)", object_id, player->scenarioEngine->entities.object_.size());
-			return -1;
-		}
-
-		player->AddObjectSensor(object_id, x, y, z, h, rangeNear, rangeFar, fovH, maxObj);
-		player->ShowObjectSensors(true);
-=======
+		{
+			return -1;
+		}
+
 			if (object_id < 0 || object_id >= player->scenarioEngine->entities.object_.size())
 			{
 				LOG("Invalid object_id (%d/%d)", object_id, player->scenarioEngine->entities.object_.size());
@@ -1435,7 +1406,6 @@
 
 			return 0;
 		}
->>>>>>> b4619a37
 
 		return -1;
 	}
