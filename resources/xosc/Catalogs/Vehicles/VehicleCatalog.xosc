<?xml version="1.0" encoding="UTF-8"?>
<OpenSCENARIO>
   <FileHeader revMajor="1"
               revMinor="0"
               date="2018-11-8T17:00:00"
               author="Erik Gunnarsson"/>
   <Catalog name="VehicleCatalog">
      <Vehicle name="car_white" vehicleCategory="car" model3d="../models/car_white.osgb">
         <ParameterDeclarations>
            <ParameterDeclaration name="EgoModelId" parameterType="integer" value="0"/>
         </ParameterDeclarations>
         <BoundingBox>
            <Center x="1.4" y="0.0" z="0.75"/>
            <Dimensions width="2.0" length="5.04" height="1.5"/>
         </BoundingBox>
         <Performance maxSpeed="69" maxDeceleration="30" maxAcceleration="10"/>
         <Axles>
            <FrontAxle maxSteering="0.523598775598"
                       wheelDiameter="0.8"
                       trackWidth="1.68"
                       positionX="2.98"
                       positionZ="0.4"/>
            <RearAxle maxSteering="0.523598775598"
                      wheelDiameter="0.8"
                      trackWidth="1.68"
                      positionX="0"
                      positionZ="0.4"/>
         </Axles>
         <Properties>
            <Property name="model_id" value="$EgoModelId"/>
            <!-- Scale modes: None, BBToModel, ModelToBB -->
            <Property name="scaleMode" value="BBToModel"/>
         </Properties>
      </Vehicle>
      <Vehicle name="car_blue" vehicleCategory="car" model3d="../models/car_blue.osgb">
         <BoundingBox>
            <Center x="1.3" y="0.0" z="0.75"/>
            <Dimensions width="1.8" length="4.5" height="1.5"/>
         </BoundingBox>
         <Performance maxSpeed="69" maxDeceleration="30" maxAcceleration="10"/>
         <Axles>
            <FrontAxle maxSteering="0.523598775598"
                       wheelDiameter="0.8"
                       trackWidth="1.68"
                       positionX="2.98"
                       positionZ="0.4"/>
            <RearAxle maxSteering="0.523598775598"
                      wheelDiameter="0.8"
                      trackWidth="1.68"
                      positionX="0"
                      positionZ="0.4"/>
         </Axles>
         <Properties>
            <File filepath="../models/car_blue.osgb"/>
            <Property name="model_id" value="1"/>
            <!-- Scale modes: None, BBToModel, ModelToBB -->
            <Property name="scaleMode" value="ModelToBB"/>  
            <Property name="dummy" value="2"/>
            <Property name="superdummy" value="3"/>
         </Properties>
      </Vehicle>
      <Vehicle name="car_red" vehicleCategory="car" model3d="../models/car_red.osgb">
         <BoundingBox>
            <Center x="1.45" y="0.0" z="0.75"/>
            <Dimensions width="2.0" length="5.04" height="1.5"/>
         </BoundingBox>
         <Performance maxSpeed="70" maxDeceleration="30" maxAcceleration="10"/>
         <Axles>
            <FrontAxle maxSteering="0.523598775598"
                       wheelDiameter="0.8"
                       trackWidth="1.68"
                       positionX="2.98"
                       positionZ="0.4"/>
            <RearAxle maxSteering="0.523598775598"
                      wheelDiameter="0.8"
                      trackWidth="1.68"
                      positionX="0"
                      positionZ="0.4"/>
         </Axles>
         <Properties>
            <Property name="model_id" value="2"/>
            <!-- Scale modes: None, BBToModel, ModelToBB -->
            <Property name="scaleMode" value="BBToModel"/>                
         </Properties>
      </Vehicle>
      <Vehicle name="car_yellow" vehicleCategory="car">
         <BoundingBox>
            <Center x="1.6" y="0.0" z="0.75"/>
            <Dimensions width="2.5" length="6.04" height="1.5"/>
         </BoundingBox>
         <Performance maxSpeed="70" maxDeceleration="30" maxAcceleration="10"/>
         <Axles>
            <FrontAxle maxSteering="0.523598775598"
                       wheelDiameter="0.8"
                       trackWidth="1.68"
                       positionX="2.98"
                       positionZ="0.4"/>
            <RearAxle maxSteering="0.523598775598"
                      wheelDiameter="0.8"
                      trackWidth="1.68"
                      positionX="0"
                      positionZ="0.4"/>
         </Axles>
         <Properties>
            <File filepath="../models/car_yellow.osgb"/>
            <!-- Scale modes: None, BBToModel, ModelToBB -->
            <Property name="scaleMode" value="ModelToBB"/>       
            <Property name="model_id" value="3"/>
         </Properties>
      </Vehicle>
      <Vehicle name="truck_yellow" vehicleCategory="truck" model3d="../models/truck_yellow.osgb">
         <BoundingBox>
            <Center x="1.3" y="0.0" z="0.8"/>
            <Dimensions width="1.7" length="4.0" height="1.5"/>
         </BoundingBox>
         <Performance maxSpeed="70" maxDeceleration="30" maxAcceleration="10"/>
         <Axles>
            <FrontAxle maxSteering="0.523598775598"
                       wheelDiameter="0.8"
                       trackWidth="1.68"
                       positionX="2.98"
                       positionZ="0.4"/>
            <RearAxle maxSteering="0.523598775598"
                      wheelDiameter="0.8"
                      trackWidth="1.68"
                      positionX="0"
                      positionZ="0.4"/>
         </Axles>
         <Properties>
            <!-- Scale modes: None, BBToModel, ModelToBB -->
            <Property name="scaleMode" value="BBToModel"/>              
            <Property name="model_id" value="4"/>
         </Properties>
      </Vehicle>
      <Vehicle name="van_red" vehicleCategory="truck" model3d="../models/van_red.osgb">
         <BoundingBox>
            <Center x="1.3" y="0.0" z="0.8"/>
            <Dimensions width="1.8" length="4.5" height="1.5"/>
         </BoundingBox>
         <Performance maxSpeed="70" maxDeceleration="30" maxAcceleration="10"/>
         <Axles>
            <FrontAxle maxSteering="0.523598775598"
                       wheelDiameter="0.8"
                       trackWidth="1.68"
                       positionX="2.98"
                       positionZ="0.4"/>
            <RearAxle maxSteering="0.523598775598"
                      wheelDiameter="0.8"
                      trackWidth="1.68"
                      positionX="0"
                      positionZ="0.4"/>
         </Axles>
         <Properties>
            <!-- Scale modes: None, BBToModel, ModelToBB -->
            <Property name="scaleMode" value="BBToModel"/>  
            <Property name="model_id" value="5"/>
         </Properties>
      </Vehicle>
      <Vehicle name="bus_blue" vehicleCategory="bus" model3d="../models/bus_blue.osgb">
         <BoundingBox>
            <Center x="1.3" y="0.0" z="0.8"/>
            <Dimensions width="1.8" length="4.5" height="1.5"/>
         </BoundingBox>
         <Performance maxSpeed="70" maxDeceleration="30" maxAcceleration="10"/>
         <Axles>
            <FrontAxle maxSteering="0.523598775598"
                       wheelDiameter="0.8"
                       trackWidth="1.68"
                       positionX="2.98"
                       positionZ="0.4"/>
            <RearAxle maxSteering="0.523598775598"
                      wheelDiameter="0.8"
                      trackWidth="1.68"
                      positionX="0"
                      positionZ="0.4"/>
         </Axles>
         <Properties>
            <!-- Scale modes: None, BBToModel, ModelToBB -->
            <Property name="scaleMode" value="BBToModel"/>           
            <Property name="model_id" value="6"/>
         </Properties>
      </Vehicle>
      <Vehicle name="bicycle" vehicleCategory="bicycle" model3d="../models/cyclist.osgb">
         <BoundingBox>
            <Center x="0.5" y="0" z="0.85"/>
            <Dimensions width="0.5" length="1.8" height="1.7"/>
         </BoundingBox>
         <Performance maxSpeed="40" maxDeceleration="10" maxAcceleration="10"/>
         <Axles>
            <FrontAxle maxSteering="30" wheelDiameter="0.7" trackWidth="0.7" positionX="2.7" positionZ="0.35"/>
            <RearAxle maxSteering="30" wheelDiameter="0.7" trackWidth="0.7" positionX="0" positionZ="0.35"/>         
         </Axles>
         <Properties>
            <Property name="model_id" value="9"/>
            <!-- Scale modes: None, BBToModel, ModelToBB -->
            <Property name="scaleMode" value="BBToModel"/>                   
<<<<<<< HEAD
=======
         </Properties>
      </Vehicle>
      <Vehicle name="motorbike" vehicleCategory="motorbike" model3d="../models/mc.osgb">
         <BoundingBox>
            <Center x="1" y="0" z="0.85"/>
            <Dimensions width="0.5" length="2.5" height="1.7"/>
         </BoundingBox>
         <Performance maxSpeed="100" maxDeceleration="10" maxAcceleration="10"/>
         <Axles>
            <FrontAxle maxSteering="30" wheelDiameter="0.7" trackWidth="0.7" positionX="2.7" positionZ="0.35"/>
            <RearAxle maxSteering="30" wheelDiameter="0.7" trackWidth="0.7" positionX="0" positionZ="0.35"/>
         </Axles>
         <Properties>
            <Property name="model_id" value="10"/>
            <!-- Scale modes: None, BBToModel, ModelToBB -->
            <Property name="scaleMode" value="BBToModel"/>
>>>>>>> b4619a37
         </Properties>
      </Vehicle>
   </Catalog>
</OpenSCENARIO><|MERGE_RESOLUTION|>--- conflicted
+++ resolved
@@ -194,8 +194,6 @@
             <Property name="model_id" value="9"/>
             <!-- Scale modes: None, BBToModel, ModelToBB -->
             <Property name="scaleMode" value="BBToModel"/>                   
-<<<<<<< HEAD
-=======
          </Properties>
       </Vehicle>
       <Vehicle name="motorbike" vehicleCategory="motorbike" model3d="../models/mc.osgb">
@@ -212,7 +210,6 @@
             <Property name="model_id" value="10"/>
             <!-- Scale modes: None, BBToModel, ModelToBB -->
             <Property name="scaleMode" value="BBToModel"/>
->>>>>>> b4619a37
          </Properties>
       </Vehicle>
    </Catalog>
