--- conflicted
+++ resolved
@@ -1,9 +1,5 @@
 ## esmini release notes
 
-<<<<<<< HEAD
-<<<<<<< HEAD
-=======
-=======
 ### 2021-10-18 Version 2.15.3
 
 - Extend screen capture functionality
@@ -70,7 +66,6 @@
 - Fix crash due to unsupported OpenSCENARIO condition
 - Fix wheel rotations in esminiLib 
 
->>>>>>> 6d6f1904
 ### 2021-09-30 Version 2.14.2
 
 - Fix some action failures in repeated events (maximumExecutionCount > 1)
@@ -89,7 +84,6 @@
 - Fix issue with controllers being aborted by conflicting actions
   - ActivateControllerAction itself does not assign any control strategy
   
->>>>>>> master
 ### 2021-09-23 Version 2.14.0
 
 - Add entity 3D model and bounding box scale options
