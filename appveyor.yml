image:
<<<<<<< HEAD
- Visual Studio 2017
=======
- Visual Studio 2019
>>>>>>> 9eda131d
#- Visual Studio 2015
- Ubuntu1804
- macos


configuration: Release

platform:
- x64
#- x86

cache:
#- externals/OpenSceneGraph
#- resources/models
    
skip_commits:
  message: /#skip_build/

before_build:
  - cmd: gitversion /l console /output buildserver
  
  - ps: |
        echo "const char* ESMINI_BUILD_VERSION=`"$env:APPVEYOR_BUILD_VERSION`";"  | Out-File -Encoding ascii EnvironmentSimulator/CommonMini/buildnr.cpp
        type EnvironmentSimulator/CommonMini/buildnr.cpp

# publish package on tag build
deploy:
  - provider: GitHub
    tag: $(APPVEYOR_REPO_TAG_NAME)
    release: esmini $(GitVersion_MajorMinorPatch) (build $(APPVEYOR_BUILD_NUMBER))
    description: 'Demo and binaries'
    auth_token:
      secure: 'Zsjm85fzs4eTdDJg1VB+Y8Lk+5bEJRBkeaEtYtnbtv2IUg1sanoQTub/55QYNBsY'
    on:
       APPVEYOR_REPO_TAG: true       # deploy on tag push only
    
for:
  -
    matrix:
      only:
        - image: Ubuntu1804
    init:
      - echo Ubuntu build script
      - sh: >-
          sudo apt-get install -y libgl1-mesa-dev libxrandr-dev libxinerama-dev
          
    build_script:
      - sh: >-
          ./create_ubuntu_gcc_project.sh
          
          cd build
          
          make -j4 install
          
          cd ../build-debug
          
          make -j4
          
    after_build:
      - sh: >-
          cd ..
          
          if [[ $APPVEYOR_REPO_COMMIT_MESSAGE = *#skip_bins* ]]; 
          then 
            echo "Skip binary artifacts";
          else
            zip -r esmini-bin_ubuntu.zip bin EnvironmentSimulator/RoadManagerDLL/roadmanagerdll.hpp EnvironmentSimulator/ScenarioEngineDLL/scenarioenginedll.hpp version.txt
          fi
          
          chmod -R +x ./run/*

          ./generate_binary_dist.sh

          if [ "$APPVEYOR_REPO_TAG" == "true" ]; 
          then     
              mv esmini-demo.zip esmini-demo_ubuntu.zip;
          else
              rm esmini-demo.zip;
          fi
              
    artifacts:
      - path: esmini-*_ubuntu.zip
        name: ubuntu_artifacts

  -
    matrix:
      only:
        - image: macos

    build_script:
      - echo MacOS Catalina build script
      - sh: >-
          chmod +x create_xcode_project.sh
          
          ./create_xcode_project.sh
          
          cd build
          
          xcodebuild -scheme install -configuration Release build

    after_build:
      - sh: >-
          lipo -create EnvironmentSimulator/RoadManagerDLL/Release/libRoadManagerDLL.dylib -output ../bin/RoadManagerDLL.bundle
          
          lipo -create EnvironmentSimulator/ScenarioEngineDLL/Release/libScenarioEngineDLL.dylib -output ../bin/ScenarioEngineDLL.bundle

          cd ..
          
          if [[ $APPVEYOR_REPO_COMMIT_MESSAGE = *#skip_bins* ]]; 
          then 
            echo "Skip binary artifacts";
          else
            zip -r esmini-bin_mac_catalina.zip bin EnvironmentSimulator/RoadManagerDLL/roadmanagerdll.hpp EnvironmentSimulator/ScenarioEngineDLL/scenarioenginedll.hpp version.txt 
          fi
          
          chmod -R +x ./run/*

          ./generate_binary_dist.sh
          
          if [ "$APPVEYOR_REPO_TAG" == "true" ]; 
          then     
              mv esmini-demo.zip esmini-demo_mac_catalina.zip;
          else
              rm esmini-demo.zip;
          fi

    artifacts:
      - path: esmini-*_mac_catalina.zip
        name: mac_catalina_artifacts

  -
    matrix:
      only:
        - image: Visual Studio 2019
          platform: x64
    build_script:
      - echo Visual Studio 2019 x64 build script
      - cmd:
          mkdir buildVS15_64
          
          cd buildVS15_64
          
          cmake.exe -G "Visual Studio 16 2019" -D USE_OSG=True ..
          
      - cmd: 

          msbuild /m /property:Configuration=Release EnvironmentSimulator.sln

          cd..

          generate_binary_dist.bat

    after_build:
      - ps: |
          if ($Env:APPVEYOR_REPO_COMMIT_MESSAGE -match '#skip_bins')
          {
            echo "Skip binary artifacts"
          }
          else
          {
            7z a esmini-bin_win_x64.zip bin/* EnvironmentSimulator/RoadManagerDLL/roadmanagerdll.hpp EnvironmentSimulator/ScenarioEngineDLL/scenarioenginedll.hpp version.txt 
          }
          
          if ($Env:APPVEYOR_REPO_TAG -eq $true)
          {
            7z a esmini-demo_win.zip esmini-demo/*
          }
          else
          {
            echo "Skip demos"
          }

    artifacts:
      - path: esmini-*_win*.zip
        name: windows_artifacts

  -
    matrix:
      only:
        - image: Visual Studio 2017
          platform: x86
    build_script:
      - echo Visual Studio 2017 x86 build script
      - cmd:
          mkdir buildVS15_32

          cd buildVS15_32

          cmake -G "Visual Studio 15" -D USE_OSG=True ..

      - cmd:
          msbuild /m /property:Configuration=Release /p:Platform=win32 EnvironmentSimulator.sln

          cd..
          
    after_build:
      - ps: |
          if ($Env:APPVEYOR_REPO_COMMIT_MESSAGE -match '#skip_bins')
          {
            echo "Skip binary artifacts"
          }
          else
          {
            7z a esmini-bin_win_x86.zip bin/* EnvironmentSimulator/RoadManagerDLL/roadmanagerdll.hpp EnvironmentSimulator/ScenarioEngineDLL/scenarioenginedll.hpp version.txt 
          }
          
    artifacts:
      - path: esmini-*_win*.zip
        name: windows_artifacts
          
  -
    matrix:
      only:
        - image: Visual Studio 2015
          platform: x64
    build_script:
      - echo Visual Studio 2015 x64 build script
      - cmd:
          mkdir buildVS14_winsdk71_64

          cd buildVS14_winsdk71_64

          cmake -G "Visual Studio 14 2015 Win64" -T "Windows7.1SDK" -D WINSDK7_1=True -D USE_OSG=True ..

      - cmd:
          msbuild /m /property:Configuration=Release EnvironmentSimulator.sln

          cd..
          
    after_build:
      - ps: |
          if ($Env:APPVEYOR_REPO_COMMIT_MESSAGE -match '#skip_bins')
          {
            echo "Skip binary artifacts"
          }
          else
          {
            7z a esmini-bin_win_sdk7-1_x64.zip bin/* EnvironmentSimulator/RoadManagerDLL/roadmanagerdll.hpp EnvironmentSimulator/ScenarioEngineDLL/scenarioenginedll.hpp version.txt 
          }    

    artifacts:
      - path: esmini-*_win*.zip
        name: windows_artifacts
          
  -
    matrix:
      exclude:
        - image: Ubuntu1804
          platform: x86
        - image: macos-mojave
          platform: x86
        - image: macos
          platform: x86
        - image: Visual Studio 2015
          platform: x86<|MERGE_RESOLUTION|>--- conflicted
+++ resolved
@@ -1,9 +1,5 @@
 image:
-<<<<<<< HEAD
-- Visual Studio 2017
-=======
 - Visual Studio 2019
->>>>>>> 9eda131d
 #- Visual Studio 2015
 - Ubuntu1804
 - macos
